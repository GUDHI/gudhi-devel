<<<<<<< HEAD
/*    This file is part of the Gudhi Library. The Gudhi library
 *    (Geometric Understanding in Higher Dimensions) is a generic C++
 *    library for computational topology.
 *
=======
/*    This file is part of the Gudhi Library - https://gudhi.inria.fr/ - which is released under MIT.
 *    See file LICENSE or go to https://gudhi.inria.fr/licensing/ for full license details.
>>>>>>> f0571319
 *    Author(s):       Clément Maria
 *
 *    Copyright (C) 2014 Inria
 *
 *    Modification(s):
 *      - YYYY/MM Author: Description of the modification
 */

#ifndef GRAPH_SIMPLICIAL_COMPLEX_H_
#define GRAPH_SIMPLICIAL_COMPLEX_H_

#include <boost/graph/adjacency_list.hpp>

#include <utility>  // for pair<>
#include <vector>
#include <map>
#include <tuple>      // for std::tie
#include <algorithm>  // for std::sort

namespace Gudhi {

/* Edge tag for Boost PropertyGraph. */
struct edge_filtration_t {
  typedef boost::edge_property_tag kind;
};

/* Vertex tag for Boost PropertyGraph. */
struct vertex_filtration_t {
  typedef boost::vertex_property_tag kind;
};

/** \brief Filtered_edges_vector contains the edges with their filtration values, sorted by ascending filtration values,
 * in order to store the result of `Gudhi::compute_edge_graph` function.
 *
 * \tparam SimplicialComplexForProximityGraph furnishes `Filtration_value` and `Vertex_handle` types definition.
 *
 */
template <typename SimplicialComplexForFilteredEdges>
class Filtered_edges_vector {
 public:
  /** \brief Type of the `Gudhi::Filtered_edges_vector` data structure.
   */
  using Filtered_edge = std::tuple<typename SimplicialComplexForFilteredEdges::Filtration_value,
                                   typename SimplicialComplexForFilteredEdges::Vertex_handle,
                                   typename SimplicialComplexForFilteredEdges::Vertex_handle>;
  using Filtered_edge_set = std::vector<Filtered_edge>;

  template <class EdgeIterator, class EdgePropertyIterator>
  Filtered_edges_vector(EdgeIterator first, EdgeIterator last, EdgePropertyIterator ep_iter,
                        typename SimplicialComplexForFilteredEdges::Vertex_handle n) {
    for (; first < last; ++first) {
      edges_.push_back(std::make_tuple(*ep_iter, first->first, first->second));
      ++ep_iter;
    }
    // By default the sort is done on the first element (Filtration_value) in ascending order.
    std::sort(edges_.begin(), edges_.end());
  }

  Filtered_edge_set edges() const { return edges_; }

  /** \brief Returns the edges vector at a specific index filtration value.
   */
  typename SimplicialComplexForFilteredEdges::Filtration_value get_filtration_at(std::size_t new_index) const {
    return std::get<0>(*(edges_.begin() + new_index));
  }

  /** \brief Returns the edges vector min filtration value.
   */
  typename SimplicialComplexForFilteredEdges::Filtration_value get_filtration_min() const {
    return std::get<0>(*(edges_.begin()));
  }

  /** \brief Returns the edges vector max filtration value.
   */
  typename SimplicialComplexForFilteredEdges::Filtration_value get_filtration_max() const {
    return std::get<0>(*(edges_.rbegin()));
  }

  /** \brief Returns the edges vector.
   */
  std::size_t size() const { return edges_.size(); }

  /** \brief Returns the sub-filtered edges vector from a `new_threshold` filtration value.
   */
  Filtered_edge_set sub_filter_edges_by_filtration(typename SimplicialComplexForFilteredEdges::Filtration_value new_threshold) const {
    auto edge_it = edges_.begin();
    while ((std::get<0>(*edge_it) < new_threshold) && (edge_it < edges_.end())) {
      ++edge_it;
    }
#ifdef DEBUG_TRACES
    if (edges_.begin() != edge_it) {
      Filtered_edge_set output(edges_.begin(), edge_it);
      Filtered_edge back = output.back();
      std::cout << "Filtered_edges_vector::sub_filter_edges_by_filtration threshold = "
                << std::get<0>(back) << " - size = " << output.size() << " - back = "
                << std::get<0>(back) << " - u = " << std::get<1>(back)
                << " - v = " << std::get<2>(back) << std::endl;
    } else {
      std::cout << "Filtered_edges_vector::sub_filter_edges_by_filtration is empty " << std::endl;
    }
#endif  // DEBUG_TRACES
    return Filtered_edge_set(edges_.begin(), edge_it);
  }

  /** \brief Returns the sub-filtered edges vector from a `new_index` index value.
   */
  Filtered_edge_set sub_filter_edges_by_index(std::size_t new_index) const {
    if (new_index >= size())
      return edges_;

#ifdef DEBUG_TRACES
    if (edges_.begin() != edges_.begin() + new_index + 1) {
      Filtered_edge_set output(edges_.begin(), edges_.begin() + new_index + 1);
      Filtered_edge back(output.back());
      std::cout << "Filtered_edges_vector::sub_filter_edges_by_filtration threshold = "
                << std::get<0>(back) << " - size = " << output.size() << " - back = "
                << std::get<0>(back) << " - u = " << std::get<1>(back)
                << " - v = " << std::get<2>(back) << std::endl;
    } else {
      std::cout << "Filtered_edges_vector::sub_filter_edges_by_index is empty " << std::endl;
    }
#endif  // DEBUG_TRACES
    return Filtered_edge_set(edges_.begin(), edges_.begin() + new_index + 1);
  }

private:
  Filtered_edge_set edges_;
};

/** \brief Computes the edge graph of the points.
 *
 * If points contains n elements, the edge graph is the graph with all edges [u,v] iff the
 * distance function between points u and v is smaller than threshold.
 *
 * \tparam ForwardPointRange furnishes `.begin()` and `.end()` methods.
 *
 * \tparam Distance furnishes `operator()(const Point& p1, const Point& p2)`, where
 * `Point` is a point from the `ForwardPointRange`, and that returns a `Filtration_value`.
 *
 * \tparam SimplicialComplexForEdgeGraph furnishes `Vertex_handle` and `Filtration_value` types declarations.
 */
template <template <class> class Edge_graph, class SimplicialComplexForEdgeGraph, typename ForwardPointRange,
          typename Distance>
Edge_graph<SimplicialComplexForEdgeGraph> compute_edge_graph(
    const ForwardPointRange& points, typename SimplicialComplexForEdgeGraph::Filtration_value threshold,
    Distance distance) {
  using Vertex_handle = typename SimplicialComplexForEdgeGraph::Vertex_handle;
  using Filtration_value = typename SimplicialComplexForEdgeGraph::Filtration_value;

  std::vector<std::pair<Vertex_handle, Vertex_handle>> edges;
  std::vector<Filtration_value> edges_fil;
  std::map<Vertex_handle, Filtration_value> vertices;

  Vertex_handle idx_u, idx_v;
  Filtration_value fil;
  idx_u = 0;
  for (auto it_u = points.begin(); it_u != points.end(); ++it_u) {
    idx_v = idx_u + 1;
    for (auto it_v = it_u + 1; it_v != points.end(); ++it_v, ++idx_v) {
      fil = distance(*it_u, *it_v);
      if (fil <= threshold) {
        edges.emplace_back(idx_u, idx_v);
        edges_fil.push_back(fil);
      }
    }
    ++idx_u;
  }

  // Points are labeled from 0 to idx_u-1
  Edge_graph<SimplicialComplexForEdgeGraph> graph_edges(edges.begin(), edges.end(), edges_fil.begin(), idx_u);
  return graph_edges;
}

/** \brief Proximity_graph contains the vertices and edges with their filtration values in order to store the result
 * of `Gudhi::compute_proximity_graph` function.
 *
 * \tparam SimplicialComplexForProximityGraph furnishes `Filtration_value` type definition.
 *
 */
template <typename SimplicialComplexForProximityGraph>
using Proximity_graph = typename boost::adjacency_list<
    boost::vecS, boost::vecS, boost::directedS,
    boost::property<vertex_filtration_t, typename SimplicialComplexForProximityGraph::Filtration_value>,
    boost::property<edge_filtration_t, typename SimplicialComplexForProximityGraph::Filtration_value>>;

/** \brief Computes the proximity graph of the points.
 *
 * If points contains n elements, the proximity graph is the graph with n vertices, and an edge [u,v] iff the
 * distance function between points u and v is smaller than threshold.
 *
 * \tparam ForwardPointRange furnishes `.begin()` and `.end()` methods.
 *
 * \tparam Distance furnishes `operator()(const Point& p1, const Point& p2)`, where
 * `Point` is a point from the `ForwardPointRange`, and that returns a `Filtration_value`.
 *
 * \tparam SimplicialComplexForProximityGraph furnishes `Vertex_handle` and `Filtration_value` types declarations.
 */
template <typename SimplicialComplexForProximityGraph, typename ForwardPointRange, typename Distance>
Proximity_graph<SimplicialComplexForProximityGraph> compute_proximity_graph(
    const ForwardPointRange& points, typename SimplicialComplexForProximityGraph::Filtration_value threshold,
    Distance distance) {
  // Points are labeled from 0 to idx_u-1
  Proximity_graph<SimplicialComplexForProximityGraph> skel_graph =
      compute_edge_graph<Proximity_graph, SimplicialComplexForProximityGraph>(points, threshold, distance);

  // Insert all vertices with a 0. filtration value
  auto vertex_prop = boost::get(vertex_filtration_t(), skel_graph);

  typename boost::graph_traits<Proximity_graph<SimplicialComplexForProximityGraph>>::vertex_iterator vi, vi_end;
  for (std::tie(vi, vi_end) = boost::vertices(skel_graph); vi != vi_end; ++vi) {
    boost::put(vertex_prop, *vi, 0.);
  }

  return skel_graph;
}

}  // namespace Gudhi

#endif  // GRAPH_SIMPLICIAL_COMPLEX_H_<|MERGE_RESOLUTION|>--- conflicted
+++ resolved
@@ -1,12 +1,5 @@
-<<<<<<< HEAD
-/*    This file is part of the Gudhi Library. The Gudhi library
- *    (Geometric Understanding in Higher Dimensions) is a generic C++
- *    library for computational topology.
- *
-=======
 /*    This file is part of the Gudhi Library - https://gudhi.inria.fr/ - which is released under MIT.
  *    See file LICENSE or go to https://gudhi.inria.fr/licensing/ for full license details.
->>>>>>> f0571319
  *    Author(s):       Clément Maria
  *
  *    Copyright (C) 2014 Inria
