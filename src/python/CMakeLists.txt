--- conflicted
+++ resolved
@@ -356,41 +356,6 @@
     # Make it first as sphinx test is by far the longest test which is nice when testing in parallel
     if(SPHINX_PATH)
       if(SPHINX_PARAMLINKS_FOUND)
-<<<<<<< HEAD
-        if(PYDATA_SPHINX_THEME_FOUND)
-          if(MATPLOTLIB_FOUND)
-            if(NUMPY_FOUND)
-              if(SCIPY_FOUND)
-                if(SKLEARN_FOUND)
-                  if(OT_FOUND)
-                    # Weighted version of dD Alpha complex requires CGAL >= 5.1.0
-                    if(CGAL_FOUND AND NOT CGAL_VERSION VERSION_LESS 5.1.0 AND TARGET Eigen3::Eigen)
-                      set (GUDHI_SPHINX_MESSAGE "Generating API documentation with Sphinx in ${CMAKE_CURRENT_BINARY_DIR}/sphinx/")
-                      # User warning - Sphinx is a static pages generator, and configured to work fine with user_version
-                      # Images and biblio warnings because not found on developer version
-                      if (GUDHI_PYTHON_PATH STREQUAL "src/python")
-                        set (GUDHI_SPHINX_MESSAGE "${GUDHI_SPHINX_MESSAGE} \n WARNING : Sphinx is configured for user version, you run it on developer version. Images and biblio will miss")
-                      endif()
-                      # sphinx target requires gudhi.so, because conf.py reads gudhi version from it
-                      add_custom_target(sphinx
-                          WORKING_DIRECTORY ${CMAKE_CURRENT_SOURCE_DIR}/doc
-                          COMMAND ${CMAKE_COMMAND} -E env "${GUDHI_PYTHON_PATH_ENV}"
-                          ${SPHINX_PATH} -b html ${CMAKE_CURRENT_SOURCE_DIR}/doc ${CMAKE_CURRENT_BINARY_DIR}/sphinx
-                          DEPENDS "${CMAKE_CURRENT_BINARY_DIR}/gudhi.so"
-                          COMMENT "${GUDHI_SPHINX_MESSAGE}" VERBATIM)
-                      add_test(NAME sphinx_py_test
-                               WORKING_DIRECTORY ${CMAKE_CURRENT_BINARY_DIR}
-                               COMMAND ${CMAKE_COMMAND} -E env "${GUDHI_PYTHON_PATH_ENV}"
-                               ${SPHINX_PATH} -b doctest ${CMAKE_CURRENT_SOURCE_DIR}/doc ${CMAKE_CURRENT_BINARY_DIR}/doctest)
-                      # Set missing or not modules
-                      set(GUDHI_MODULES ${GUDHI_MODULES} "python-documentation" CACHE INTERNAL "GUDHI_MODULES")
-                    else(CGAL_FOUND AND NOT CGAL_VERSION VERSION_LESS 5.1.0 AND TARGET Eigen3::Eigen)
-                      message("++ Python documentation module will not be compiled because it requires a Eigen3 and CGAL version >= 5.1.0")
-                      set(GUDHI_MISSING_MODULES ${GUDHI_MISSING_MODULES} "python-documentation" CACHE INTERNAL "GUDHI_MISSING_MODULES")
-                    endif(CGAL_FOUND AND NOT CGAL_VERSION VERSION_LESS 5.1.0 AND TARGET Eigen3::Eigen)
-                  else(OT_FOUND)
-                    message("++ Python documentation module will not be compiled because POT was not found")
-=======
         if(SPHINXCONTRIB.BIBTEX_FOUND)
           if(PYDATA_SPHINX_THEME_FOUND)
             if(MATPLOTLIB_FOUND)
@@ -398,7 +363,8 @@
                 if(SCIPY_FOUND)
                   if(SKLEARN_FOUND)
                     if(OT_FOUND)
-                      if(NOT CGAL_WITH_EIGEN3_VERSION VERSION_LESS 5.1.0)
+                      # Weighted version of dD Alpha complex requires CGAL >= 5.1.0
+                      if(CGAL_FOUND AND NOT CGAL_VERSION VERSION_LESS 5.1.0 AND TARGET Eigen3::Eigen)
                         set (GUDHI_SPHINX_MESSAGE "Generating API documentation with Sphinx in ${CMAKE_CURRENT_BINARY_DIR}/sphinx/")
                         # User warning - Sphinx is a static pages generator, and configured to work fine with user_version
                         # Images and biblio warnings because not found on developer version
@@ -418,17 +384,16 @@
                                  ${SPHINX_PATH} -b doctest ${CMAKE_CURRENT_SOURCE_DIR}/doc ${CMAKE_CURRENT_BINARY_DIR}/doctest)
                         # Set missing or not modules
                         set(GUDHI_MODULES ${GUDHI_MODULES} "python-documentation" CACHE INTERNAL "GUDHI_MODULES")
-                      else(NOT CGAL_WITH_EIGEN3_VERSION VERSION_LESS 5.1.0)
+                      else(CGAL_FOUND AND NOT CGAL_VERSION VERSION_LESS 5.1.0 AND TARGET Eigen3::Eigen)
                         message("++ Python documentation module will not be compiled because it requires a Eigen3 and CGAL version >= 5.1.0")
                         set(GUDHI_MISSING_MODULES ${GUDHI_MISSING_MODULES} "python-documentation" CACHE INTERNAL "GUDHI_MISSING_MODULES")
-                      endif(NOT CGAL_WITH_EIGEN3_VERSION VERSION_LESS 5.1.0)
+                      endif(CGAL_FOUND AND NOT CGAL_VERSION VERSION_LESS 5.1.0 AND TARGET Eigen3::Eigen)
                     else(OT_FOUND)
                       message("++ Python documentation module will not be compiled because POT was not found")
                       set(GUDHI_MISSING_MODULES ${GUDHI_MISSING_MODULES} "python-documentation" CACHE INTERNAL "GUDHI_MISSING_MODULES")
                     endif(OT_FOUND)
                   else(SKLEARN_FOUND)
                     message("++ Python documentation module will not be compiled because scikit-learn was not found")
->>>>>>> ac4e237a
                     set(GUDHI_MISSING_MODULES ${GUDHI_MISSING_MODULES} "python-documentation" CACHE INTERNAL "GUDHI_MISSING_MODULES")
                   endif(SKLEARN_FOUND)
                 else(SCIPY_FOUND)
