--- conflicted
+++ resolved
@@ -534,15 +534,14 @@
       add_gudhi_py_test(test_representations)
     endif()
 
-<<<<<<< HEAD
     # Representations preprocessing
     if(SKLEARN_FOUND)
       add_gudhi_py_test(test_representations_preprocessing)
-=======
+    endif()
+
     # Differentiation
     if(TENSORFLOW_FOUND)
       add_gudhi_py_test(test_diff)
->>>>>>> 5d982602
     endif()
 
     # Time Delay
