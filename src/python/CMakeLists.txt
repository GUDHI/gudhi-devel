project(Cython)

function( add_GUDHI_PYTHON_lib THE_LIB )
  if(EXISTS ${THE_LIB})
    get_filename_component(THE_LIB_FILE_NAME ${THE_LIB} NAME_WE)
    if(WIN32)
      message("++ ${THE_LIB} => THE_LIB_FILE_NAME = ${THE_LIB_FILE_NAME}")
      set(GUDHI_PYTHON_LIBRARIES "${GUDHI_PYTHON_LIBRARIES}'${THE_LIB_FILE_NAME}', " PARENT_SCOPE)
    else(WIN32)
      STRING(REGEX REPLACE "lib" "" UNIX_LIB_FILE_NAME ${THE_LIB_FILE_NAME})
      message("++ ${THE_LIB} => UNIX_LIB_FILE_NAME = ${UNIX_LIB_FILE_NAME}")
      set(GUDHI_PYTHON_LIBRARIES "${GUDHI_PYTHON_LIBRARIES}'${UNIX_LIB_FILE_NAME}', " PARENT_SCOPE)
    endif(WIN32)
  endif(EXISTS ${THE_LIB})
endfunction( add_GUDHI_PYTHON_lib )

# THE_TEST is the python test file name (without .py extension) containing tests functions
function( add_gudhi_py_test THE_TEST )
  if(PYTEST_FOUND)
    # use ${PYTHON_EXECUTABLE} -B, otherwise a __pycache__ directory is created in sources by python
    # use py.test no cache provider, otherwise a .cache file is created in sources by py.test
    add_test(NAME ${THE_TEST}_py_test
             WORKING_DIRECTORY ${CMAKE_CURRENT_BINARY_DIR}
             COMMAND ${PYTHON_EXECUTABLE} -B -m pytest -p no:cacheprovider ${CMAKE_CURRENT_SOURCE_DIR}/test/${THE_TEST}.py)
  endif()
endfunction( add_gudhi_py_test )

# Set gudhi.__debug_info__
# WARNING : to be done before setup.py.in configure_file
function( add_gudhi_debug_info DEBUG_INFO )
  set(GUDHI_PYTHON_DEBUG_INFO "${GUDHI_PYTHON_DEBUG_INFO}    \"${DEBUG_INFO}\\n\" \\\n" PARENT_SCOPE)
endfunction( add_gudhi_debug_info )

if(PYTHONINTERP_FOUND)
  if(PYBIND11_FOUND)
    add_gudhi_debug_info("Pybind11 version ${PYBIND11_VERSION}")
    set(GUDHI_PYTHON_MODULES_EXTRA "${GUDHI_PYTHON_MODULES_EXTRA}'hera', ")
  endif()
  if(CYTHON_FOUND)
    set(GUDHI_PYTHON_MODULES "${GUDHI_PYTHON_MODULES}'off_reader', ")
    set(GUDHI_PYTHON_MODULES "${GUDHI_PYTHON_MODULES}'simplex_tree', ")
    set(GUDHI_PYTHON_MODULES "${GUDHI_PYTHON_MODULES}'rips_complex', ")
    set(GUDHI_PYTHON_MODULES "${GUDHI_PYTHON_MODULES}'cubical_complex', ")
    set(GUDHI_PYTHON_MODULES "${GUDHI_PYTHON_MODULES}'periodic_cubical_complex', ")
    set(GUDHI_PYTHON_MODULES "${GUDHI_PYTHON_MODULES}'persistence_graphical_tools', ")
    set(GUDHI_PYTHON_MODULES "${GUDHI_PYTHON_MODULES}'reader_utils', ")
    set(GUDHI_PYTHON_MODULES "${GUDHI_PYTHON_MODULES}'witness_complex', ")
    set(GUDHI_PYTHON_MODULES "${GUDHI_PYTHON_MODULES}'strong_witness_complex', ")
    set(GUDHI_PYTHON_MODULES "${GUDHI_PYTHON_MODULES}'bottleneck', ")
    set(GUDHI_PYTHON_MODULES "${GUDHI_PYTHON_MODULES}'nerve_gic', ")
    set(GUDHI_PYTHON_MODULES "${GUDHI_PYTHON_MODULES}'subsampling', ")
    set(GUDHI_PYTHON_MODULES "${GUDHI_PYTHON_MODULES}'tangential_complex', ")
    set(GUDHI_PYTHON_MODULES "${GUDHI_PYTHON_MODULES}'alpha_complex', ")
    set(GUDHI_PYTHON_MODULES "${GUDHI_PYTHON_MODULES}'euclidean_witness_complex', ")
    set(GUDHI_PYTHON_MODULES "${GUDHI_PYTHON_MODULES}'euclidean_strong_witness_complex', ")
    # Modules that should not be auto-imported in __init__.py
    set(GUDHI_PYTHON_MODULES_EXTRA "${GUDHI_PYTHON_MODULES_EXTRA}'representations', ")
    set(GUDHI_PYTHON_MODULES_EXTRA "${GUDHI_PYTHON_MODULES_EXTRA}'wasserstein', ")
    set(GUDHI_PYTHON_MODULES_EXTRA "${GUDHI_PYTHON_MODULES_EXTRA}'perslay', ")
    set(GUDHI_PYTHON_MODULES_EXTRA "${GUDHI_PYTHON_MODULES_EXTRA}'point_cloud', ")

    add_gudhi_debug_info("Python version ${PYTHON_VERSION_STRING}")
    add_gudhi_debug_info("Cython version ${CYTHON_VERSION}")
    if(PYTEST_FOUND)
      add_gudhi_debug_info("Pytest version ${PYTEST_VERSION}")
    endif()
    if(MATPLOTLIB_FOUND)
      add_gudhi_debug_info("Matplotlib version ${MATPLOTLIB_VERSION}")
    endif()
    if(NUMPY_FOUND)
      add_gudhi_debug_info("Numpy version ${NUMPY_VERSION}")
    endif()
    if(SCIPY_FOUND)
      add_gudhi_debug_info("Scipy version ${SCIPY_VERSION}")
    endif()
    if(SKLEARN_FOUND)
      add_gudhi_debug_info("Scikit-learn version ${SKLEARN_VERSION}")
    endif()
    if(OT_FOUND)
      add_gudhi_debug_info("POT version ${OT_VERSION}")
    endif()
    if(HNSWLIB_FOUND)
      # Does not have a version number...
      add_gudhi_debug_info("HNSWlib found")
    endif()
    if(TORCH_FOUND)
      add_gudhi_debug_info("PyTorch version ${TORCH_VERSION}")
    endif()
    if(PYKEOPS_FOUND)
      add_gudhi_debug_info("PyKeOps version ${PYKEOPS_VERSION}")
    endif()
    if(EAGERPY_FOUND)
      add_gudhi_debug_info("EagerPy version ${EAGERPY_VERSION}")
    endif()

    set(GUDHI_PYTHON_EXTRA_COMPILE_ARGS "${GUDHI_PYTHON_EXTRA_COMPILE_ARGS}'-DBOOST_RESULT_OF_USE_DECLTYPE', ")
    set(GUDHI_PYTHON_EXTRA_COMPILE_ARGS "${GUDHI_PYTHON_EXTRA_COMPILE_ARGS}'-DBOOST_ALL_NO_LIB', ")
    set(GUDHI_PYTHON_EXTRA_COMPILE_ARGS "${GUDHI_PYTHON_EXTRA_COMPILE_ARGS}'-DBOOST_SYSTEM_NO_DEPRECATED', ")

    # Gudhi and CGAL compilation option
    if(MSVC)
      set(GUDHI_PYTHON_EXTRA_COMPILE_ARGS "${GUDHI_PYTHON_EXTRA_COMPILE_ARGS}'/fp:strict', ")
    else(MSVC)
      set(GUDHI_PYTHON_EXTRA_COMPILE_ARGS "${GUDHI_PYTHON_EXTRA_COMPILE_ARGS}'-std=c++14', ")
    endif(MSVC)
    if(CMAKE_COMPILER_IS_GNUCXX)
      set(GUDHI_PYTHON_EXTRA_COMPILE_ARGS "${GUDHI_PYTHON_EXTRA_COMPILE_ARGS}'-frounding-math', ")
      set(GUDHI_PYBIND11_EXTRA_COMPILE_ARGS "${GUDHI_PYBIND11_EXTRA_COMPILE_ARGS}'-fvisibility=hidden', ")
    endif(CMAKE_COMPILER_IS_GNUCXX)
    if (CMAKE_CXX_COMPILER_ID MATCHES Intel)
      set(GUDHI_PYTHON_EXTRA_COMPILE_ARGS "${GUDHI_PYTHON_EXTRA_COMPILE_ARGS}'-fp-model strict', ")
    endif(CMAKE_CXX_COMPILER_ID MATCHES Intel)
    if (DEBUG_TRACES)
      # For programs to be more verbose
      set(GUDHI_PYTHON_EXTRA_COMPILE_ARGS "${GUDHI_PYTHON_EXTRA_COMPILE_ARGS}'-DDEBUG_TRACES', ")
    endif()

    if (EIGEN3_FOUND)
      add_gudhi_debug_info("Eigen3 version ${EIGEN3_VERSION}")
      # No problem, even if no CGAL found
      set(GUDHI_PYTHON_EXTRA_COMPILE_ARGS "${GUDHI_PYTHON_EXTRA_COMPILE_ARGS}'-DCGAL_EIGEN3_ENABLED', ")
    endif (EIGEN3_FOUND)

    set(GUDHI_PYTHON_MODULES_TO_COMPILE "${GUDHI_PYTHON_MODULES_TO_COMPILE}'off_reader', ")
    set(GUDHI_PYTHON_MODULES_TO_COMPILE "${GUDHI_PYTHON_MODULES_TO_COMPILE}'simplex_tree', ")
    set(GUDHI_PYTHON_MODULES_TO_COMPILE "${GUDHI_PYTHON_MODULES_TO_COMPILE}'rips_complex', ")
    set(GUDHI_PYTHON_MODULES_TO_COMPILE "${GUDHI_PYTHON_MODULES_TO_COMPILE}'cubical_complex', ")
    set(GUDHI_PYTHON_MODULES_TO_COMPILE "${GUDHI_PYTHON_MODULES_TO_COMPILE}'periodic_cubical_complex', ")
    set(GUDHI_PYTHON_MODULES_TO_COMPILE "${GUDHI_PYTHON_MODULES_TO_COMPILE}'reader_utils', ")
    set(GUDHI_PYTHON_MODULES_TO_COMPILE "${GUDHI_PYTHON_MODULES_TO_COMPILE}'witness_complex', ")
    set(GUDHI_PYTHON_MODULES_TO_COMPILE "${GUDHI_PYTHON_MODULES_TO_COMPILE}'strong_witness_complex', ")
    if (NOT CGAL_VERSION VERSION_LESS 4.11.0)
      set(GUDHI_PYTHON_MODULES_TO_COMPILE "${GUDHI_PYTHON_MODULES_TO_COMPILE}'bottleneck', ")
      set(GUDHI_PYTHON_MODULES_TO_COMPILE "${GUDHI_PYTHON_MODULES_TO_COMPILE}'nerve_gic', ")
    endif ()
    if (NOT CGAL_WITH_EIGEN3_VERSION VERSION_LESS 4.11.0)
      set(GUDHI_PYTHON_MODULES_TO_COMPILE "${GUDHI_PYTHON_MODULES_TO_COMPILE}'alpha_complex', ")
      set(GUDHI_PYTHON_MODULES_TO_COMPILE "${GUDHI_PYTHON_MODULES_TO_COMPILE}'subsampling', ")
      set(GUDHI_PYTHON_MODULES_TO_COMPILE "${GUDHI_PYTHON_MODULES_TO_COMPILE}'tangential_complex', ")
      set(GUDHI_PYTHON_MODULES_TO_COMPILE "${GUDHI_PYTHON_MODULES_TO_COMPILE}'euclidean_witness_complex', ")
      set(GUDHI_PYTHON_MODULES_TO_COMPILE "${GUDHI_PYTHON_MODULES_TO_COMPILE}'euclidean_strong_witness_complex', ")
    endif ()

    if(CGAL_FOUND)
      # Add CGAL compilation args
      if(CGAL_HEADER_ONLY)
        add_gudhi_debug_info("CGAL header only version ${CGAL_VERSION}")
        set(GUDHI_PYTHON_EXTRA_COMPILE_ARGS "${GUDHI_PYTHON_EXTRA_COMPILE_ARGS}'-DCGAL_HEADER_ONLY', ")
      else(CGAL_HEADER_ONLY)
        add_gudhi_debug_info("CGAL version ${CGAL_VERSION}")
        add_GUDHI_PYTHON_lib("${CGAL_LIBRARY}")
        set(GUDHI_PYTHON_LIBRARY_DIRS "${GUDHI_PYTHON_LIBRARY_DIRS}'${CGAL_LIBRARIES_DIR}', ")
        message("** Add CGAL ${CGAL_LIBRARIES_DIR}")
        # If CGAL is not header only, CGAL library may link with boost system,
        if(CMAKE_BUILD_TYPE MATCHES Debug)
          add_GUDHI_PYTHON_lib("${Boost_SYSTEM_LIBRARY_DEBUG}")
        else()
          add_GUDHI_PYTHON_lib("${Boost_SYSTEM_LIBRARY_RELEASE}")
        endif()
        set(GUDHI_PYTHON_LIBRARY_DIRS "${GUDHI_PYTHON_LIBRARY_DIRS}'${Boost_LIBRARY_DIRS}', ")
        message("** Add Boost ${Boost_LIBRARY_DIRS}")
      endif(CGAL_HEADER_ONLY)
      # GMP and GMPXX are not required, but if present, CGAL will link with them.
      if(GMP_FOUND)
        add_gudhi_debug_info("GMP_LIBRARIES = ${GMP_LIBRARIES}")
        set(GUDHI_PYTHON_EXTRA_COMPILE_ARGS "${GUDHI_PYTHON_EXTRA_COMPILE_ARGS}'-DCGAL_USE_GMP', ")
        add_GUDHI_PYTHON_lib("${GMP_LIBRARIES}")
        set(GUDHI_PYTHON_LIBRARY_DIRS "${GUDHI_PYTHON_LIBRARY_DIRS}'${GMP_LIBRARIES_DIR}', ")
        message("** Add gmp ${GMP_LIBRARIES_DIR}")
        if(GMPXX_FOUND)
          add_gudhi_debug_info("GMPXX_LIBRARIES = ${GMPXX_LIBRARIES}")
          set(GUDHI_PYTHON_EXTRA_COMPILE_ARGS "${GUDHI_PYTHON_EXTRA_COMPILE_ARGS}'-DCGAL_USE_GMPXX', ")
          add_GUDHI_PYTHON_lib("${GMPXX_LIBRARIES}")
          set(GUDHI_PYTHON_LIBRARY_DIRS "${GUDHI_PYTHON_LIBRARY_DIRS}'${GMPXX_LIBRARIES_DIR}', ")
          message("** Add gmpxx ${GMPXX_LIBRARIES_DIR}")
        endif(GMPXX_FOUND)
      endif(GMP_FOUND)
      if(MPFR_FOUND)
        add_gudhi_debug_info("MPFR_LIBRARIES = ${MPFR_LIBRARIES}")
        set(GUDHI_PYTHON_EXTRA_COMPILE_ARGS "${GUDHI_PYTHON_EXTRA_COMPILE_ARGS}'-DCGAL_USE_MPFR', ")
        add_GUDHI_PYTHON_lib("${MPFR_LIBRARIES}")
        # In case CGAL is not header only, all MPFR variables are set except MPFR_LIBRARIES_DIR - Just set it
        if(NOT MPFR_LIBRARIES_DIR)
          get_filename_component(MPFR_LIBRARIES_DIR ${MPFR_LIBRARIES} PATH)
        endif(NOT MPFR_LIBRARIES_DIR)
        set(GUDHI_PYTHON_LIBRARY_DIRS "${GUDHI_PYTHON_LIBRARY_DIRS}'${MPFR_LIBRARIES_DIR}', ")
        message("** Add mpfr ${MPFR_LIBRARIES}")
      endif(MPFR_FOUND)
    endif(CGAL_FOUND)

    # Specific for Mac
    if (${CMAKE_SYSTEM_NAME} MATCHES "Darwin")
        set(GUDHI_PYTHON_EXTRA_COMPILE_ARGS "${GUDHI_PYTHON_EXTRA_COMPILE_ARGS}'-mmacosx-version-min=10.12', ")
        set(GUDHI_PYTHON_EXTRA_LINK_ARGS "${GUDHI_PYTHON_EXTRA_LINK_ARGS}'-mmacosx-version-min=10.12', ")
    endif(${CMAKE_SYSTEM_NAME} MATCHES "Darwin")

    # Loop on INCLUDE_DIRECTORIES PROPERTY
    get_property(GUDHI_INCLUDE_DIRECTORIES DIRECTORY ${CMAKE_CURRENT_SOURCE_DIR} PROPERTY INCLUDE_DIRECTORIES)
    foreach(GUDHI_INCLUDE_DIRECTORY ${GUDHI_INCLUDE_DIRECTORIES})
      set(GUDHI_PYTHON_INCLUDE_DIRS "${GUDHI_PYTHON_INCLUDE_DIRS}'${GUDHI_INCLUDE_DIRECTORY}', ")
    endforeach()
    set(GUDHI_PYTHON_INCLUDE_DIRS "${GUDHI_PYTHON_INCLUDE_DIRS}'${CMAKE_SOURCE_DIR}/${GUDHI_PYTHON_PATH}/include', ")

    if (TBB_FOUND AND WITH_GUDHI_USE_TBB)
      add_gudhi_debug_info("TBB version ${TBB_INTERFACE_VERSION} found and used")
      set(GUDHI_PYTHON_EXTRA_COMPILE_ARGS "${GUDHI_PYTHON_EXTRA_COMPILE_ARGS}'-DGUDHI_USE_TBB', ")
      if(CMAKE_BUILD_TYPE MATCHES Debug)
        add_GUDHI_PYTHON_lib("${TBB_DEBUG_LIBRARY}")
        add_GUDHI_PYTHON_lib("${TBB_MALLOC_DEBUG_LIBRARY}")
      else()
        add_GUDHI_PYTHON_lib("${TBB_RELEASE_LIBRARY}")
        add_GUDHI_PYTHON_lib("${TBB_MALLOC_RELEASE_LIBRARY}")
      endif()
      set(GUDHI_PYTHON_LIBRARY_DIRS "${GUDHI_PYTHON_LIBRARY_DIRS}'${TBB_LIBRARY_DIRS}', ")
      message("** Add tbb ${TBB_LIBRARY_DIRS}")
      set(GUDHI_PYTHON_INCLUDE_DIRS "${GUDHI_PYTHON_INCLUDE_DIRS}'${TBB_INCLUDE_DIRS}', ")
    endif()

    if(UNIX AND WITH_GUDHI_PYTHON_RUNTIME_LIBRARY_DIRS)
      set( GUDHI_PYTHON_RUNTIME_LIBRARY_DIRS "${GUDHI_PYTHON_LIBRARY_DIRS}")
    endif(UNIX AND WITH_GUDHI_PYTHON_RUNTIME_LIBRARY_DIRS)

    # Generate setup.py file to cythonize Gudhi - This file must be named setup.py by convention
    configure_file(setup.py.in "${CMAKE_CURRENT_BINARY_DIR}/setup.py" @ONLY)

    # Generate gudhi/__init__.py
    file(MAKE_DIRECTORY "${CMAKE_CURRENT_BINARY_DIR}/gudhi")
    configure_file("gudhi/__init__.py.in" "${CMAKE_CURRENT_BINARY_DIR}/gudhi/__init__.py" @ONLY)

    # Other .py files
    file(COPY "gudhi/persistence_graphical_tools.py" DESTINATION "${CMAKE_CURRENT_BINARY_DIR}/gudhi")
    file(COPY "gudhi/representations" DESTINATION "${CMAKE_CURRENT_BINARY_DIR}/gudhi/")
<<<<<<< HEAD
    file(COPY "gudhi/wasserstein.py" DESTINATION "${CMAKE_CURRENT_BINARY_DIR}/gudhi")
    file(COPY "gudhi/perslay.py" DESTINATION "${CMAKE_CURRENT_BINARY_DIR}/gudhi")
=======
    file(COPY "gudhi/wasserstein" DESTINATION "${CMAKE_CURRENT_BINARY_DIR}/gudhi")
>>>>>>> 0fb22e4c
    file(COPY "gudhi/point_cloud" DESTINATION "${CMAKE_CURRENT_BINARY_DIR}/gudhi")

    add_custom_command(
        OUTPUT gudhi.so
        WORKING_DIRECTORY ${CMAKE_CURRENT_BINARY_DIR}
        COMMAND ${PYTHON_EXECUTABLE} "${CMAKE_CURRENT_BINARY_DIR}/setup.py" "build_ext" "--inplace")

    add_custom_target(python ALL DEPENDS gudhi.so
                      COMMENT "Do not forget to add ${CMAKE_CURRENT_BINARY_DIR}/ to your PYTHONPATH before using examples or tests")

    install(CODE "execute_process(COMMAND ${PYTHON_EXECUTABLE} ${CMAKE_CURRENT_BINARY_DIR}/setup.py install)")

  # Documentation generation is available through sphinx - requires all modules
  # Make it first as sphinx test is by far the longest test which is nice when testing in parallel
  if(SPHINX_PATH)
    if(MATPLOTLIB_FOUND)
      if(NUMPY_FOUND)
        if(SCIPY_FOUND)
          if(SKLEARN_FOUND)
            if(OT_FOUND)
              if(PYBIND11_FOUND)
                if(NOT CGAL_WITH_EIGEN3_VERSION VERSION_LESS 4.11.0)
                  set (GUDHI_SPHINX_MESSAGE "Generating API documentation with Sphinx in ${CMAKE_CURRENT_BINARY_DIR}/sphinx/")
                  # User warning - Sphinx is a static pages generator, and configured to work fine with user_version
                  # Images and biblio warnings because not found on developper version
                  if (GUDHI_PYTHON_PATH STREQUAL "src/python")
                    set (GUDHI_SPHINX_MESSAGE "${GUDHI_SPHINX_MESSAGE} \n WARNING : Sphinx is configured for user version, you run it on developper version. Images and biblio will miss")
                  endif()
                  # sphinx target requires gudhi.so, because conf.py reads gudhi version from it
                  add_custom_target(sphinx
                      WORKING_DIRECTORY ${CMAKE_CURRENT_SOURCE_DIR}/doc
                      COMMAND ${CMAKE_COMMAND} -E env "PYTHONPATH=${CMAKE_CURRENT_BINARY_DIR}"
                      ${SPHINX_PATH} -b html ${CMAKE_CURRENT_SOURCE_DIR}/doc ${CMAKE_CURRENT_BINARY_DIR}/sphinx
                      DEPENDS "${CMAKE_CURRENT_BINARY_DIR}/gudhi.so"
                      COMMENT "${GUDHI_SPHINX_MESSAGE}" VERBATIM)

                  add_test(NAME sphinx_py_test
                           WORKING_DIRECTORY ${CMAKE_CURRENT_BINARY_DIR}
                           COMMAND ${CMAKE_COMMAND} -E env "PYTHONPATH=${CMAKE_CURRENT_BINARY_DIR}"
                           ${SPHINX_PATH} -b doctest ${CMAKE_CURRENT_SOURCE_DIR}/doc ${CMAKE_CURRENT_BINARY_DIR}/doctest)

                  # Set missing or not modules
                  set(GUDHI_MODULES ${GUDHI_MODULES} "python-documentation" CACHE INTERNAL "GUDHI_MODULES")
                else(NOT CGAL_WITH_EIGEN3_VERSION VERSION_LESS 4.11.0)
                  message("++ Python documentation module will not be compiled because it requires a Eigen3 and CGAL version >= 4.11.0")
                  set(GUDHI_MISSING_MODULES ${GUDHI_MISSING_MODULES} "python-documentation" CACHE INTERNAL "GUDHI_MISSING_MODULES")
                endif(NOT CGAL_WITH_EIGEN3_VERSION VERSION_LESS 4.11.0)
              else(PYBIND11_FOUND)
                message("++ Python documentation module will not be compiled because pybind11 was not found")
                set(GUDHI_MISSING_MODULES ${GUDHI_MISSING_MODULES} "python-documentation" CACHE INTERNAL "GUDHI_MISSING_MODULES")
              endif(PYBIND11_FOUND)
            else(OT_FOUND)
              message("++ Python documentation module will not be compiled because POT was not found")
              set(GUDHI_MISSING_MODULES ${GUDHI_MISSING_MODULES} "python-documentation" CACHE INTERNAL "GUDHI_MISSING_MODULES")
            endif(OT_FOUND)
          else(SKLEARN_FOUND)
            message("++ Python documentation module will not be compiled because scikit-learn was not found")
            set(GUDHI_MISSING_MODULES ${GUDHI_MISSING_MODULES} "python-documentation" CACHE INTERNAL "GUDHI_MISSING_MODULES")
          endif(SKLEARN_FOUND)
        else(SCIPY_FOUND)
          message("++ Python documentation module will not be compiled because scipy was not found")
          set(GUDHI_MISSING_MODULES ${GUDHI_MISSING_MODULES} "python-documentation" CACHE INTERNAL "GUDHI_MISSING_MODULES")
        endif(SCIPY_FOUND)
      else(NUMPY_FOUND)
        message("++ Python documentation module will not be compiled because numpy was not found")
        set(GUDHI_MISSING_MODULES ${GUDHI_MISSING_MODULES} "python-documentation" CACHE INTERNAL "GUDHI_MISSING_MODULES")
      endif(NUMPY_FOUND)
    else(MATPLOTLIB_FOUND)
      message("++ Python documentation module will not be compiled because matplotlib was not found")
      set(GUDHI_MISSING_MODULES ${GUDHI_MISSING_MODULES} "python-documentation" CACHE INTERNAL "GUDHI_MISSING_MODULES")
    endif(MATPLOTLIB_FOUND)
  else(SPHINX_PATH)
    message("++ Python documentation module will not be compiled because sphinx and sphinxcontrib-bibtex were not found")
    set(GUDHI_MISSING_MODULES ${GUDHI_MISSING_MODULES} "python-documentation" CACHE INTERNAL "GUDHI_MISSING_MODULES")
  endif(SPHINX_PATH)


    # Test examples
    if (NOT CGAL_WITH_EIGEN3_VERSION VERSION_LESS 4.11.0)
      # Bottleneck and Alpha
      add_test(NAME alpha_rips_persistence_bottleneck_distance_py_test
               WORKING_DIRECTORY ${CMAKE_CURRENT_BINARY_DIR}
               COMMAND ${CMAKE_COMMAND} -E env "PYTHONPATH=${CMAKE_CURRENT_BINARY_DIR}"
               ${PYTHON_EXECUTABLE} "${CMAKE_CURRENT_SOURCE_DIR}/example/alpha_rips_persistence_bottleneck_distance.py"
               -f ${CMAKE_SOURCE_DIR}/data/points/tore3D_300.off -t 0.15 -d 3)
      if(MATPLOTLIB_FOUND AND NUMPY_FOUND)
        # Tangential
        add_test(NAME tangential_complex_plain_homology_from_off_file_example_py_test
                 WORKING_DIRECTORY ${CMAKE_CURRENT_BINARY_DIR}
                 COMMAND ${CMAKE_COMMAND} -E env "PYTHONPATH=${CMAKE_CURRENT_BINARY_DIR}"
                 ${PYTHON_EXECUTABLE} "${CMAKE_CURRENT_SOURCE_DIR}/example/tangential_complex_plain_homology_from_off_file_example.py"
                 --no-diagram -i 2 -f ${CMAKE_SOURCE_DIR}/data/points/tore3D_300.off)

        add_gudhi_py_test(test_tangential_complex)

        # Witness complex AND Subsampling
        add_test(NAME euclidean_strong_witness_complex_diagram_persistence_from_off_file_example_py_test
                 WORKING_DIRECTORY ${CMAKE_CURRENT_BINARY_DIR}
                 COMMAND ${CMAKE_COMMAND} -E env "PYTHONPATH=${CMAKE_CURRENT_BINARY_DIR}"
                 ${PYTHON_EXECUTABLE} "${CMAKE_CURRENT_SOURCE_DIR}/example/euclidean_strong_witness_complex_diagram_persistence_from_off_file_example.py"
                 --no-diagram -f ${CMAKE_SOURCE_DIR}/data/points/tore3D_300.off -a 1.0 -n 20 -d 2)

        add_test(NAME euclidean_witness_complex_diagram_persistence_from_off_file_example_py_test
                 WORKING_DIRECTORY ${CMAKE_CURRENT_BINARY_DIR}
                 COMMAND ${CMAKE_COMMAND} -E env "PYTHONPATH=${CMAKE_CURRENT_BINARY_DIR}"
                 ${PYTHON_EXECUTABLE} "${CMAKE_CURRENT_SOURCE_DIR}/example/euclidean_witness_complex_diagram_persistence_from_off_file_example.py"
                 --no-diagram -f ${CMAKE_SOURCE_DIR}/data/points/tore3D_300.off -a 1.0 -n 20 -d 2)
      endif()

      # Subsampling
      add_gudhi_py_test(test_subsampling)

    endif (NOT CGAL_WITH_EIGEN3_VERSION VERSION_LESS 4.11.0)
    if (NOT CGAL_VERSION VERSION_LESS 4.11.0)
      # Bottleneck
      add_test(NAME bottleneck_basic_example_py_test
               WORKING_DIRECTORY ${CMAKE_CURRENT_BINARY_DIR}
               COMMAND ${CMAKE_COMMAND} -E env "PYTHONPATH=${CMAKE_CURRENT_BINARY_DIR}"
               ${PYTHON_EXECUTABLE} "${CMAKE_CURRENT_SOURCE_DIR}/example/bottleneck_basic_example.py")

      add_gudhi_py_test(test_bottleneck_distance)

      # Cover complex
      file(COPY ${CMAKE_SOURCE_DIR}/data/points/human.off DESTINATION ${CMAKE_CURRENT_BINARY_DIR}/)
      file(COPY ${CMAKE_SOURCE_DIR}/data/points/COIL_database/lucky_cat.off DESTINATION ${CMAKE_CURRENT_BINARY_DIR}/)
      file(COPY ${CMAKE_SOURCE_DIR}/data/points/COIL_database/lucky_cat_PCA1 DESTINATION ${CMAKE_CURRENT_BINARY_DIR}/)
      add_test(NAME cover_complex_nerve_example_py_test
               WORKING_DIRECTORY ${CMAKE_CURRENT_BINARY_DIR}
               COMMAND ${CMAKE_COMMAND} -E env "PYTHONPATH=${CMAKE_CURRENT_BINARY_DIR}"
               ${PYTHON_EXECUTABLE} "${CMAKE_CURRENT_SOURCE_DIR}/example/nerve_of_a_covering.py"
               -f human.off -c 2 -r 10 -g 0.3)

      add_test(NAME cover_complex_coordinate_gic_example_py_test
               WORKING_DIRECTORY ${CMAKE_CURRENT_BINARY_DIR}
               COMMAND ${CMAKE_COMMAND} -E env "PYTHONPATH=${CMAKE_CURRENT_BINARY_DIR}"
               ${PYTHON_EXECUTABLE} "${CMAKE_CURRENT_SOURCE_DIR}/example/coordinate_graph_induced_complex.py"
               -f human.off -c 0 -v)

      add_test(NAME cover_complex_functional_gic_example_py_test
               WORKING_DIRECTORY ${CMAKE_CURRENT_BINARY_DIR}
               COMMAND ${CMAKE_COMMAND} -E env "PYTHONPATH=${CMAKE_CURRENT_BINARY_DIR}"
               ${PYTHON_EXECUTABLE} "${CMAKE_CURRENT_SOURCE_DIR}/example/functional_graph_induced_complex.py"
               -o lucky_cat.off
               -f lucky_cat_PCA1 -v)

      add_test(NAME cover_complex_voronoi_gic_example_py_test
               WORKING_DIRECTORY ${CMAKE_CURRENT_BINARY_DIR}
               COMMAND ${CMAKE_COMMAND} -E env "PYTHONPATH=${CMAKE_CURRENT_BINARY_DIR}"
               ${PYTHON_EXECUTABLE} "${CMAKE_CURRENT_SOURCE_DIR}/example/voronoi_graph_induced_complex.py"
               -f human.off -n 700 -v)

      add_gudhi_py_test(test_cover_complex)
    endif (NOT CGAL_VERSION VERSION_LESS 4.11.0)

    if (NOT CGAL_WITH_EIGEN3_VERSION VERSION_LESS 4.11.0)
      # Alpha
      add_test(NAME alpha_complex_from_points_example_py_test
               WORKING_DIRECTORY ${CMAKE_CURRENT_BINARY_DIR}
               COMMAND ${CMAKE_COMMAND} -E env "PYTHONPATH=${CMAKE_CURRENT_BINARY_DIR}"
               ${PYTHON_EXECUTABLE} "${CMAKE_CURRENT_SOURCE_DIR}/example/alpha_complex_from_points_example.py")
      if(MATPLOTLIB_FOUND AND NUMPY_FOUND)
        add_test(NAME alpha_complex_diagram_persistence_from_off_file_example_py_test
               WORKING_DIRECTORY ${CMAKE_CURRENT_BINARY_DIR}
               COMMAND ${CMAKE_COMMAND} -E env "PYTHONPATH=${CMAKE_CURRENT_BINARY_DIR}"
               ${PYTHON_EXECUTABLE} "${CMAKE_CURRENT_SOURCE_DIR}/example/alpha_complex_diagram_persistence_from_off_file_example.py"
               --no-diagram -f ${CMAKE_SOURCE_DIR}/data/points/tore3D_300.off -a 0.6)
      endif()
      add_gudhi_py_test(test_alpha_complex)
    endif (NOT CGAL_WITH_EIGEN3_VERSION VERSION_LESS 4.11.0)

    if (NOT CGAL_WITH_EIGEN3_VERSION VERSION_LESS 4.11.0)
      # Euclidean witness
      add_gudhi_py_test(test_euclidean_witness_complex)

    endif (NOT CGAL_WITH_EIGEN3_VERSION VERSION_LESS 4.11.0)

    # Cubical
    add_test(NAME periodic_cubical_complex_barcode_persistence_from_perseus_file_example_py_test
             WORKING_DIRECTORY ${CMAKE_CURRENT_BINARY_DIR}
             COMMAND ${CMAKE_COMMAND} -E env "PYTHONPATH=${CMAKE_CURRENT_BINARY_DIR}"
             ${PYTHON_EXECUTABLE} "${CMAKE_CURRENT_SOURCE_DIR}/example/periodic_cubical_complex_barcode_persistence_from_perseus_file_example.py"
             --no-barcode -f ${CMAKE_SOURCE_DIR}/data/bitmap/CubicalTwoSphere.txt)

    if(NUMPY_FOUND)
      add_test(NAME random_cubical_complex_persistence_example_py_test
               WORKING_DIRECTORY ${CMAKE_CURRENT_BINARY_DIR}
               COMMAND ${CMAKE_COMMAND} -E env "PYTHONPATH=${CMAKE_CURRENT_BINARY_DIR}"
               ${PYTHON_EXECUTABLE} "${CMAKE_CURRENT_SOURCE_DIR}/example/random_cubical_complex_persistence_example.py"
               10 10 10)
    endif()

    add_gudhi_py_test(test_cubical_complex)

    # Rips
    if(MATPLOTLIB_FOUND AND NUMPY_FOUND)
      add_test(NAME rips_complex_diagram_persistence_from_distance_matrix_file_example_py_test
               WORKING_DIRECTORY ${CMAKE_CURRENT_BINARY_DIR}
               COMMAND ${CMAKE_COMMAND} -E env "PYTHONPATH=${CMAKE_CURRENT_BINARY_DIR}"
               ${PYTHON_EXECUTABLE} "${CMAKE_CURRENT_SOURCE_DIR}/example/rips_complex_diagram_persistence_from_distance_matrix_file_example.py"
               --no-diagram -f ${CMAKE_SOURCE_DIR}/data/distance_matrix/lower_triangular_distance_matrix.csv -e 12.0 -d 3)

      add_test(NAME rips_complex_diagram_persistence_from_off_file_example_py_test
               WORKING_DIRECTORY ${CMAKE_CURRENT_BINARY_DIR}
               COMMAND ${CMAKE_COMMAND} -E env "PYTHONPATH=${CMAKE_CURRENT_BINARY_DIR}"
               ${PYTHON_EXECUTABLE} ${CMAKE_CURRENT_SOURCE_DIR}/example/rips_complex_diagram_persistence_from_off_file_example.py
               --no-diagram -f ${CMAKE_SOURCE_DIR}/data/points/tore3D_300.off  -e 0.25 -d 3)
    endif()

    add_test(NAME rips_complex_from_points_example_py_test
             WORKING_DIRECTORY ${CMAKE_CURRENT_BINARY_DIR}
             COMMAND ${CMAKE_COMMAND} -E env "PYTHONPATH=${CMAKE_CURRENT_BINARY_DIR}"
             ${PYTHON_EXECUTABLE} ${CMAKE_CURRENT_SOURCE_DIR}/example/rips_complex_from_points_example.py)

    add_gudhi_py_test(test_rips_complex)

    # Simplex tree
    add_test(NAME simplex_tree_example_py_test
             WORKING_DIRECTORY ${CMAKE_CURRENT_BINARY_DIR}
             COMMAND ${CMAKE_COMMAND} -E env "PYTHONPATH=${CMAKE_CURRENT_BINARY_DIR}"
             ${PYTHON_EXECUTABLE} ${CMAKE_CURRENT_SOURCE_DIR}/example/simplex_tree_example.py)

    add_gudhi_py_test(test_simplex_tree)

    # Witness
    add_test(NAME witness_complex_from_nearest_landmark_table_py_test
             WORKING_DIRECTORY ${CMAKE_CURRENT_BINARY_DIR}
             COMMAND ${CMAKE_COMMAND} -E env "PYTHONPATH=${CMAKE_CURRENT_BINARY_DIR}"
             ${PYTHON_EXECUTABLE} ${CMAKE_CURRENT_SOURCE_DIR}/example/witness_complex_from_nearest_landmark_table.py)

    add_gudhi_py_test(test_witness_complex)

    # Reader utils
    add_gudhi_py_test(test_reader_utils)

    # Wasserstein
    if(OT_FOUND AND PYBIND11_FOUND)
      add_gudhi_py_test(test_wasserstein_distance)
      add_gudhi_py_test(test_wasserstein_barycenter)
    endif()

    # Representations
    if(SKLEARN_FOUND AND MATPLOTLIB_FOUND)
      add_gudhi_py_test(test_representations)
    endif()

    # Time Delay
    add_gudhi_py_test(test_time_delay)

    # DTM
    if(SCIPY_FOUND AND SKLEARN_FOUND AND TORCH_FOUND AND HNSWLIB_FOUND AND PYKEOPS_FOUND AND EAGERPY_FOUND)
      add_gudhi_py_test(test_knn)
      add_gudhi_py_test(test_dtm)
    endif()

    # Set missing or not modules
    set(GUDHI_MODULES ${GUDHI_MODULES} "python" CACHE INTERNAL "GUDHI_MODULES")
  else(CYTHON_FOUND)
    message("++ Python module will not be compiled because cython was not found")
    set(GUDHI_MISSING_MODULES ${GUDHI_MISSING_MODULES} "python" CACHE INTERNAL "GUDHI_MISSING_MODULES")
  endif(CYTHON_FOUND)
else(PYTHONINTERP_FOUND)
  message("++ Python module will not be compiled because no Python interpreter was found")
  set(GUDHI_MISSING_MODULES ${GUDHI_MISSING_MODULES} "python" CACHE INTERNAL "GUDHI_MISSING_MODULES")
endif(PYTHONINTERP_FOUND)<|MERGE_RESOLUTION|>--- conflicted
+++ resolved
@@ -230,12 +230,8 @@
     # Other .py files
     file(COPY "gudhi/persistence_graphical_tools.py" DESTINATION "${CMAKE_CURRENT_BINARY_DIR}/gudhi")
     file(COPY "gudhi/representations" DESTINATION "${CMAKE_CURRENT_BINARY_DIR}/gudhi/")
-<<<<<<< HEAD
-    file(COPY "gudhi/wasserstein.py" DESTINATION "${CMAKE_CURRENT_BINARY_DIR}/gudhi")
+    file(COPY "gudhi/wasserstein" DESTINATION "${CMAKE_CURRENT_BINARY_DIR}/gudhi")
     file(COPY "gudhi/perslay.py" DESTINATION "${CMAKE_CURRENT_BINARY_DIR}/gudhi")
-=======
-    file(COPY "gudhi/wasserstein" DESTINATION "${CMAKE_CURRENT_BINARY_DIR}/gudhi")
->>>>>>> 0fb22e4c
     file(COPY "gudhi/point_cloud" DESTINATION "${CMAKE_CURRENT_BINARY_DIR}/gudhi")
 
     add_custom_command(
