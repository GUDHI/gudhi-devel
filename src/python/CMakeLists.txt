--- conflicted
+++ resolved
@@ -597,15 +597,14 @@
       add_gudhi_py_test(test_dtm_rips_complex)
     endif()
 
-<<<<<<< HEAD
     # sklearn
     if(SKLEARN_FOUND)
       add_gudhi_py_test(test_sklearn_cubical_persistence)
-=======
+    endif()
+
     # persistence graphical tools
     if(MATPLOTLIB_FOUND)
       add_gudhi_py_test(test_persistence_graphical_tools)
->>>>>>> 7e2fb7b6
     endif()
 
     # Set missing or not modules
