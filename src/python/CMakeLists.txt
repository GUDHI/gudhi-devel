function( add_GUDHI_PYTHON_lib THE_LIB )
  if(EXISTS ${THE_LIB})
    get_filename_component(THE_LIB_FILE_NAME ${THE_LIB} NAME_WE)
    if(WIN32)
      message("++ ${THE_LIB} => THE_LIB_FILE_NAME = ${THE_LIB_FILE_NAME}")
      set(GUDHI_PYTHON_LIBRARIES "${GUDHI_PYTHON_LIBRARIES}'${THE_LIB_FILE_NAME}', " PARENT_SCOPE)
    else(WIN32)
      STRING(REGEX REPLACE "lib" "" UNIX_LIB_FILE_NAME ${THE_LIB_FILE_NAME})
      message("++ ${THE_LIB} => UNIX_LIB_FILE_NAME = ${UNIX_LIB_FILE_NAME}")
      set(GUDHI_PYTHON_LIBRARIES "${GUDHI_PYTHON_LIBRARIES}'${UNIX_LIB_FILE_NAME}', " PARENT_SCOPE)
    endif(WIN32)
  endif(EXISTS ${THE_LIB})
endfunction( add_GUDHI_PYTHON_lib )

function( add_GUDHI_PYTHON_lib_dir)
  # Argument may be a list (specifically on windows with release/debug paths)
  foreach(THE_LIB_DIR IN LISTS ARGN)
    # deals when it is not set - error on windows
    if(EXISTS ${THE_LIB_DIR})
      set(GUDHI_PYTHON_LIBRARY_DIRS "${GUDHI_PYTHON_LIBRARY_DIRS}'${THE_LIB_DIR}', " PARENT_SCOPE)
    else()
      message("add_GUDHI_PYTHON_lib_dir - '${THE_LIB_DIR}' does not exist")
    endif()
  endforeach()
endfunction( add_GUDHI_PYTHON_lib_dir )

# THE_TEST is the python test file name (without .py extension) containing tests functions
function( add_gudhi_py_test THE_TEST )
  if(PYTEST_FOUND)
    # use ${PYTHON_EXECUTABLE} -B, otherwise a __pycache__ directory is created in sources by python
    # use py.test no cache provider, otherwise a .cache file is created in sources by py.test
    add_test(NAME ${THE_TEST}_py_test
             WORKING_DIRECTORY ${CMAKE_CURRENT_BINARY_DIR}
             COMMAND ${PYTHON_EXECUTABLE} -B -m pytest -p no:cacheprovider ${CMAKE_CURRENT_SOURCE_DIR}/test/${THE_TEST}.py)
  endif()
endfunction( add_gudhi_py_test )

# Set gudhi.__debug_info__
# WARNING : to be done before setup.py.in configure_file
function( add_gudhi_debug_info DEBUG_INFO )
  set(GUDHI_PYTHON_DEBUG_INFO "${GUDHI_PYTHON_DEBUG_INFO}    \"${DEBUG_INFO}\\n\" \\\n" PARENT_SCOPE)
endfunction( add_gudhi_debug_info )

if(PYTHONINTERP_FOUND)
  if(NUMPY_FOUND AND PYBIND11_FOUND AND CYTHON_FOUND)
    add_gudhi_debug_info("Pybind11 version ${PYBIND11_VERSION}")
    # PyBind11 modules
    set(GUDHI_PYTHON_MODULES "${GUDHI_PYTHON_MODULES}'bottleneck', ")
    set(GUDHI_PYTHON_MODULES_EXTRA "${GUDHI_PYTHON_MODULES_EXTRA}'hera', ")
    set(GUDHI_PYTHON_MODULES_EXTRA "${GUDHI_PYTHON_MODULES_EXTRA}'clustering', ")
    set(GUDHI_PYTHON_MODULES_EXTRA "${GUDHI_PYTHON_MODULES_EXTRA}'datasets', ")

    # Cython modules
    set(GUDHI_PYTHON_MODULES "${GUDHI_PYTHON_MODULES}'off_utils', ")
    set(GUDHI_PYTHON_MODULES "${GUDHI_PYTHON_MODULES}'simplex_tree', ")
    set(GUDHI_PYTHON_MODULES "${GUDHI_PYTHON_MODULES}'rips_complex', ")
    set(GUDHI_PYTHON_MODULES "${GUDHI_PYTHON_MODULES}'cubical_complex', ")
    set(GUDHI_PYTHON_MODULES "${GUDHI_PYTHON_MODULES}'periodic_cubical_complex', ")
    set(GUDHI_PYTHON_MODULES "${GUDHI_PYTHON_MODULES}'persistence_graphical_tools', ")
    set(GUDHI_PYTHON_MODULES "${GUDHI_PYTHON_MODULES}'reader_utils', ")
    set(GUDHI_PYTHON_MODULES "${GUDHI_PYTHON_MODULES}'witness_complex', ")
    set(GUDHI_PYTHON_MODULES "${GUDHI_PYTHON_MODULES}'strong_witness_complex', ")
    set(GUDHI_PYTHON_MODULES "${GUDHI_PYTHON_MODULES}'nerve_gic', ")
    set(GUDHI_PYTHON_MODULES "${GUDHI_PYTHON_MODULES}'subsampling', ")
    set(GUDHI_PYTHON_MODULES "${GUDHI_PYTHON_MODULES}'tangential_complex', ")
    set(GUDHI_PYTHON_MODULES "${GUDHI_PYTHON_MODULES}'delaunay_complex', ")
    set(GUDHI_PYTHON_MODULES "${GUDHI_PYTHON_MODULES}'euclidean_witness_complex', ")
    set(GUDHI_PYTHON_MODULES "${GUDHI_PYTHON_MODULES}'euclidean_strong_witness_complex', ")
    # Modules that should not be auto-imported in __init__.py
    set(GUDHI_PYTHON_MODULES_EXTRA "${GUDHI_PYTHON_MODULES_EXTRA}'representations', ")
    set(GUDHI_PYTHON_MODULES_EXTRA "${GUDHI_PYTHON_MODULES_EXTRA}'sklearn', ")
    set(GUDHI_PYTHON_MODULES_EXTRA "${GUDHI_PYTHON_MODULES_EXTRA}'tensorflow', ")
    set(GUDHI_PYTHON_MODULES_EXTRA "${GUDHI_PYTHON_MODULES_EXTRA}'wasserstein', ")
    set(GUDHI_PYTHON_MODULES_EXTRA "${GUDHI_PYTHON_MODULES_EXTRA}'point_cloud', ")
    set(GUDHI_PYTHON_MODULES_EXTRA "${GUDHI_PYTHON_MODULES_EXTRA}'weighted_rips_complex', ")
    set(GUDHI_PYTHON_MODULES_EXTRA "${GUDHI_PYTHON_MODULES_EXTRA}'dtm_rips_complex', ")
    set(GUDHI_PYTHON_MODULES_EXTRA "${GUDHI_PYTHON_MODULES_EXTRA}'cover_complex', ")
    set(GUDHI_PYTHON_MODULES_EXTRA "${GUDHI_PYTHON_MODULES_EXTRA}'flag_filtration', ")

    add_gudhi_debug_info("Python version ${PYTHON_VERSION_STRING}")
    add_gudhi_debug_info("Cython version ${CYTHON_VERSION}")
    if(PYTEST_FOUND)
      add_gudhi_debug_info("Pytest version ${PYTEST_VERSION}")
    endif()
    if(MATPLOTLIB_FOUND)
      add_gudhi_debug_info("Matplotlib version ${MATPLOTLIB_VERSION}")
    endif()
    if(NUMPY_FOUND)
      add_gudhi_debug_info("Numpy version ${NUMPY_VERSION}")
    endif()
    if(SCIPY_FOUND)
      add_gudhi_debug_info("Scipy version ${SCIPY_VERSION}")
    endif()
    if(SKLEARN_FOUND)
      add_gudhi_debug_info("Scikit-learn version ${SKLEARN_VERSION}")
    endif()
    if(OT_FOUND)
      add_gudhi_debug_info("POT version ${OT_VERSION}")
    endif()
    if(HNSWLIB_FOUND)
      # Does not have a version number...
      add_gudhi_debug_info("HNSWlib found")
    endif()
    if(TORCH_FOUND)
      add_gudhi_debug_info("PyTorch version ${TORCH_VERSION}")
    endif()
    if(PYKEOPS_FOUND)
      add_gudhi_debug_info("PyKeOps version ${PYKEOPS_VERSION}")
    endif()
    if(EAGERPY_FOUND)
      add_gudhi_debug_info("EagerPy version ${EAGERPY_VERSION}")
    endif()
    if(TENSORFLOW_FOUND)
      add_gudhi_debug_info("TensorFlow version ${TENSORFLOW_VERSION}")
    endif()
    if(SPHINX_FOUND)
      add_gudhi_debug_info("Sphinx version ${SPHINX_VERSION}")
    endif()
    if(SPHINX_PARAMLINKS_FOUND)
      add_gudhi_debug_info("Sphinx-paramlinks version ${SPHINX_PARAMLINKS_VERSION}")
    endif()
    if(PYDATA_SPHINX_THEME_FOUND)
      add_gudhi_debug_info("pydata_sphinx_theme version ${PYDATA_SPHINX_THEME_VERSION}")
    endif()
    if(SPHINXCONTRIB.BIBTEX_FOUND)
      # Does not have a version number...
      add_gudhi_debug_info("sphinxcontrib-bibtex found")
    endif()
    if(NETWORKX_FOUND)
      add_gudhi_debug_info("NetworkX version ${NETWORKX_VERSION}")
    endif()

    set(GUDHI_PYTHON_EXTRA_COMPILE_ARGS "${GUDHI_PYTHON_EXTRA_COMPILE_ARGS}'-DBOOST_RESULT_OF_USE_DECLTYPE', ")
    set(GUDHI_PYTHON_EXTRA_COMPILE_ARGS "${GUDHI_PYTHON_EXTRA_COMPILE_ARGS}'-DBOOST_ALL_NO_LIB', ")
    set(GUDHI_PYTHON_EXTRA_COMPILE_ARGS "${GUDHI_PYTHON_EXTRA_COMPILE_ARGS}'-DBOOST_SYSTEM_NO_DEPRECATED', ")

    # Gudhi and CGAL compilation option
    if(MSVC)
      set(GUDHI_PYTHON_EXTRA_COMPILE_ARGS "${GUDHI_PYTHON_EXTRA_COMPILE_ARGS}'/std:c++17', ")
      set(GUDHI_PYTHON_EXTRA_COMPILE_ARGS "${GUDHI_PYTHON_EXTRA_COMPILE_ARGS}'/fp:strict', ")
      # cf. https://github.com/oneapi-src/oneTBB/issues/573
      set(GUDHI_PYTHON_EXTRA_COMPILE_ARGS "${GUDHI_PYTHON_EXTRA_COMPILE_ARGS}'-DNOMINMAX', ")
    else(MSVC)
      set(GUDHI_PYTHON_EXTRA_COMPILE_ARGS "${GUDHI_PYTHON_EXTRA_COMPILE_ARGS}'-std=c++17', ")
    endif(MSVC)
    if(CMAKE_COMPILER_IS_GNUCXX)
      set(GUDHI_PYTHON_EXTRA_COMPILE_ARGS "${GUDHI_PYTHON_EXTRA_COMPILE_ARGS}'-frounding-math', ")
      set(GUDHI_PYBIND11_EXTRA_COMPILE_ARGS "${GUDHI_PYBIND11_EXTRA_COMPILE_ARGS}'-fvisibility=hidden', ")
    endif(CMAKE_COMPILER_IS_GNUCXX)
    if (CMAKE_CXX_COMPILER_ID MATCHES Intel)
      set(GUDHI_PYTHON_EXTRA_COMPILE_ARGS "${GUDHI_PYTHON_EXTRA_COMPILE_ARGS}'-fp-model strict', ")
    endif(CMAKE_CXX_COMPILER_ID MATCHES Intel)
    if (DEBUG_TRACES)
      # For programs to be more verbose
      set(GUDHI_PYTHON_EXTRA_COMPILE_ARGS "${GUDHI_PYTHON_EXTRA_COMPILE_ARGS}'-DDEBUG_TRACES', ")
    endif()

    if (TARGET Eigen3::Eigen)
      add_gudhi_debug_info("Eigen3 version ${EIGEN3_VERSION_STRING}")
      # No problem, even if no CGAL found
      set(GUDHI_PYTHON_EXTRA_COMPILE_ARGS "${GUDHI_PYTHON_EXTRA_COMPILE_ARGS}'-DCGAL_EIGEN3_ENABLED', ")
      set(GUDHI_PYTHON_INCLUDE_DIRS "${GUDHI_PYTHON_INCLUDE_DIRS}'${EIGEN3_INCLUDE_DIRS}', ")
    endif (TARGET Eigen3::Eigen)

    set(GUDHI_CYTHON_MODULES "${GUDHI_CYTHON_MODULES}'off_utils', ")
    set(GUDHI_CYTHON_MODULES "${GUDHI_CYTHON_MODULES}'simplex_tree', ")
    set(GUDHI_CYTHON_MODULES "${GUDHI_CYTHON_MODULES}'rips_complex', ")
    set(GUDHI_CYTHON_MODULES "${GUDHI_CYTHON_MODULES}'cubical_complex', ")
    set(GUDHI_CYTHON_MODULES "${GUDHI_CYTHON_MODULES}'periodic_cubical_complex', ")
    set(GUDHI_CYTHON_MODULES "${GUDHI_CYTHON_MODULES}'reader_utils', ")
    set(GUDHI_CYTHON_MODULES "${GUDHI_CYTHON_MODULES}'witness_complex', ")
    set(GUDHI_CYTHON_MODULES "${GUDHI_CYTHON_MODULES}'strong_witness_complex', ")
    set(GUDHI_PYBIND11_MODULES "${GUDHI_PYBIND11_MODULES}'clustering/_tomato', ")
    set(GUDHI_PYBIND11_MODULES "${GUDHI_PYBIND11_MODULES}'hera/wasserstein', ")
    set(GUDHI_PYBIND11_MODULES "${GUDHI_PYBIND11_MODULES}'hera/bottleneck', ")
    set(GUDHI_CYTHON_MODULES "${GUDHI_CYTHON_MODULES}'nerve_gic', ")
    set(GUDHI_CYTHON_MODULES "${GUDHI_CYTHON_MODULES}'subsampling', ")
    if (TARGET CGAL::CGAL)
      set(GUDHI_PYBIND11_MODULES "${GUDHI_PYBIND11_MODULES}'bottleneck', ")
    endif ()
    if (TARGET CGAL::CGAL AND TARGET Eigen3::Eigen)
      set(GUDHI_CYTHON_MODULES "${GUDHI_CYTHON_MODULES}'tangential_complex', ")
      set(GUDHI_CYTHON_MODULES "${GUDHI_CYTHON_MODULES}'euclidean_witness_complex', ")
      set(GUDHI_CYTHON_MODULES "${GUDHI_CYTHON_MODULES}'euclidean_strong_witness_complex', ")
<<<<<<< HEAD
    endif ()
    if (NOT CGAL_WITH_EIGEN3_VERSION VERSION_LESS 5.1.0)
      set(GUDHI_CYTHON_MODULES "${GUDHI_CYTHON_MODULES}'delaunay_complex', ")
=======
      set(GUDHI_CYTHON_MODULES "${GUDHI_CYTHON_MODULES}'alpha_complex', ")
      set(GUDHI_PYBIND11_MODULES "${GUDHI_PYBIND11_MODULES}'datasets/generators/_points', ")
>>>>>>> f44339e0
    endif ()
    set(GUDHI_PYBIND11_MODULES "${GUDHI_PYBIND11_MODULES}'_pers_cub_low_dim', ")
    set(GUDHI_PYBIND11_MODULES "${GUDHI_PYBIND11_MODULES}'_edge_collapse', ")

    # from windows vcpkg eigen 3.4.0#2 : build fails with
    # error C2440: '<function-style-cast>': cannot convert from 'Eigen::EigenBase<Derived>::Index' to '__gmp_expr<mpq_t,mpq_t>'
    # cf. https://gitlab.com/libeigen/eigen/-/issues/2476
    # Workaround is to compile with '-DEIGEN_DEFAULT_DENSE_INDEX_TYPE=int'
    if (FORCE_EIGEN_DEFAULT_DENSE_INDEX_TYPE_TO_INT)
      set(GUDHI_PYTHON_EXTRA_COMPILE_ARGS "${GUDHI_PYTHON_EXTRA_COMPILE_ARGS}'-DEIGEN_DEFAULT_DENSE_INDEX_TYPE=int', ")
    endif()


    add_gudhi_debug_info("Boost version ${Boost_VERSION}")
    set(GUDHI_PYTHON_INCLUDE_DIRS "${GUDHI_PYTHON_INCLUDE_DIRS}'${Boost_INCLUDE_DIRS}', ")
    if(TARGET CGAL::CGAL)
      foreach(CGAL_INCLUDE_DIR ${CGAL_INCLUDE_DIRS})
        set(GUDHI_PYTHON_INCLUDE_DIRS "${GUDHI_PYTHON_INCLUDE_DIRS}'${CGAL_INCLUDE_DIR}', ")
      endforeach()
      if(NOT CGAL_VERSION VERSION_LESS 5.3.0)
        # CGAL_HEADER_ONLY has been dropped for CGAL >= 5.3. Only the header-only version is supported.
        set(CGAL_HEADER_ONLY True)
      endif(NOT CGAL_VERSION VERSION_LESS 5.3.0)
      # Add CGAL compilation args
      if(CGAL_HEADER_ONLY)
        add_gudhi_debug_info("CGAL header only version ${CGAL_VERSION}")
        set(GUDHI_PYTHON_EXTRA_COMPILE_ARGS "${GUDHI_PYTHON_EXTRA_COMPILE_ARGS}'-DCGAL_HEADER_ONLY', ")
      else(CGAL_HEADER_ONLY)
        add_gudhi_debug_info("CGAL version ${CGAL_VERSION}")
        add_GUDHI_PYTHON_lib("${CGAL_LIBRARY}")
        add_GUDHI_PYTHON_lib_dir(${CGAL_LIBRARIES_DIR})
        message("** Add CGAL ${CGAL_LIBRARIES_DIR}")
        # If CGAL is not header only, CGAL library may link with boost system,
        if(CMAKE_BUILD_TYPE MATCHES Debug)
          add_GUDHI_PYTHON_lib("${Boost_SYSTEM_LIBRARY_DEBUG}")
        else()
          add_GUDHI_PYTHON_lib("${Boost_SYSTEM_LIBRARY_RELEASE}")
        endif()
        add_GUDHI_PYTHON_lib_dir(${Boost_LIBRARY_DIRS})
        message("** Add Boost ${Boost_LIBRARY_DIRS}")
      endif(CGAL_HEADER_ONLY)
      # GMP and GMPXX are not required, but if present, CGAL will link with them.
      if(GMP_FOUND)
        add_gudhi_debug_info("GMP_LIBRARIES = ${GMP_LIBRARIES}")
        set(GUDHI_PYTHON_EXTRA_COMPILE_ARGS "${GUDHI_PYTHON_EXTRA_COMPILE_ARGS}'-DCGAL_USE_GMP', ")
        add_GUDHI_PYTHON_lib("${GMP_LIBRARIES}")
        if(NOT GMP_LIBRARIES_DIR)
          get_filename_component(GMP_LIBRARIES_DIR ${GMP_LIBRARIES} PATH)
          message("GMP_LIBRARIES_DIR from GMP_LIBRARIES set to ${GMP_LIBRARIES_DIR}")
        endif(NOT GMP_LIBRARIES_DIR)
        add_GUDHI_PYTHON_lib_dir(${GMP_LIBRARIES_DIR})
        message("** Add gmp ${GMP_LIBRARIES_DIR}")
        # When FORCE_CGAL_NOT_TO_BUILD_WITH_GMPXX is set, not defining CGAL_USE_GMPXX is sufficient enough
        if(GMPXX_FOUND)
          add_gudhi_debug_info("GMPXX_LIBRARIES = ${GMPXX_LIBRARIES}")
          set(GUDHI_PYTHON_EXTRA_COMPILE_ARGS "${GUDHI_PYTHON_EXTRA_COMPILE_ARGS}'-DCGAL_USE_GMPXX', ")
          add_GUDHI_PYTHON_lib("${GMPXX_LIBRARIES}")
          add_GUDHI_PYTHON_lib_dir(${GMPXX_LIBRARIES_DIR})
          message("** Add gmpxx ${GMPXX_LIBRARIES_DIR}")
        endif()
      endif(GMP_FOUND)
      if(MPFR_FOUND)
        add_gudhi_debug_info("MPFR_LIBRARIES = ${MPFR_LIBRARIES}")
        set(GUDHI_PYTHON_EXTRA_COMPILE_ARGS "${GUDHI_PYTHON_EXTRA_COMPILE_ARGS}'-DCGAL_USE_MPFR', ")
        add_GUDHI_PYTHON_lib("${MPFR_LIBRARIES}")
        # In case CGAL is not header only, all MPFR variables are set except MPFR_LIBRARIES_DIR - Just set it
        if(NOT MPFR_LIBRARIES_DIR)
          get_filename_component(MPFR_LIBRARIES_DIR ${MPFR_LIBRARIES} PATH)
          message("MPFR_LIBRARIES_DIR from MPFR_LIBRARIES set to ${MPFR_LIBRARIES_DIR}")
        endif(NOT MPFR_LIBRARIES_DIR)
        add_GUDHI_PYTHON_lib_dir(${MPFR_LIBRARIES_DIR})
        message("** Add mpfr ${MPFR_LIBRARIES_DIR}")
      endif(MPFR_FOUND)
    endif(TARGET CGAL::CGAL)

    # Specific for Mac
    if (${CMAKE_SYSTEM_NAME} MATCHES "Darwin")
      # CMAKE_OSX_DEPLOYMENT_TARGET is always set on OSx
      # but it can be modified by the user by setting MACOSX_DEPLOYMENT_TARGET environment variable
      if(CMAKE_OSX_DEPLOYMENT_TARGET)
        set(GUDHI_PYTHON_EXTRA_COMPILE_ARGS "${GUDHI_PYTHON_EXTRA_COMPILE_ARGS}'-mmacosx-version-min=${CMAKE_OSX_DEPLOYMENT_TARGET}', ")
        set(GUDHI_PYTHON_EXTRA_LINK_ARGS "${GUDHI_PYTHON_EXTRA_LINK_ARGS}'-mmacosx-version-min=${CMAKE_OSX_DEPLOYMENT_TARGET}', ")
      endif()
    endif(${CMAKE_SYSTEM_NAME} MATCHES "Darwin")

    # Strip dynamic libraries in release mode for smaller pip packages under linux
    if(CMAKE_COMPILER_IS_GNUCXX)
      if(CMAKE_BUILD_TYPE MATCHES Release)
        set(GUDHI_PYTHON_EXTRA_LINK_ARGS "${GUDHI_PYTHON_EXTRA_LINK_ARGS}'-s', ")
      endif(CMAKE_BUILD_TYPE MATCHES Release)
    endif(CMAKE_COMPILER_IS_GNUCXX)

    # Loop on INCLUDE_DIRECTORIES PROPERTY
    get_property(GUDHI_INCLUDE_DIRECTORIES DIRECTORY ${CMAKE_CURRENT_SOURCE_DIR} PROPERTY INCLUDE_DIRECTORIES)
    foreach(GUDHI_INCLUDE_DIRECTORY ${GUDHI_INCLUDE_DIRECTORIES})
      set(GUDHI_PYTHON_INCLUDE_DIRS "${GUDHI_PYTHON_INCLUDE_DIRS}'${GUDHI_INCLUDE_DIRECTORY}', ")
    endforeach()
    set(GUDHI_PYTHON_INCLUDE_DIRS "${GUDHI_PYTHON_INCLUDE_DIRS}'${CMAKE_SOURCE_DIR}/${GUDHI_PYTHON_PATH}/include', ")

    if (TBB_FOUND AND WITH_GUDHI_USE_TBB)
      add_gudhi_debug_info("TBB version ${TBB_VERSION} found and used")
      add_gudhi_debug_info("TBB_LIBRARY = ${TBB_LIBRARY}")
      add_gudhi_debug_info("TBB_MALLOC_LIBRARY = ${TBB_MALLOC_LIBRARY}")

      set(GUDHI_PYTHON_EXTRA_COMPILE_ARGS "${GUDHI_PYTHON_EXTRA_COMPILE_ARGS}'-DGUDHI_USE_TBB', ")
      add_GUDHI_PYTHON_lib("${TBB_LIBRARY}")
      add_GUDHI_PYTHON_lib("${TBB_MALLOC_LIBRARY}")
      add_GUDHI_PYTHON_lib_dir(${TBB_LIBRARY_DIRS})
      message("** Add tbb ${TBB_LIBRARY_DIRS}")
      set(GUDHI_PYTHON_INCLUDE_DIRS "${GUDHI_PYTHON_INCLUDE_DIRS}'${TBB_INCLUDE_DIRS}', ")
    endif()

    if(DEBUG_TRACES)
      set(GUDHI_PYTHON_EXTRA_COMPILE_ARGS "${GUDHI_PYTHON_EXTRA_COMPILE_ARGS}'-DDEBUG_TRACES', ")
    endif(DEBUG_TRACES)

    if(UNIX AND WITH_GUDHI_PYTHON_RUNTIME_LIBRARY_DIRS)
      set( GUDHI_PYTHON_RUNTIME_LIBRARY_DIRS "${GUDHI_PYTHON_LIBRARY_DIRS}")
    endif(UNIX AND WITH_GUDHI_PYTHON_RUNTIME_LIBRARY_DIRS)

    # doc/pip_introduction.inc is a restructured text file (extension changed because of sphinx warning) that describes
    # the GUDHI project on https://pypi.org/project/gudhi/
    file(READ "doc/pypi_introduction.inc" GUDHI_LONG_DESCRIPTION_WITH_UNPROPER_CR)
    string(REPLACE "\n" "\\n' \\\n        '" GUDHI_LONG_DESCRIPTION ${GUDHI_LONG_DESCRIPTION_WITH_UNPROPER_CR})

    # Generate setup.py file to cythonize Gudhi - This file must be named setup.py by convention
    configure_file(setup.py.in "${CMAKE_CURRENT_BINARY_DIR}/setup.py" @ONLY)

    # Generate gudhi/__init__.py
    file(MAKE_DIRECTORY "${CMAKE_CURRENT_BINARY_DIR}/gudhi")
    configure_file("gudhi/__init__.py.in" "${CMAKE_CURRENT_BINARY_DIR}/gudhi/__init__.py" @ONLY)

    # Other .py files
    file(COPY "gudhi/persistence_graphical_tools.py" DESTINATION "${CMAKE_CURRENT_BINARY_DIR}/gudhi")
    file(COPY "gudhi/representations" DESTINATION "${CMAKE_CURRENT_BINARY_DIR}/gudhi/")
    file(COPY "gudhi/tensorflow" DESTINATION "${CMAKE_CURRENT_BINARY_DIR}/gudhi/")
    file(COPY "gudhi/wasserstein" DESTINATION "${CMAKE_CURRENT_BINARY_DIR}/gudhi")
    file(COPY "gudhi/point_cloud" DESTINATION "${CMAKE_CURRENT_BINARY_DIR}/gudhi")
    file(COPY "gudhi/clustering" DESTINATION "${CMAKE_CURRENT_BINARY_DIR}/gudhi" FILES_MATCHING PATTERN "*.py")
    file(COPY "gudhi/weighted_rips_complex.py" DESTINATION "${CMAKE_CURRENT_BINARY_DIR}/gudhi")
    file(COPY "gudhi/dtm_rips_complex.py" DESTINATION "${CMAKE_CURRENT_BINARY_DIR}/gudhi")
    file(COPY "gudhi/cover_complex.py" DESTINATION "${CMAKE_CURRENT_BINARY_DIR}/gudhi")
    file(COPY "gudhi/_kepler_mapper.py" DESTINATION "${CMAKE_CURRENT_BINARY_DIR}/gudhi")
    file(COPY "gudhi/_kepler_mapper.py.COPYRIGHT" DESTINATION "${CMAKE_CURRENT_BINARY_DIR}/gudhi")
    file(COPY "gudhi/hera/__init__.py" DESTINATION "${CMAKE_CURRENT_BINARY_DIR}/gudhi/hera")
    file(COPY "gudhi/datasets" DESTINATION "${CMAKE_CURRENT_BINARY_DIR}/gudhi" FILES_MATCHING PATTERN "*.py")
    file(COPY "gudhi/sklearn" DESTINATION "${CMAKE_CURRENT_BINARY_DIR}/gudhi/")
    file(COPY "gudhi/flag_filtration" DESTINATION "${CMAKE_CURRENT_BINARY_DIR}/gudhi/")


    # Some files for pip package
    file(COPY "pyproject.toml" DESTINATION "${CMAKE_CURRENT_BINARY_DIR}/")

    add_custom_command(
        OUTPUT gudhi.so
        WORKING_DIRECTORY ${CMAKE_CURRENT_BINARY_DIR}
        COMMAND ${PYTHON_EXECUTABLE} "${CMAKE_CURRENT_BINARY_DIR}/setup.py" "build_ext" "--inplace")

    add_custom_target(python ALL DEPENDS gudhi.so
                      COMMENT "Do not forget to add ${CMAKE_CURRENT_BINARY_DIR}/ to your PYTHONPATH before using examples or tests")

    # Path separator management for windows
    if (WIN32)
      set(GUDHI_PYTHON_PATH_ENV "PYTHONPATH=${CMAKE_CURRENT_BINARY_DIR};$ENV{PYTHONPATH}")
    else(WIN32)
      set(GUDHI_PYTHON_PATH_ENV "PYTHONPATH=${CMAKE_CURRENT_BINARY_DIR}:$ENV{PYTHONPATH}")
    endif(WIN32)
    # Documentation generation is available through sphinx - requires all modules
    # Make it first as sphinx test is by far the longest test which is nice when testing in parallel
    if(SPHINX_PATH)
      if(SPHINX_PARAMLINKS_FOUND)
        if(SPHINXCONTRIB.BIBTEX_FOUND)
          if(PYDATA_SPHINX_THEME_FOUND)
            if(MATPLOTLIB_FOUND)
              if(NUMPY_FOUND)
                if(SCIPY_FOUND)
                  if(SKLEARN_FOUND)
                    if(OT_FOUND)
                      if(TARGET CGAL::CGAL AND TARGET Eigen3::Eigen)
                        set (GUDHI_SPHINX_MESSAGE "Generating API documentation with Sphinx in ${CMAKE_CURRENT_BINARY_DIR}/sphinx/")
                        # User warning - Sphinx is a static pages generator, and configured to work fine with user_version
                        # Images and biblio warnings because not found on developer version
                        if (GUDHI_PYTHON_PATH STREQUAL "src/python")
                          set (GUDHI_SPHINX_MESSAGE "${GUDHI_SPHINX_MESSAGE} \n WARNING : Sphinx is configured for user version, you run it on developer version. Images and biblio will miss")
                        endif()
                        # sphinx target requires gudhi.so, because conf.py reads gudhi version from it
                        add_custom_target(sphinx
                            WORKING_DIRECTORY ${CMAKE_CURRENT_SOURCE_DIR}/doc
                            COMMAND ${CMAKE_COMMAND} -E env "${GUDHI_PYTHON_PATH_ENV}"
                            ${SPHINX_PATH} -b html ${CMAKE_CURRENT_SOURCE_DIR}/doc ${CMAKE_CURRENT_BINARY_DIR}/sphinx
                            DEPENDS "${CMAKE_CURRENT_BINARY_DIR}/gudhi.so"
                            COMMENT "${GUDHI_SPHINX_MESSAGE}" VERBATIM)
                        add_test(NAME sphinx_py_test
                                 WORKING_DIRECTORY ${CMAKE_CURRENT_BINARY_DIR}
                                 COMMAND ${CMAKE_COMMAND} -E env "${GUDHI_PYTHON_PATH_ENV}"
                                 ${SPHINX_PATH} -b doctest ${CMAKE_CURRENT_SOURCE_DIR}/doc ${CMAKE_CURRENT_BINARY_DIR}/doctest)
                        # Set missing or not modules
                        set(GUDHI_MODULES ${GUDHI_MODULES} "python-documentation" CACHE INTERNAL "GUDHI_MODULES")
                      else(TARGET CGAL::CGAL AND TARGET Eigen3::Eigen)
                        message("++ Python documentation module will not be compiled because it requires Eigen3 >= 3.3.0 and CGAL >= 5.1.0")
                        set(GUDHI_MISSING_MODULES ${GUDHI_MISSING_MODULES} "python-documentation" CACHE INTERNAL "GUDHI_MISSING_MODULES")
                      endif(TARGET CGAL::CGAL AND TARGET Eigen3::Eigen)
                    else(OT_FOUND)
                      message("++ Python documentation module will not be compiled because POT was not found")
                      set(GUDHI_MISSING_MODULES ${GUDHI_MISSING_MODULES} "python-documentation" CACHE INTERNAL "GUDHI_MISSING_MODULES")
                    endif(OT_FOUND)
                  else(SKLEARN_FOUND)
                    message("++ Python documentation module will not be compiled because scikit-learn was not found")
                    set(GUDHI_MISSING_MODULES ${GUDHI_MISSING_MODULES} "python-documentation" CACHE INTERNAL "GUDHI_MISSING_MODULES")
                  endif(SKLEARN_FOUND)
                else(SCIPY_FOUND)
                  message("++ Python documentation module will not be compiled because scipy was not found")
                  set(GUDHI_MISSING_MODULES ${GUDHI_MISSING_MODULES} "python-documentation" CACHE INTERNAL "GUDHI_MISSING_MODULES")
                endif(SCIPY_FOUND)
              else(NUMPY_FOUND)
                message("++ Python documentation module will not be compiled because numpy was not found")
                set(GUDHI_MISSING_MODULES ${GUDHI_MISSING_MODULES} "python-documentation" CACHE INTERNAL "GUDHI_MISSING_MODULES")
              endif(NUMPY_FOUND)
            else(MATPLOTLIB_FOUND)
              message("++ Python documentation module will not be compiled because matplotlib was not found")
              set(GUDHI_MISSING_MODULES ${GUDHI_MISSING_MODULES} "python-documentation" CACHE INTERNAL "GUDHI_MISSING_MODULES")
            endif(MATPLOTLIB_FOUND)
          else(PYDATA_SPHINX_THEME_FOUND)
            message("++ Python documentation module will not be compiled because pydata_sphinx_theme was not found")
            set(GUDHI_MISSING_MODULES ${GUDHI_MISSING_MODULES} "python-documentation" CACHE INTERNAL "GUDHI_MISSING_MODULES")
          endif(PYDATA_SPHINX_THEME_FOUND)
        else(SPHINXCONTRIB.BIBTEX_FOUND)
          message("++ Python documentation module will not be compiled because sphinxcontrib-bibtex was not found")
          set(GUDHI_MISSING_MODULES ${GUDHI_MISSING_MODULES} "python-documentation" CACHE INTERNAL "GUDHI_MISSING_MODULES")
        endif(SPHINXCONTRIB.BIBTEX_FOUND)
      else(SPHINX_PARAMLINKS_FOUND)
        message("++ Python documentation module will not be compiled because sphinxcontrib-paramlinks was not found")
        set(GUDHI_MISSING_MODULES ${GUDHI_MISSING_MODULES} "python-documentation" CACHE INTERNAL "GUDHI_MISSING_MODULES")
      endif(SPHINX_PARAMLINKS_FOUND)
    else(SPHINX_PATH)
      message("++ Python documentation module will not be compiled because sphinx was not found")
      set(GUDHI_MISSING_MODULES ${GUDHI_MISSING_MODULES} "python-documentation" CACHE INTERNAL "GUDHI_MISSING_MODULES")
    endif(SPHINX_PATH)

    # Cubical
    add_test(NAME periodic_cubical_complex_barcode_persistence_from_perseus_file_example_py_test
             WORKING_DIRECTORY ${CMAKE_CURRENT_BINARY_DIR}
             COMMAND ${CMAKE_COMMAND} -E env "${GUDHI_PYTHON_PATH_ENV}"
             ${PYTHON_EXECUTABLE} "${CMAKE_CURRENT_SOURCE_DIR}/example/periodic_cubical_complex_barcode_persistence_from_perseus_file_example.py"
             --no-barcode -f ${CMAKE_SOURCE_DIR}/data/bitmap/CubicalTwoSphere.txt)

    add_test(NAME random_cubical_complex_persistence_example_py_test
             WORKING_DIRECTORY ${CMAKE_CURRENT_BINARY_DIR}
             COMMAND ${CMAKE_COMMAND} -E env "${GUDHI_PYTHON_PATH_ENV}"
             ${PYTHON_EXECUTABLE} "${CMAKE_CURRENT_SOURCE_DIR}/example/random_cubical_complex_persistence_example.py"
             10 10 10)

    add_gudhi_py_test(test_cubical_complex)

    # Datasets are fetched for these tests 
    if(SKLEARN_FOUND AND WITH_GUDHI_REMOTE_TEST)
      add_gudhi_py_test(test_sklearn_cubical_persistence)

      add_test(NAME cubical_complex_sklearn_itf_py_test
               WORKING_DIRECTORY ${CMAKE_CURRENT_BINARY_DIR}
               COMMAND ${CMAKE_COMMAND} -E env "${GUDHI_PYTHON_PATH_ENV}"
               ${PYTHON_EXECUTABLE} "${CMAKE_CURRENT_SOURCE_DIR}/example/cubical_complex_sklearn_itf.py")
    endif()

    # Test examples
    if (TARGET CGAL::CGAL AND TARGET Eigen3::Eigen)
      # Bottleneck and Alpha
      add_test(NAME alpha_rips_persistence_bottleneck_distance_py_test
               WORKING_DIRECTORY ${CMAKE_CURRENT_BINARY_DIR}
               COMMAND ${CMAKE_COMMAND} -E env "${GUDHI_PYTHON_PATH_ENV}"
               ${PYTHON_EXECUTABLE} "${CMAKE_CURRENT_SOURCE_DIR}/example/alpha_rips_persistence_bottleneck_distance.py"
               -f ${CMAKE_SOURCE_DIR}/data/points/tore3D_300.off -t 0.15 -d 3)
    endif (TARGET CGAL::CGAL AND TARGET Eigen3::Eigen)
    if (TARGET CGAL::CGAL AND TARGET Eigen3::Eigen)
      # Tangential
      add_test(NAME tangential_complex_plain_homology_from_off_file_example_py_test
               WORKING_DIRECTORY ${CMAKE_CURRENT_BINARY_DIR}
               COMMAND ${CMAKE_COMMAND} -E env "${GUDHI_PYTHON_PATH_ENV}"
               ${PYTHON_EXECUTABLE} "${CMAKE_CURRENT_SOURCE_DIR}/example/tangential_complex_plain_homology_from_off_file_example.py"
               --no-diagram -i 2 -f ${CMAKE_SOURCE_DIR}/data/points/tore3D_300.off)

      add_gudhi_py_test(test_tangential_complex)

      # Witness complex
      add_test(NAME euclidean_strong_witness_complex_diagram_persistence_from_off_file_example_py_test
               WORKING_DIRECTORY ${CMAKE_CURRENT_BINARY_DIR}
               COMMAND ${CMAKE_COMMAND} -E env "${GUDHI_PYTHON_PATH_ENV}"
               ${PYTHON_EXECUTABLE} "${CMAKE_CURRENT_SOURCE_DIR}/example/euclidean_strong_witness_complex_diagram_persistence_from_off_file_example.py"
               --no-diagram -f ${CMAKE_SOURCE_DIR}/data/points/tore3D_300.off -a 1.0 -n 20 -d 2)

      add_test(NAME euclidean_witness_complex_diagram_persistence_from_off_file_example_py_test
               WORKING_DIRECTORY ${CMAKE_CURRENT_BINARY_DIR}
               COMMAND ${CMAKE_COMMAND} -E env "${GUDHI_PYTHON_PATH_ENV}"
               ${PYTHON_EXECUTABLE} "${CMAKE_CURRENT_SOURCE_DIR}/example/euclidean_witness_complex_diagram_persistence_from_off_file_example.py"
               --no-diagram -f ${CMAKE_SOURCE_DIR}/data/points/tore3D_300.off -a 1.0 -n 20 -d 2)

    endif (TARGET CGAL::CGAL AND TARGET Eigen3::Eigen)
    if (TARGET CGAL::CGAL)
      # Bottleneck
      add_test(NAME bottleneck_basic_example_py_test
               WORKING_DIRECTORY ${CMAKE_CURRENT_BINARY_DIR}
               COMMAND ${CMAKE_COMMAND} -E env "${GUDHI_PYTHON_PATH_ENV}"
               ${PYTHON_EXECUTABLE} "${CMAKE_CURRENT_SOURCE_DIR}/example/bottleneck_basic_example.py")

      add_gudhi_py_test(test_bottleneck_distance)
    endif (TARGET CGAL::CGAL)

    # Cover complex
    file(COPY ${CMAKE_SOURCE_DIR}/data/points/human.off DESTINATION ${CMAKE_CURRENT_BINARY_DIR}/)
    file(COPY ${CMAKE_SOURCE_DIR}/data/points/COIL_database/lucky_cat.off DESTINATION ${CMAKE_CURRENT_BINARY_DIR}/)
    file(COPY ${CMAKE_SOURCE_DIR}/data/points/COIL_database/lucky_cat_PCA1 DESTINATION ${CMAKE_CURRENT_BINARY_DIR}/)
    add_test(NAME cover_complex_nerve_example_py_test
             WORKING_DIRECTORY ${CMAKE_CURRENT_BINARY_DIR}
             COMMAND ${CMAKE_COMMAND} -E env "${GUDHI_PYTHON_PATH_ENV}"
             ${PYTHON_EXECUTABLE} "${CMAKE_CURRENT_SOURCE_DIR}/example/nerve_of_a_covering.py"
             -f human.off -c 2 -r 10 -g 0.3)

    add_test(NAME cover_complex_coordinate_gic_example_py_test
             WORKING_DIRECTORY ${CMAKE_CURRENT_BINARY_DIR}
             COMMAND ${CMAKE_COMMAND} -E env "${GUDHI_PYTHON_PATH_ENV}"
             ${PYTHON_EXECUTABLE} "${CMAKE_CURRENT_SOURCE_DIR}/example/coordinate_graph_induced_complex.py"
             -f human.off -c 0 -v)

    add_test(NAME cover_complex_functional_gic_example_py_test
             WORKING_DIRECTORY ${CMAKE_CURRENT_BINARY_DIR}
             COMMAND ${CMAKE_COMMAND} -E env "${GUDHI_PYTHON_PATH_ENV}"
             ${PYTHON_EXECUTABLE} "${CMAKE_CURRENT_SOURCE_DIR}/example/functional_graph_induced_complex.py"
             -o lucky_cat.off
             -f lucky_cat_PCA1 -v)

    add_test(NAME cover_complex_voronoi_gic_example_py_test
             WORKING_DIRECTORY ${CMAKE_CURRENT_BINARY_DIR}
             COMMAND ${CMAKE_COMMAND} -E env "${GUDHI_PYTHON_PATH_ENV}"
             ${PYTHON_EXECUTABLE} "${CMAKE_CURRENT_SOURCE_DIR}/example/voronoi_graph_induced_complex.py"
             -f human.off -n 700 -v)

    if (TARGET CGAL::CGAL AND TARGET Eigen3::Eigen)
      # Alpha
      add_test(NAME alpha_complex_from_points_example_py_test
               WORKING_DIRECTORY ${CMAKE_CURRENT_BINARY_DIR}
               COMMAND ${CMAKE_COMMAND} -E env "${GUDHI_PYTHON_PATH_ENV}"
               ${PYTHON_EXECUTABLE} "${CMAKE_CURRENT_SOURCE_DIR}/example/alpha_complex_from_points_example.py")
      add_test(NAME alpha_complex_from_generated_points_on_sphere_example_py_test
               WORKING_DIRECTORY ${CMAKE_CURRENT_BINARY_DIR}
               COMMAND ${CMAKE_COMMAND} -E env "${GUDHI_PYTHON_PATH_ENV}"
               ${PYTHON_EXECUTABLE} "${CMAKE_CURRENT_SOURCE_DIR}/example/alpha_complex_from_generated_points_on_sphere_example.py")
      add_test(NAME alpha_complex_diagram_persistence_from_off_file_example_py_test
             WORKING_DIRECTORY ${CMAKE_CURRENT_BINARY_DIR}
             COMMAND ${CMAKE_COMMAND} -E env "${GUDHI_PYTHON_PATH_ENV}"
             ${PYTHON_EXECUTABLE} "${CMAKE_CURRENT_SOURCE_DIR}/example/alpha_complex_diagram_persistence_from_off_file_example.py"
             --no-diagram -f ${CMAKE_SOURCE_DIR}/data/points/tore3D_300.off)
      add_gudhi_py_test(test_alpha_complex)
    endif (TARGET CGAL::CGAL AND TARGET Eigen3::Eigen)

    if (TARGET CGAL::CGAL AND TARGET Eigen3::Eigen)
      # Euclidean witness
      add_gudhi_py_test(test_euclidean_witness_complex)

      # Datasets generators
      add_gudhi_py_test(test_datasets_generators) # TODO separate full python datasets generators in another test file independent from CGAL ?

    endif (TARGET CGAL::CGAL AND TARGET Eigen3::Eigen)

    # Rips
    add_test(NAME rips_complex_diagram_persistence_from_distance_matrix_file_example_py_test
             WORKING_DIRECTORY ${CMAKE_CURRENT_BINARY_DIR}
             COMMAND ${CMAKE_COMMAND} -E env "${GUDHI_PYTHON_PATH_ENV}"
             ${PYTHON_EXECUTABLE} "${CMAKE_CURRENT_SOURCE_DIR}/example/rips_complex_diagram_persistence_from_distance_matrix_file_example.py"
             --no-diagram -f ${CMAKE_SOURCE_DIR}/data/distance_matrix/lower_triangular_distance_matrix.csv -s , -e 12.0 -d 3)

    add_test(NAME rips_complex_diagram_persistence_from_off_file_example_py_test
             WORKING_DIRECTORY ${CMAKE_CURRENT_BINARY_DIR}
             COMMAND ${CMAKE_COMMAND} -E env "${GUDHI_PYTHON_PATH_ENV}"
             ${PYTHON_EXECUTABLE} ${CMAKE_CURRENT_SOURCE_DIR}/example/rips_complex_diagram_persistence_from_off_file_example.py
             --no-diagram -f ${CMAKE_SOURCE_DIR}/data/points/tore3D_300.off  -e 0.25 -d 3)

    add_test(NAME rips_complex_from_points_example_py_test
             WORKING_DIRECTORY ${CMAKE_CURRENT_BINARY_DIR}
             COMMAND ${CMAKE_COMMAND} -E env "${GUDHI_PYTHON_PATH_ENV}"
             ${PYTHON_EXECUTABLE} ${CMAKE_CURRENT_SOURCE_DIR}/example/rips_complex_from_points_example.py)

    add_gudhi_py_test(test_rips_complex)

    if(SKLEARN_FOUND)
      # test_sklearn_rips_persistence is using gudhi.datasets.generators
      if (TARGET CGAL::CGAL AND TARGET Eigen3::Eigen)
        add_gudhi_py_test(test_sklearn_rips_persistence)
      endif()

      # Datasets are fetched for these tests 
      if(WITH_GUDHI_REMOTE_TEST)
        add_test(NAME rips_complex_sklearn_itf_py_test
                 WORKING_DIRECTORY ${CMAKE_CURRENT_BINARY_DIR}
                 COMMAND ${CMAKE_COMMAND} -E env "${GUDHI_PYTHON_PATH_ENV}"
                 ${PYTHON_EXECUTABLE} "${CMAKE_CURRENT_SOURCE_DIR}/example/rips_complex_sklearn_itf.py" "--no-plot")
      endif()
    endif()

    # Simplex tree
    add_test(NAME simplex_tree_example_py_test
             WORKING_DIRECTORY ${CMAKE_CURRENT_BINARY_DIR}
             COMMAND ${CMAKE_COMMAND} -E env "${GUDHI_PYTHON_PATH_ENV}"
             ${PYTHON_EXECUTABLE} ${CMAKE_CURRENT_SOURCE_DIR}/example/simplex_tree_example.py)

    add_gudhi_py_test(test_simplex_tree)
    add_gudhi_py_test(test_simplex_generators)
    add_gudhi_py_test(test_simplex_tree_serialization)

    # Edge collapse
    if(SCIPY_FOUND)
      add_gudhi_py_test(test_collapse_edges)
    endif()

    # Subsampling
    add_gudhi_py_test(test_subsampling)

    # Witness
    add_test(NAME witness_complex_from_nearest_landmark_table_py_test
             WORKING_DIRECTORY ${CMAKE_CURRENT_BINARY_DIR}
             COMMAND ${CMAKE_COMMAND} -E env "${GUDHI_PYTHON_PATH_ENV}"
             ${PYTHON_EXECUTABLE} ${CMAKE_CURRENT_SOURCE_DIR}/example/witness_complex_from_nearest_landmark_table.py)

    add_gudhi_py_test(test_witness_complex)

    # Reader utils
    add_gudhi_py_test(test_reader_utils)
    add_gudhi_py_test(test_off)

    # Wasserstein
    if(OT_FOUND)
      # EagerPy dependency because of enable_autodiff=True
      if(EAGERPY_FOUND)
        add_gudhi_py_test(test_wasserstein_distance)
      endif()

      add_gudhi_py_test(test_wasserstein_barycenter)

      if(TORCH_FOUND AND TENSORFLOW_FOUND AND EAGERPY_FOUND)
        add_gudhi_py_test(test_wasserstein_with_tensors)
      endif()
    endif()

    # Representations
    if(SKLEARN_FOUND AND MATPLOTLIB_FOUND AND OT_FOUND AND TARGET CGAL::CGAL)
      add_gudhi_py_test(test_representations)
    endif()

    # Differentiation
    if(TENSORFLOW_FOUND)
      add_gudhi_py_test(test_diff)
    endif()

    # Perslay
    if(TENSORFLOW_FOUND AND SKLEARN_FOUND)
      add_gudhi_py_test(test_perslay)
    endif()

    # Betti curves
    if(SKLEARN_FOUND AND SCIPY_FOUND)
      add_gudhi_py_test(test_betti_curve_representations)
    endif()

    # Representations preprocessing
    if(SKLEARN_FOUND)
      add_gudhi_py_test(test_representations_preprocessing)
    endif()

    # Time Delay
    add_gudhi_py_test(test_time_delay)

    # DTM
    if(SCIPY_FOUND AND SKLEARN_FOUND AND TORCH_FOUND AND HNSWLIB_FOUND AND PYKEOPS_FOUND AND EAGERPY_FOUND)
      add_gudhi_py_test(test_knn)
      add_gudhi_py_test(test_dtm)
    endif()

    # Tomato
    if(SCIPY_FOUND AND SKLEARN_FOUND)
      add_gudhi_py_test(test_tomato)
    endif()

    # Weighted Rips
    if(SCIPY_FOUND)
      add_gudhi_py_test(test_weighted_rips_complex)
    endif()

    # DTM Rips
    if(SCIPY_FOUND)
      add_gudhi_py_test(test_dtm_rips_complex)
    endif()

    # Cover complex
    if(SKLEARN_FOUND)
      add_gudhi_py_test(test_cover_complex)
    endif()

    # Fetch remote datasets
    if(WITH_GUDHI_REMOTE_TEST)
      add_gudhi_py_test(test_remote_datasets)
    endif()

    # persistence graphical tools
    if(MATPLOTLIB_FOUND)
      add_gudhi_py_test(test_persistence_graphical_tools)
    endif()

    # Set missing or not modules
    set(GUDHI_MODULES ${GUDHI_MODULES} "python" CACHE INTERNAL "GUDHI_MODULES")
  else(NUMPY_FOUND AND PYBIND11_FOUND AND CYTHON_FOUND)
    message("++ Python module will not be compiled because numpy and/or cython and/or pybind11 was/were not found")
    set(GUDHI_MISSING_MODULES ${GUDHI_MISSING_MODULES} "python" CACHE INTERNAL "GUDHI_MISSING_MODULES")
  endif(NUMPY_FOUND AND PYBIND11_FOUND AND CYTHON_FOUND)
else(PYTHONINTERP_FOUND)
  message("++ Python module will not be compiled because no Python interpreter was found")
  set(GUDHI_MISSING_MODULES ${GUDHI_MISSING_MODULES} "python" CACHE INTERNAL "GUDHI_MISSING_MODULES")
endif(PYTHONINTERP_FOUND)<|MERGE_RESOLUTION|>--- conflicted
+++ resolved
@@ -182,14 +182,8 @@
       set(GUDHI_CYTHON_MODULES "${GUDHI_CYTHON_MODULES}'tangential_complex', ")
       set(GUDHI_CYTHON_MODULES "${GUDHI_CYTHON_MODULES}'euclidean_witness_complex', ")
       set(GUDHI_CYTHON_MODULES "${GUDHI_CYTHON_MODULES}'euclidean_strong_witness_complex', ")
-<<<<<<< HEAD
-    endif ()
-    if (NOT CGAL_WITH_EIGEN3_VERSION VERSION_LESS 5.1.0)
       set(GUDHI_CYTHON_MODULES "${GUDHI_CYTHON_MODULES}'delaunay_complex', ")
-=======
-      set(GUDHI_CYTHON_MODULES "${GUDHI_CYTHON_MODULES}'alpha_complex', ")
       set(GUDHI_PYBIND11_MODULES "${GUDHI_PYBIND11_MODULES}'datasets/generators/_points', ")
->>>>>>> f44339e0
     endif ()
     set(GUDHI_PYBIND11_MODULES "${GUDHI_PYBIND11_MODULES}'_pers_cub_low_dim', ")
     set(GUDHI_PYBIND11_MODULES "${GUDHI_PYBIND11_MODULES}'_edge_collapse', ")
