--- conflicted
+++ resolved
@@ -255,11 +255,7 @@
         """
         Xp = list(X)
         for i in range(len(Xp)):
-<<<<<<< HEAD
-            op_X = np.matmul(Xp[i], np.array([[0.0, 1.0], [1.0, 0.0]]))
-=======
-            op_X = Xp[i][:,[1,0]]
->>>>>>> fe3bbb9b
+            op_X = Xp[i][:, [1, 0]]
             Xp[i] = np.concatenate([Xp[i], op_X], axis=0)
         return self.pwg_.transform(Xp)
 
