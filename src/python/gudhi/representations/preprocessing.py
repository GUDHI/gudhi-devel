# This file is part of the Gudhi Library - https://gudhi.inria.fr/ - which is released under MIT.
# See file LICENSE or go to https://gudhi.inria.fr/licensing/ for full license details.
# Author(s):       Mathieu Carrière
#
# Copyright (C) 2018-2019 Inria
#
# Modification(s):
#   - YYYY/MM Author: Description of the modification

import numpy as np
from sklearn.base import BaseEstimator, TransformerMixin
from sklearn.preprocessing import StandardScaler

#############################################
# Preprocessing #############################
#############################################


class BirthPersistenceTransform(BaseEstimator, TransformerMixin):
    """
    This is a class for the affine transformation (x,y) -> (x,y-x) to be applied on persistence
    diagrams.
    """

    def __init__(self):
        """
        Constructor for BirthPersistenceTransform class.
        """
        return None

    def fit(self, X, y=None):
        """
        Fit the BirthPersistenceTransform class on a list of persistence diagrams (this function
        actually does nothing but is useful when BirthPersistenceTransform is included in a
        scikit-learn Pipeline).

        Parameters:
            X (list of n x 2 numpy array): input persistence diagrams.
            y (n x 1 array): persistence diagram labels (unused).
        """
        return self

    def transform(self, X):
        """
        Apply the BirthPersistenceTransform function on the persistence diagrams.

        Parameters:
            X (list of n x 2 numpy array): input persistence diagrams.

        Returns:
            list of n x 2 numpy array: transformed persistence diagrams.
        """
        Xfit = []
        for diag in X:
            # new_diag = np.empty(diag.shape)
            # np.copyto(new_diag, diag)
            new_diag = np.copy(diag)
            new_diag[:, 1] = new_diag[:, 1] - new_diag[:, 0]
            Xfit.append(new_diag)
        return Xfit


class Clamping(BaseEstimator, TransformerMixin):
    """
    This is a class for clamping values. It can be used as a parameter for the DiagramScaler
    class, for instance if you want to clamp abscissae or ordinates of persistence diagrams.
    """
<<<<<<< HEAD

    def __init__(self, limit=np.inf):
=======
    def __init__(self, minimum=-np.inf, maximum=np.inf):
>>>>>>> fe3bbb9b
        """
        Constructor for the Clamping class.

        Parameters:
            limit (double): clamping value (default np.inf).
        """
        self.minimum = minimum
        self.maximum = maximum

    def fit(self, X, y=None):
        """
        Fit the Clamping class on a list of values (this function actually does nothing but is
        useful when Clamping is included in a scikit-learn Pipeline).

        Parameters:
            X (numpy array of size n): input values.
            y (n x 1 array): value labels (unused).
        """
        return self

    def transform(self, X):
        """
        Clamp list of values.

        Parameters:
            X (numpy array of size n): input list of values.

        Returns:
            numpy array of size n: output list of values.
        """
<<<<<<< HEAD
        Xfit = np.minimum(X, self.limit)
        # Xfit = np.where(X >= self.limit, self.limit * np.ones(X.shape), X)
=======
        Xfit = np.clip(X, self.minimum, self.maximum)
>>>>>>> fe3bbb9b
        return Xfit


class DiagramScaler(BaseEstimator, TransformerMixin):
    """
    This is a class for preprocessing persistence diagrams with a given list of scalers, such as
    those included in scikit-learn.
    """

    def __init__(self, use=False, scalers=[]):
        """
        Constructor for the DiagramScaler class.

        Parameters:
            use (bool): whether to use the class or not (default False).
            scalers (list of classes): list of scalers to be fit on the persistence diagrams
                (default []). Each element of the list is a tuple with two elements: the first one
                is a list of coordinates, and the second one is a scaler (i.e. a class with fit()
                and transform() methods) that is going to be applied to these coordinates. Common
                scalers can be found in the scikit-learn library (such as MinMaxScaler for
                instance).
        """
        self.scalers = scalers
        self.use = use

    def fit(self, X, y=None):
        """
        Fit the DiagramScaler class on a list of persistence diagrams: persistence diagrams are
        concatenated in a big numpy array, and scalers are fit (by calling their fit() method) on
        their corresponding coordinates in this big array.

        Parameters:
            X (list of n x 2 or n x 1 numpy arrays): input persistence diagrams.
            y (n x 1 array): persistence diagram labels (unused).
        """
        if self.use:
            if len(X) == 1:
                P = X[0]
            else:
                P = np.concatenate(X, 0)
            for (indices, scaler) in self.scalers:
                scaler.fit(np.reshape(P[:, indices], [-1, 1]))
        return self

    def transform(self, X):
        """
        Apply the DiagramScaler function on the persistence diagrams. The fitted scalers are
        applied (by calling their transform() method) to their corresponding coordinates in each
        persistence diagram individually.

        Parameters:
            X (list of n x 2 or n x 1 numpy arrays): input persistence diagrams.

        Returns:
            list of n x 2 or n x 1 numpy arrays: transformed persistence diagrams.
        """
        Xfit = [np.copy(d) for d in X]
        if self.use:
            for i in range(len(Xfit)):
                if Xfit[i].shape[0] > 0:
                    for (indices, scaler) in self.scalers:
                        for I in indices:
                            Xfit[i][:, I] = np.squeeze(
                                scaler.transform(
                                    np.reshape(Xfit[i][:, I], [-1, 1])))
        return Xfit


class Padding(BaseEstimator, TransformerMixin):
    """
    This is a class for padding a list of persistence diagrams with dummy points, so that all
    persistence diagrams end up with the same number of points.
    """

    def __init__(self, use=False):
        """
        Constructor for the Padding class.

        Parameters:
            use (bool): whether to use the class or not (default False).
        """
        self.use = use

    def fit(self, X, y=None):
        """
        Fit the Padding class on a list of persistence diagrams (this function actually does
        nothing but is useful when Padding is included in a scikit-learn Pipeline).

        Parameters:
            X (list of n x 2 or n x 1 numpy arrays): input persistence diagrams.
            y (n x 1 array): persistence diagram labels (unused).
        """
        self.max_pts = max([len(diag) for diag in X])
        return self

    def transform(self, X):
        """
        Add dummy points to each persistence diagram so that they all have the same cardinality.
        All points are given an additional coordinate indicating if the point was added after
        padding (0) or already present before (1).

        Parameters:
            X (list of n x 2 or n x 1 numpy arrays): input persistence diagrams.

        Returns:
            list of n x 3 or n x 2 numpy arrays: padded persistence diagrams.
        """
        if self.use:
            Xfit, num_diag = [], len(X)
            for diag in X:
                diag_pad = np.pad(diag,
                                  ((0, max(0, self.max_pts - diag.shape[0])),
                                   (0, 1)),
                                  "constant",
                                  constant_values=((0, 0), (0, 0)))
                diag_pad[:diag.shape[0], 2] = np.ones(diag.shape[0])
                Xfit.append(diag_pad)
        else:
            Xfit = X
        return Xfit


class ProminentPoints(BaseEstimator, TransformerMixin):
    """
    This is a class for removing points that are close or far from the diagonal in persistence
    diagrams.  If persistence diagrams are n x 2 numpy arrays (i.e. persistence diagrams with
    ordinary features), points are ordered and thresholded by distance-to-diagonal. If persistence
    diagrams are n x 1 numpy arrays (i.e. persistence diagrams with essential features), points
    are not ordered and thresholded by first coordinate.
    """

    def __init__(self, use=False, num_pts=10, threshold=-1, location="upper"):
        """
        Constructor for the ProminentPoints class.

        Parameters:
            use (bool): whether to use the class or not (default False).
            location (string): either "upper" or "lower" (default "upper"). Whether to keep the
                points that are far away ("upper") or close ("lower") to the diagonal.
            num_pts (int): cardinality threshold (default 10). If location == "upper", keep the
                top **num_pts** points that are the farthest away from the diagonal.
                If location == "lower", keep the top **num_pts** points that are the closest to
                the diagonal.
            threshold (double): distance-to-diagonal threshold (default -1).
                If location == "upper", keep the points that are at least at a distance
                **threshold** from the diagonal.
                If location == "lower", keep the points that are at most at a distance
                **threshold** from the diagonal.
        """
        self.num_pts = num_pts
        self.threshold = threshold
        self.use = use
        self.location = location

    def fit(self, X, y=None):
        """
        Fit the ProminentPoints class on a list of persistence diagrams (this function actually
        does nothing but is useful when ProminentPoints is included in a scikit-learn Pipeline).

        Parameters:
            X (list of n x 2 or n x 1 numpy arrays): input persistence diagrams.
            y (n x 1 array): persistence diagram labels (unused).
        """
        return self

    def transform(self, X):
        """
        If location == "upper", first select the top **num_pts** points that are the farthest
        away from the diagonal, then select and return from these points the ones that are at
        least at distance **threshold** from the diagonal for each persistence diagram
        individually.
        If location == "lower", first select the top **num_pts** points that are the closest to
        the diagonal, then select and return from these points the ones that are at most at
        distance **threshold** from the diagonal for each persistence diagram individually.

        Parameters:
            X (list of n x 2 or n x 1 numpy arrays): input persistence diagrams.

        Returns:
            list of n x 2 or n x 1 numpy arrays: thresholded persistence diagrams.
        """
        if self.use:
            Xfit, num_diag = [], len(X)
            for i in range(num_diag):
                diag = X[i]
                if diag.shape[1] >= 2:
                    if diag.shape[0] > 0:
                        pers = np.abs(diag[:, 1] - diag[:, 0])
                        idx_thresh = pers >= self.threshold
                        thresh_diag, thresh_pers = diag[idx_thresh], pers[
                            idx_thresh]
                        sort_index = np.flip(
                            np.argsort(thresh_pers, axis=None), 0)
                        if self.location == "upper":
                            new_diag = thresh_diag[
                                sort_index[:min(self.num_pts, thresh_diag.
                                                shape[0])], :]
                        if self.location == "lower":
                            new_diag = np.concatenate([
                                thresh_diag[
                                    sort_index[min(self.num_pts, thresh_diag.
                                                   shape[0]):], :],
                                diag[~idx_thresh]
                            ],
                                                      axis=0)
                    else:
                        new_diag = diag

                else:
                    if diag.shape[0] > 0:
                        birth = diag[:, :1]
                        idx_thresh = birth >= self.threshold
                        thresh_diag, thresh_birth = diag[idx_thresh], birth[
                            idx_thresh]
                        if self.location == "upper":
                            new_diag = thresh_diag[:min(
                                self.num_pts, thresh_diag.shape[0]), :]
                        if self.location == "lower":
                            new_diag = np.concatenate([
                                thresh_diag[min(self.num_pts, thresh_diag.
                                                shape[0]):, :],
                                diag[~idx_thresh]
                            ],
                                                      axis=0)
                    else:
                        new_diag = diag

                Xfit.append(new_diag)
        else:
            Xfit = X
        return Xfit


class DiagramSelector(BaseEstimator, TransformerMixin):
    """
    This is a class for extracting finite or essential points in persistence diagrams.
    """

    def __init__(self, use=False, limit=np.inf, point_type="finite"):
        """
        Constructor for the DiagramSelector class.

        Parameters:
            use (bool): whether to use the class or not (default False).
            limit (double): second coordinate value that is the criterion for being an essential
                point (default numpy.inf).
            point_type (string): either "finite" or "essential". The type of the points that are
                going to be extracted.
        """
        self.use, self.limit, self.point_type = use, limit, point_type

    def fit(self, X, y=None):
        """
        Fit the DiagramSelector class on a list of persistence diagrams (this function actually
        does nothing but is useful when DiagramSelector is included in a scikit-learn Pipeline).

        Parameters:
            X (list of n x 2 or n x 1 numpy arrays): input persistence diagrams.
            y (n x 1 array): persistence diagram labels (unused).
        """
        return self

    def transform(self, X):
        """
        Extract and return the finite or essential points of each persistence diagram
        individually.

        Parameters:
            X (list of n x 2 or n x 1 numpy arrays): input persistence diagrams.

        Returns:
            list of n x 2 or n x 1 numpy arrays: extracted persistence diagrams.
        """
        if self.use:
            Xfit, num_diag = [], len(X)
            if self.point_type == "finite":
                Xfit = [
                    diag[diag[:, 1] < self.limit]
                    if diag.shape[0] != 0 else diag for diag in X
                ]
            else:
                Xfit = [
                    diag[diag[:, 1] >= self.limit, 0:1]
                    if diag.shape[0] != 0 else diag for diag in X
                ]
        else:
            Xfit = X
        return Xfit<|MERGE_RESOLUTION|>--- conflicted
+++ resolved
@@ -65,12 +65,7 @@
     This is a class for clamping values. It can be used as a parameter for the DiagramScaler
     class, for instance if you want to clamp abscissae or ordinates of persistence diagrams.
     """
-<<<<<<< HEAD
-
-    def __init__(self, limit=np.inf):
-=======
     def __init__(self, minimum=-np.inf, maximum=np.inf):
->>>>>>> fe3bbb9b
         """
         Constructor for the Clamping class.
 
@@ -101,12 +96,7 @@
         Returns:
             numpy array of size n: output list of values.
         """
-<<<<<<< HEAD
-        Xfit = np.minimum(X, self.limit)
-        # Xfit = np.where(X >= self.limit, self.limit * np.ones(X.shape), X)
-=======
         Xfit = np.clip(X, self.minimum, self.maximum)
->>>>>>> fe3bbb9b
         return Xfit
 
 
