--- conflicted
+++ resolved
@@ -1,29 +1,6 @@
 .. table::
    :widths: 30 40 30
 
-<<<<<<< HEAD
-   +----------------------------------------------------------------+------------------------------------------------------------------------+----------------------------------------------------------------------------------+
-   | .. figure::                                                    | The Vietoris-Rips complex is a simplicial complex built as the         | :Authors: Clément Maria, Pawel Dlotko, Vincent Rouvreau, Marc Glisse, Yuichi Ike |
-   |      ../../doc/Rips_complex/rips_complex_representation.png    | clique-complex of a proximity graph.                                   |                                                                                  |
-   |      :figclass: align-center                                   |                                                                        | :Since: GUDHI 2.0.0                                                              |
-   |                                                                | We also provide sparse approximations, to speed-up the computation     |                                                                                  |
-   |                                                                | of persistent homology, and weighted versions, which are more robust   | :License: MIT                                                                    |
-   |                                                                | to outliers.                                                           |                                                                                  |
-   |                                                                |                                                                        |                                                                                  |
-   +----------------------------------------------------------------+------------------------------------------------------------------------+----------------------------------------------------------------------------------+
-   | * :doc:`rips_complex_user`                                     | * :doc:`rips_complex_ref`                                                                                                                                 |
-   +----------------------------------------------------------------+------------------------------------------------------------------------+----------------------------------------------------------------------------------+
-   | .. image::                                                     | * :doc:`rips_complex_tflow_itf_ref`                                    | :requires: `TensorFlow <installation.html#tensorflow>`_                          |
-   |      img/tensorflow.png                                        |                                                                        |                                                                                  |
-   |      :target: https://www.tensorflow.org                       |                                                                        |                                                                                  |
-   |      :height: 30                                               |                                                                        |                                                                                  |
-   +----------------------------------------------------------------+------------------------------------------------------------------------+----------------------------------------------------------------------------------+
-   | .. image::                                                     | * :doc:`cubical_complex_sklearn_itf_ref`                               | :Requires: `Scikit-learn <installation.html#scikit-learn>`_                      |
-   |      img/sklearn.png                                           |                                                                        |                                                                                  |
-   |      :target: https://scikit-learn.org                         |                                                                        |                                                                                  |
-   |      :height: 30                                               |                                                                        |                                                                                  |
-   +----------------------------------------------------------------+------------------------------------------------------------------------+----------------------------------------------------------------------------------+
-=======
    +-------------------------------------------------------------+------------------------------------------------------------------------+----------------------------------------------------------------------------------+
    | .. figure::                                                 | The Vietoris-Rips complex is a simplicial complex built as the         | :Authors: Clément Maria, Pawel Dlotko, Vincent Rouvreau, Marc Glisse, Yuichi Ike |
    |      ../../doc/Rips_complex/rips_complex_representation.png | clique-complex of a proximity graph.                                   |                                                                                  |
@@ -40,4 +17,8 @@
    |      :target: installation.html#tensorflow                  |                                                                                                                                                           |
    |      :height: 30                                            |                                                                                                                                                           |
    +-------------------------------------------------------------+-----------------------------------------------------------------------------------------------------------------------------------------------------------+
->>>>>>> 1fa78568
+   | .. image::                                                  | * :doc:`cubical_complex_sklearn_itf_ref`                                                                                                                  |
+   |      img/sklearn.png                                        |                                                                                                                                                           |
+   |      :target: https://scikit-learn.org                      |                                                                                                                                                           |
+   |      :height: 30                                            |                                                                                                                                                           |
+   +-------------------------------------------------------------+-----------------------------------------------------------------------------------------------------------------------------------------------------------+