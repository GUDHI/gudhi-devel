""" This file is part of the Gudhi Library - https://gudhi.inria.fr/ - which is released under MIT.
    See file LICENSE or go to https://gudhi.inria.fr/licensing/ for full license details.
    Author(s):       Vincent Rouvreau

    Copyright (C) 2016 Inria

    Modification(s):
      - YYYY/MM Author: Description of the modification
"""

from gudhi import SimplexTree

__author__ = "Vincent Rouvreau"
__copyright__ = "Copyright (C) 2016 Inria"
__license__ = "MIT"


def test_insertion():
    st = SimplexTree()
    assert st.__is_defined() == True
    assert st.__is_persistence_defined() == False

    # insert test
    assert st.insert([0, 1]) == True

    assert st.dimension() == 1

    assert st.insert([0, 1, 2], filtration=4.0) == True

    assert st.dimension() == 2

    assert st.num_simplices() == 7
    assert st.num_vertices() == 3

    # find test
    assert st.find([0, 1, 2]) == True
    assert st.find([0, 1]) == True
    assert st.find([0, 2]) == True
    assert st.find([0]) == True
    assert st.find([1]) == True
    assert st.find([2]) == True
    assert st.find([3]) == False
    assert st.find([0, 3]) == False
    assert st.find([1, 3]) == False
    assert st.find([2, 3]) == False

    # filtration test
    st.initialize_filtration()
    assert st.filtration([0, 1, 2]) == 4.0
    assert st.filtration([0, 2]) == 4.0
    assert st.filtration([1, 2]) == 4.0
    assert st.filtration([2]) == 4.0
    assert st.filtration([0, 1]) == 0.0
    assert st.filtration([0]) == 0.0
    assert st.filtration([1]) == 0.0

    # skeleton test
    assert list(st.get_skeleton(2)) == [
        ([0, 1, 2], 4.0),
        ([0, 1], 0.0),
        ([0, 2], 4.0),
        ([0], 0.0),
        ([1, 2], 4.0),
        ([1], 0.0),
        ([2], 4.0),
    ]
    assert list(st.get_skeleton(1)) == [
        ([0, 1], 0.0),
        ([0, 2], 4.0),
        ([0], 0.0),
        ([1, 2], 4.0),
        ([1], 0.0),
        ([2], 4.0),
    ]
    assert list(st.get_skeleton(0)) == [([0], 0.0), ([1], 0.0), ([2], 4.0)]

    # remove_maximal_simplex test
    assert st.get_cofaces([0, 1, 2], 1) == []
    st.remove_maximal_simplex([0, 1, 2])
    assert list(st.get_skeleton(2)) == [
        ([0, 1], 0.0),
        ([0, 2], 4.0),
        ([0], 0.0),
        ([1, 2], 4.0),
        ([1], 0.0),
        ([2], 4.0),
    ]
    assert st.find([0, 1, 2]) == False
    assert st.find([0, 1]) == True
    assert st.find([0, 2]) == True
    assert st.find([0]) == True
    assert st.find([1]) == True
    assert st.find([2]) == True

    st.initialize_filtration()
    assert st.persistence(persistence_dim_max=True) == [
        (1, (4.0, float("inf"))),
        (0, (0.0, float("inf"))),
    ]
    assert st.__is_persistence_defined() == True

    assert st.betti_numbers() == [1, 1]
    assert st.persistent_betti_numbers(-0.1, 10000.0) == [0, 0]
    assert st.persistent_betti_numbers(0.0, 10000.0) == [1, 0]
    assert st.persistent_betti_numbers(3.9, 10000.0) == [1, 0]
    assert st.persistent_betti_numbers(4.0, 10000.0) == [1, 1]
    assert st.persistent_betti_numbers(9999.0, 10000.0) == [1, 1]


def test_expansion():
    st = SimplexTree()
    assert st.__is_defined() == True
    assert st.__is_persistence_defined() == False

    # insert test
    assert st.insert([3, 2], 0.1) == True
    assert st.insert([2, 0], 0.2) == True
    assert st.insert([1, 0], 0.3) == True
    assert st.insert([3, 1], 0.4) == True
    assert st.insert([2, 1], 0.5) == True
    assert st.insert([6, 5], 0.6) == True
    assert st.insert([4, 2], 0.7) == True
    assert st.insert([3, 0], 0.8) == True
    assert st.insert([6, 4], 0.9) == True
    assert st.insert([6, 3], 1.0) == True

    assert st.num_vertices() == 7
    assert st.num_simplices() == 17

    assert list(st.get_filtration()) == [
        ([2], 0.1),
        ([3], 0.1),
        ([2, 3], 0.1),
        ([0], 0.2),
        ([0, 2], 0.2),
        ([1], 0.3),
        ([0, 1], 0.3),
        ([1, 3], 0.4),
        ([1, 2], 0.5),
        ([5], 0.6),
        ([6], 0.6),
        ([5, 6], 0.6),
        ([4], 0.7),
        ([2, 4], 0.7),
        ([0, 3], 0.8),
        ([4, 6], 0.9),
        ([3, 6], 1.0),
    ]

    st.expansion(3)
    assert st.num_vertices() == 7
    assert st.num_simplices() == 22
    st.initialize_filtration()

    assert list(st.get_filtration()) == [
        ([2], 0.1),
        ([3], 0.1),
        ([2, 3], 0.1),
        ([0], 0.2),
        ([0, 2], 0.2),
        ([1], 0.3),
        ([0, 1], 0.3),
        ([1, 3], 0.4),
        ([1, 2], 0.5),
        ([0, 1, 2], 0.5),
        ([1, 2, 3], 0.5),
        ([5], 0.6),
        ([6], 0.6),
        ([5, 6], 0.6),
        ([4], 0.7),
        ([2, 4], 0.7),
        ([0, 3], 0.8),
        ([0, 1, 3], 0.8),
        ([0, 2, 3], 0.8),
        ([0, 1, 2, 3], 0.8),
        ([4, 6], 0.9),
        ([3, 6], 1.0),
    ]


def test_automatic_dimension():
    st = SimplexTree()
    assert st.__is_defined() == True
    assert st.__is_persistence_defined() == False

    # insert test
    assert st.insert([0, 1, 3], filtration=0.5) == True
    assert st.insert([0, 1, 2], filtration=1.0) == True

    assert st.num_vertices() == 4
    assert st.num_simplices() == 11

    assert st.dimension() == 2
    assert st.upper_bound_dimension() == 2

    assert st.prune_above_filtration(0.6) == True
    assert st.dimension() == 2
    assert st.upper_bound_dimension() == 2

    st.assign_filtration([0, 1, 3], 0.7)
    assert st.filtration([0, 1, 3]) == 0.7

    st.remove_maximal_simplex([0, 1, 3])
    assert st.upper_bound_dimension() == 2
    assert st.dimension() == 1
    assert st.upper_bound_dimension() == 1


def test_make_filtration_non_decreasing():
    st = SimplexTree()
    assert st.__is_defined() == True
    assert st.__is_persistence_defined() == False

    # Inserted simplex:
    #    1
    #    o
    #   /X\
    #  o---o---o---o
    #  2   0   3\X/4
    #            o
    #            5
    assert st.insert([2, 1, 0], filtration=2.0) == True
    assert st.insert([3, 0], filtration=2.0) == True
    assert st.insert([3, 4, 5], filtration=2.0) == True

    assert st.make_filtration_non_decreasing() == False

    # Because of non decreasing property of simplex tree, { 0 } , { 1 } and
    # { 0, 1 } are going to be set from value 2.0 to 1.0
    st.insert([0, 1, 6, 7], filtration=1.0)

    assert st.make_filtration_non_decreasing() == False

    # Modify specific values to test make_filtration_non_decreasing
    st.assign_filtration([0, 1, 6, 7], 0.8)
    st.assign_filtration([0, 1, 6], 0.9)
    st.assign_filtration([0, 6], 0.6)
    st.assign_filtration([3, 4, 5], 1.2)
    st.assign_filtration([3, 4], 1.1)
    st.assign_filtration([4, 5], 1.99)

    assert st.make_filtration_non_decreasing() == True

    assert st.filtration([0, 1, 6, 7]) == 1.0
    assert st.filtration([0, 1, 6]) == 1.0
    assert st.filtration([0, 1]) == 1.0
    assert st.filtration([0]) == 1.0
<<<<<<< HEAD

def test_extend_filtration():

    # Inserted simplex:
    #      5   4
    #      o   o
    #     / \ /
    #    o   o
    #   /2\ /3
    #  o   o        
    #  1   0        

    st = SimplexTree()                                                                                                                     
    st.insert([0,2])
    st.insert([1,2])
    st.insert([0,3])
    st.insert([2,5])
    st.insert([3,4])
    st.insert([3,5])                                                                                                         
    st.assign_filtration([0], 1.)                                                                                                                
    st.assign_filtration([1], 2.)                                                                                                                
    st.assign_filtration([2], 3.)                                                                                                                
    st.assign_filtration([3], 4.)                                                                                                                
    st.assign_filtration([4], 5.)                                                                                                                
    st.assign_filtration([5], 6.)                                                                                                                

    assert st.get_filtration() == [                                                                                                                         
        ([0, 2], 0.0), 
        ([1, 2], 0.0), 
        ([0, 3], 0.0), 
        ([3, 4], 0.0), 
        ([2, 5], 0.0), 
        ([3, 5], 0.0), 
        ([0], 1.0), 
        ([1], 2.0), 
        ([2], 3.0), 
        ([3], 4.0), 
        ([4], 5.0), 
        ([5], 6.0)
    ]
        

    st.extend_filtration()
                                                                                                                      
    assert st.get_filtration() == [                                                                                                                         
        ([6], -3.0), 
        ([0], -2.0), 
        ([1], -1.8), 
        ([2], -1.6), 
        ([0, 2], -1.6), 
        ([1, 2], -1.6), 
        ([3], -1.4), 
        ([0, 3], -1.4), 
        ([4], -1.2), 
        ([3, 4], -1.2), 
        ([5], -1.0), 
        ([2, 5], -1.0), 
        ([3, 5], -1.0), 
        ([5, 6], 1.0), 
        ([4, 6], 1.2), 
        ([3, 6], 1.4), 
        ([3, 4, 6], 1.4),
        ([3, 5, 6], 1.4), 
        ([2, 6], 1.6), 
        ([2, 5, 6], 1.6), 
        ([1, 6], 1.8), 
        ([1, 2, 6], 1.8), 
        ([0, 6], 2.0), 
        ([0, 2, 6], 2.0), 
        ([0, 3, 6], 2.0)
    ]


    dgm = st.persistence()
    L = st.compute_extended_persistence_subdiagrams(dgm)
    assert L == [
        [(0, (1.9999999999999998, 2.9999999999999996))], 
        [(1, (5.0, 4.0))], 
        [(0, (1.0, 6.0))], 
        [(1, (6.0, 1.0))]
    ]
=======
    assert st.filtration([1]) == 1.0
    assert st.filtration([3, 4, 5]) == 2.0
    assert st.filtration([3, 4]) == 2.0
    assert st.filtration([4, 5]) == 2.0

def test_simplices_iterator():
    st = SimplexTree()
    
    assert st.insert([0, 1, 2], filtration=4.0) == True
    assert st.insert([2, 3, 4], filtration=2.0) == True

    for simplex in st.get_simplices():
        print("simplex is: ", simplex[0])
        assert st.find(simplex[0]) == True
        print("filtration is: ", simplex[1])
        assert st.filtration(simplex[0]) == simplex[1]
>>>>>>> f4016107
<|MERGE_RESOLUTION|>--- conflicted
+++ resolved
@@ -245,7 +245,6 @@
     assert st.filtration([0, 1, 6]) == 1.0
     assert st.filtration([0, 1]) == 1.0
     assert st.filtration([0]) == 1.0
-<<<<<<< HEAD
 
 def test_extend_filtration():
 
@@ -327,7 +326,7 @@
         [(0, (1.0, 6.0))], 
         [(1, (6.0, 1.0))]
     ]
-=======
+
     assert st.filtration([1]) == 1.0
     assert st.filtration([3, 4, 5]) == 2.0
     assert st.filtration([3, 4]) == 2.0
@@ -343,5 +342,4 @@
         print("simplex is: ", simplex[0])
         assert st.find(simplex[0]) == True
         print("filtration is: ", simplex[1])
-        assert st.filtration(simplex[0]) == simplex[1]
->>>>>>> f4016107
+        assert st.filtration(simplex[0]) == simplex[1]