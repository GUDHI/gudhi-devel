--- conflicted
+++ resolved
@@ -49,7 +49,6 @@
                        std::exp(-0.5) / (std::sqrt(2 * Gudhi::Persistence_representations::pi))) <= 1e-3);
 }
 
-<<<<<<< HEAD
 BOOST_AUTO_TEST_CASE(check_SW) {
   Persistence_diagram v1, v2; v1.emplace_back(0,1); v2.emplace_back(0,2);
   SW sw1(v1, 1.0, 1000); SW swex1(v1, 1.0, -1);
@@ -103,16 +102,4 @@
   std::cout << sw1.compute_scalar_product(sw2) << std::endl;
   std::cout << swex1.compute_scalar_product(swex2) << std::endl;
   BOOST_CHECK(std::abs(sw1.compute_scalar_product(sw2) - swex1.compute_scalar_product(swex2)) <= 1e-3);
-=======
-BOOST_AUTO_TEST_CASE(check_SW)
-{
-  Persistence_diagram v1, v2;
-  v1.emplace_back(0, 1);
-  v2.emplace_back(0, 2);
-  SW sw1(v1, 1.0, 100);
-  SW swex1(v1, 1.0, -1);
-  SW sw2(v2, 1.0, 100);
-  SW swex2(v2, 1.0, -1);
-  BOOST_CHECK(std::abs(sw1.compute_scalar_product(sw2) - swex1.compute_scalar_product(swex2)) <= 1e-1);
->>>>>>> 7d2af620
 }