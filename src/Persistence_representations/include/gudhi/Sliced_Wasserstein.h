--- conflicted
+++ resolved
@@ -65,14 +65,6 @@
  **/
 class Sliced_Wasserstein
 {
-<<<<<<< HEAD
- protected:
-  Persistence_diagram diagram;
-  int approx;
-  double sigma;
-  double genericity_factor;
-  std::vector<std::vector<double> > projections, projections_diagonal;
-=======
  public:
   /**
    * \brief Sliced Wasserstein kernel constructor.
@@ -121,7 +113,6 @@
   int approx_;
   double sigma_;
   std::vector<std::vector<double> > projections_, projections_diagonal_;
->>>>>>> 5a7d7f13
 
   // **********************************
   // Utils.
@@ -129,18 +120,11 @@
 
   void _build_rep()
   {
-<<<<<<< HEAD
-    if (approx > 0) {
-      int n = diagram.size();
-      double step = pi / this->approx;
-      for (int i = 0; i < this->approx; i++) {
-=======
     if (approx_ > 0) {
       double step = pi / this->approx_;
       int n = diagram_.size();
 
       for (int i = 0; i < this->approx_; i++) {
->>>>>>> 5a7d7f13
         std::vector<double> l, l_diag;
         for (int j = 0; j < n; j++) {
           double px = diagram_[j].first;
@@ -154,12 +138,7 @@
         projections_.push_back(std::move(l));
         projections_diagonal_.push_back(std::move(l_diag));
       }
-<<<<<<< HEAD
-      diagram.clear();
-=======
-
       diagram_.clear();
->>>>>>> 5a7d7f13
     }
   }
 
@@ -172,7 +151,6 @@
       return atan((diag[j].first - diag[i].first) / (diag[i].second - diag[j].second));
   }
 
-<<<<<<< HEAD
   // Compute the angle formed by two points of different PDs, as well as the sign of the difference of their ordinates
   std::pair<double, int> compute_inter_angle(const Persistence_diagram& diag1, const Persistence_diagram& diag2, int i, int j) const {
     if (diag1[i].second == diag2[j].second)
@@ -209,19 +187,6 @@
       if (sign12 == 1){
         if (angle12 < theta1){ // |<p-q|e_theta>| = <p-q|e_theta> within [theta1, theta2]        
           small_integral = this->close_form_integral(theta1, theta2, diff_x, diff_y);
-=======
-  // Compute the integral of |cos()| between alpha and beta, valid only if alpha is in [-pi,pi] and beta-alpha is in
-  // [0,pi]
-  double _compute_int_cos(double alpha, double beta) const
-  {
-    double res = 0;
-    if (alpha >= 0 && alpha <= pi) {
-      if (cos(alpha) >= 0) {
-        if (pi / 2 <= beta) {
-          res = 2 - sin(alpha) - sin(beta);
-        } else {
-          res = sin(beta) - sin(alpha);
->>>>>>> 5a7d7f13
         }
         else{
           if (theta2 < angle12){ // |<p-q|e_theta>| = -<p-q|e_theta> within [theta1, theta2]
@@ -253,28 +218,8 @@
 
     }
 
-<<<<<<< HEAD
     return integral;
 
-=======
-  double _compute_int(double theta1,
-                     double theta2,
-                     int p,
-                     int q,
-                     const Persistence_diagram& diag1,
-                     const Persistence_diagram& diag2) const
-  {
-    double norm = std::sqrt((diag1[p].first - diag2[q].first) * (diag1[p].first - diag2[q].first) +
-                            (diag1[p].second - diag2[q].second) * (diag1[p].second - diag2[q].second));
-    double angle1;
-    if (diag1[p].first == diag2[q].first)
-      angle1 = theta1 - pi / 2;
-    else
-      angle1 = theta1 - atan((diag1[p].second - diag2[q].second) / (diag1[p].first - diag2[q].first));
-    double angle2 = angle1 + theta2 - theta1;
-    double integral = _compute_int_cos(angle1, angle2);
-    return norm * integral;
->>>>>>> 5a7d7f13
   }
 
   // Evaluation of the Sliced Wasserstein Distance between a pair of diagrams.
@@ -284,22 +229,13 @@
     GUDHI_CHECK(this->approx_ == second.approx_,
                 std::invalid_argument("Error: different approx values for representations"));
 
-<<<<<<< HEAD
-    Persistence_diagram diagram1 = this->diagram;
-    Persistence_diagram diagram2 = second.diagram;
-
-    double sw = 0;
-
-    if (this->approx == -1) {
-
-=======
     Persistence_diagram diagram1 = this->diagram_;
     Persistence_diagram diagram2 = second.diagram_;
     double sw = 0;
 
     if (this->approx_ == -1) {
       // Add projections onto diagonal.
->>>>>>> 5a7d7f13
+
       int n1, n2;
       n1 = diagram1.size();
       n2 = diagram2.size();
@@ -324,7 +260,6 @@
       std::vector<std::pair<double, std::pair<std::pair<int,double>, std::pair<int,double> > > > angles1, angles2;
       for (int i = 0; i < num_pts_dgm; i++) {
         for (int j = i + 1; j < num_pts_dgm; j++) {
-<<<<<<< HEAD
           double theta1 = compute_angle(diagram1, i, j);
           double theta2 = compute_angle(diagram2, i, j);
           double p1ix = diagram1[i].first; double p1iy = diagram1[i].second; double p1jx = diagram1[j].first; double p1jy = diagram1[j].second; 
@@ -344,12 +279,6 @@
         for (int j = 0; j < num_pts_dgm; j++) {
           std::pair<double,int> theta12 = compute_inter_angle(diagram1, diagram2, i, j);
           angles12[i][j] = theta12;
-=======
-          double theta1 = _compute_angle(diagram1, i, j);
-          double theta2 = _compute_angle(diagram2, i, j);
-          angles1.emplace_back(theta1, std::pair<int, int>(i, j));
-          angles2.emplace_back(theta2, std::pair<int, int>(i, j));
->>>>>>> 5a7d7f13
         }
       }
 
@@ -480,29 +409,6 @@
         // update theta1
         theta1 = theta2;
 
-<<<<<<< HEAD
-=======
-      // Compute the SW distance with the list of inversions.
-      for (int i = 0; i < num_pts_dgm; i++) {
-        std::vector<std::pair<int, double> > u, v;
-        u = anglePerm1[i];
-        v = anglePerm2[i];
-        double theta1, theta2;
-        theta1 = -pi / 2;
-        unsigned int ku, kv;
-        ku = 0;
-        kv = 0;
-        theta2 = std::min(u[ku].second, v[kv].second);
-        while (theta1 != pi / 2) {
-          if (diagram1[u[ku].first].first != diagram2[v[kv].first].first ||
-              diagram1[u[ku].first].second != diagram2[v[kv].first].second)
-            if (theta1 != theta2) sw += _compute_int(theta1, theta2, u[ku].first, v[kv].first, diagram1, diagram2);
-          theta1 = theta2;
-          if ((theta2 == u[ku].second) && ku < u.size() - 1) ku++;
-          if ((theta2 == v[kv].second) && kv < v.size() - 1) kv++;
-          theta2 = std::min(u[ku].second, v[kv].second);
-        }
->>>>>>> 5a7d7f13
       }
 
       // Last integral between last angle and pi / 2
@@ -547,7 +453,6 @@
 
   }
 
-<<<<<<< HEAD
  public:
   /**
    * \brief Sliced Wasserstein kernel constructor.
@@ -595,8 +500,6 @@
     return this->compute_sliced_wasserstein_distance(second);
   }
 
-=======
->>>>>>> 5a7d7f13
 };  // class Sliced_Wasserstein
 
 }  // namespace Persistence_representations
