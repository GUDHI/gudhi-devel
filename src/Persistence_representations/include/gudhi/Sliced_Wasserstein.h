--- conflicted
+++ resolved
@@ -108,7 +108,6 @@
       return atan((diag[j].first - diag[i].first) / (diag[i].second - diag[j].second));
   }
 
-<<<<<<< HEAD
   // Compute the angle formed by two points of different PDs, as well as the sign of the difference of their ordinates
   std::pair<double, int> compute_inter_angle(const Persistence_diagram& diag1, const Persistence_diagram& diag2, int i, int j) const {
     if (diag1[i].second == diag2[j].second)
@@ -145,19 +144,6 @@
       if (sign12 == 1){
         if (angle12 < theta1){ // |<p-q|e_theta>| = <p-q|e_theta> within [theta1, theta2]        
           small_integral = this->close_form_integral(theta1, theta2, diff_x, diff_y);
-=======
-  // Compute the integral of |cos()| between alpha and beta, valid only if alpha is in [-pi,pi] and beta-alpha is in
-  // [0,pi]
-  double compute_int_cos(double alpha, double beta) const
-  {
-    double res = 0;
-    if (alpha >= 0 && alpha <= pi) {
-      if (cos(alpha) >= 0) {
-        if (pi / 2 <= beta) {
-          res = 2 - sin(alpha) - sin(beta);
-        } else {
-          res = sin(beta) - sin(alpha);
->>>>>>> 7d2af620
         }
         else{
           if (theta2 < angle12){ // |<p-q|e_theta>| = -<p-q|e_theta> within [theta1, theta2]
@@ -189,28 +175,8 @@
 
     }
 
-<<<<<<< HEAD
     return integral;
 
-=======
-  double compute_int(double theta1,
-                     double theta2,
-                     int p,
-                     int q,
-                     const Persistence_diagram& diag1,
-                     const Persistence_diagram& diag2) const
-  {
-    double norm = std::sqrt((diag1[p].first - diag2[q].first) * (diag1[p].first - diag2[q].first) +
-                            (diag1[p].second - diag2[q].second) * (diag1[p].second - diag2[q].second));
-    double angle1;
-    if (diag1[p].first == diag2[q].first)
-      angle1 = theta1 - pi / 2;
-    else
-      angle1 = theta1 - atan((diag1[p].second - diag2[q].second) / (diag1[p].first - diag2[q].first));
-    double angle2 = angle1 + theta2 - theta1;
-    double integral = compute_int_cos(angle1, angle2);
-    return norm * integral;
->>>>>>> 7d2af620
   }
 
   // Evaluation of the Sliced Wasserstein Distance between a pair of diagrams.
@@ -273,7 +239,7 @@
       }
 
       // Sort angles.
-<<<<<<< HEAD
+
       std::sort(angles1.begin(), angles1.end(),
                 [](const std::pair<double, std::pair<std::pair<int,double>, std::pair<int,double>> >& p1,
                    const std::pair<double, std::pair<std::pair<int,double>, std::pair<int,double>> >& p2) {
@@ -296,16 +262,6 @@
         } else
           return (p1.first < p2.first); 
       });
-=======
-      std::sort(angles1.begin(),
-                angles1.end(),
-                [](const std::pair<double, std::pair<int, int> >& p1,
-                   const std::pair<double, std::pair<int, int> >& p2) { return (p1.first < p2.first); });
-      std::sort(angles2.begin(),
-                angles2.end(),
-                [](const std::pair<double, std::pair<int, int> >& p1,
-                   const std::pair<double, std::pair<int, int> >& p2) { return (p1.first < p2.first); });
->>>>>>> 7d2af620
 
       // Initialize orders of the points of both PDs (given by ordinates when theta = -pi/2).
       std::vector<int> orderp1, orderp2;
@@ -463,14 +419,9 @@
    *                      to -1 for random perturbation. If positive, then projections of the diagram points on all
    *                      directions are stored in memory to reduce computation time.
    */
-<<<<<<< HEAD
+
   Sliced_Wasserstein(const Persistence_diagram& _diagram, double _sigma = 1.0, int _approx = 10, double _genericity_factor=10)
       : diagram(_diagram), approx(_approx), sigma(_sigma), genericity_factor(_genericity_factor) {
-=======
-  Sliced_Wasserstein(const Persistence_diagram& _diagram, double _sigma = 1.0, int _approx = 10)
-      : diagram(_diagram), approx(_approx), sigma(_sigma)
-  {
->>>>>>> 7d2af620
     build_rep();
   }
 
