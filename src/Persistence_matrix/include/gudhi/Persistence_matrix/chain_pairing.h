--- conflicted
+++ resolved
@@ -32,11 +32,7 @@
  * is already managed by the vine update classes.
  */
 struct Dummy_chain_pairing {
-<<<<<<< HEAD
-  friend void swap([[maybe_unused]] Dummy_chain_pairing& d1, [[maybe_unused]] Dummy_chain_pairing& d2) {}
-=======
   friend void swap([[maybe_unused]] Dummy_chain_pairing& d1, [[maybe_unused]] Dummy_chain_pairing& d2) noexcept {}
->>>>>>> 153a887f
 };
 
 /**
@@ -57,23 +53,7 @@
   /**
    * @brief Default constructor.
    */
-<<<<<<< HEAD
-  Chain_pairing();
-  /**
-   * @brief Copy constructor.
-   *
-   * @param matrixToCopy Matrix to copy.
-   */
-  Chain_pairing(const Chain_pairing& matrixToCopy);
-  /**
-   * @brief Move constructor.
-   *
-   * @param other Matrix to move.
-   */
-  Chain_pairing(Chain_pairing&& other) noexcept;
-=======
   Chain_pairing() = default;
->>>>>>> 153a887f
 
   /**
    * @brief Returns the current barcode which is maintained at any insertion, removal or vine swap.
@@ -83,14 +63,6 @@
   const Barcode& get_current_barcode() const;
 
   /**
-<<<<<<< HEAD
-   * @brief Assign operator.
-   */
-  Chain_pairing& operator=(Chain_pairing other);
-
-  /**
-=======
->>>>>>> 153a887f
    * @brief Swap operator.
    */
   friend void swap(Chain_pairing& pairing1, Chain_pairing& pairing2) noexcept
@@ -102,7 +74,6 @@
  protected:
   using Pos_index = typename Master_matrix::Pos_index;
   using Index = typename Master_matrix::Index;
-<<<<<<< HEAD
 
   void _update_barcode(Pos_index birth, Pos_index death);
   void _add_bar(Dimension dim, Pos_index birth);
@@ -118,121 +89,14 @@
   // but this way, it marks a better difference between "class using this mixin" with "class extending this mixin"
   friend Chain_barcode_swap<Master_matrix>;
 
-=======
-
-  void _update_barcode(Pos_index birth, Pos_index death);
-  void _add_bar(Dimension dim, Pos_index birth);
-  void _erase_bar(Pos_index event);
-  Pos_index _death(Index index) const;
-  Pos_index _birth(Index index) const;
-  void _reset();
-
- private:
-  using Dictionary = typename Master_matrix::Bar_dictionary;
-
-  // could also just mark everything as protected as Chain_barcode_swap inherits from Chain_pairing
-  // but this way, it marks a better difference between "class using this mixin" with "class extending this mixin"
-  friend Chain_barcode_swap<Master_matrix>;
-
->>>>>>> 153a887f
   Barcode barcode_;       /**< Bar container. */
   Dictionary indexToBar_; /**< Map from @ref MatIdx index to bar index. */
 };
 
 template <class Master_matrix>
-<<<<<<< HEAD
-inline Chain_pairing<Master_matrix>::Chain_pairing() {}
-
-template <class Master_matrix>
-inline Chain_pairing<Master_matrix>::Chain_pairing(const Chain_pairing& matrixToCopy)
-    : barcode_(matrixToCopy.barcode_), indexToBar_(matrixToCopy.indexToBar_)
-{}
-
-template <class Master_matrix>
-inline Chain_pairing<Master_matrix>::Chain_pairing(Chain_pairing<Master_matrix>&& other) noexcept
-    : barcode_(std::move(other.barcode_)), indexToBar_(std::move(other.indexToBar_))
-{}
-
-template <class Master_matrix>
-inline const typename Chain_pairing<Master_matrix>::Barcode& Chain_pairing<Master_matrix>::get_current_barcode() const
-=======
 inline const typename Chain_pairing<Master_matrix>::Barcode& Chain_pairing<Master_matrix>::get_current_barcode() const
 {
   return barcode_;
-}
-
-template <class Master_matrix>
-inline void Chain_pairing<Master_matrix>::_update_barcode(Pos_index birth, Pos_index death)
-{
-  if constexpr (Master_matrix::Option_list::has_removable_columns) {
-    auto& barIt = indexToBar_.at(birth);
-    barIt->death = death;
-    indexToBar_.try_emplace(death, barIt);  // list so iterators are stable
-  } else {
-    barcode_[indexToBar_[birth]].death = death;
-    indexToBar_.push_back(indexToBar_[birth]);
-  }
-}
-
-template <class Master_matrix>
-inline void Chain_pairing<Master_matrix>::_add_bar(Dimension dim, Pos_index birth)
-{
-  barcode_.emplace_back(birth, Master_matrix::template get_null_value<Pos_index>(), dim);
-  if constexpr (Master_matrix::Option_list::has_removable_columns) {
-    indexToBar_.try_emplace(birth, --barcode_.end());
-  } else {
-    indexToBar_.push_back(barcode_.size() - 1);
-  }
-}
-
-template <class Master_matrix>
-inline void Chain_pairing<Master_matrix>::_erase_bar(Pos_index event)
->>>>>>> 153a887f
-{
-  auto it = indexToBar_.find(event);
-  typename Barcode::iterator bar = it->second;
-
-  if (bar->death == Master_matrix::template get_null_value<Pos_index>())
-    barcode_.erase(bar);
-  else
-    bar->death = Master_matrix::template get_null_value<Pos_index>();
-
-  indexToBar_.erase(it);
-}
-
-template <class Master_matrix>
-inline typename Chain_pairing<Master_matrix>::Pos_index Chain_pairing<Master_matrix>::_death(Index index) const
-{
-  if constexpr (Master_matrix::Option_list::has_removable_columns) {
-    return indexToBar_.at(index)->death;
-  } else {
-    return barcode_.at(indexToBar_.at(index)).death;
-  }
-}
-
-template <class Master_matrix>
-inline typename Chain_pairing<Master_matrix>::Pos_index Chain_pairing<Master_matrix>::_birth(Index index) const
-{
-  if constexpr (Master_matrix::Option_list::has_removable_columns) {
-    return indexToBar_.at(index)->birth;
-  } else {
-    return barcode_.at(indexToBar_.at(index)).birth;
-  }
-}
-
-template <class Master_matrix>
-<<<<<<< HEAD
-inline Chain_pairing<Master_matrix>& Chain_pairing<Master_matrix>::operator=(Chain_pairing<Master_matrix> other)
-{
-  barcode_.swap(other.barcode_);
-  indexToBar_.swap(other.indexToBar_);
-  return *this;
-=======
-inline void Chain_pairing<Master_matrix>::_reset()
-{
-  barcode_.clear();
-  indexToBar_.clear();
->>>>>>> 153a887f
 }
 
 template <class Master_matrix>
