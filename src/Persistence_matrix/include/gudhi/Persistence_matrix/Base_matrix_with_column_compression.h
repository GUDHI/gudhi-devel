--- conflicted
+++ resolved
@@ -74,18 +74,6 @@
     {}
 
     template <class Container, class Row_container>
-<<<<<<< HEAD
-    Column(Index columnIndex, const Container& nonZeroRowIndices, Row_container* rowContainer,
-                Column_settings* colSettings)
-        : Base(columnIndex, nonZeroRowIndices, rowContainer, colSettings) {}
-    template <class Container>
-    Column(const Container& nonZeroRowIndices, Dimension dimension, Column_settings* colSettings)
-        : Base(nonZeroRowIndices, dimension, colSettings) {}
-    template <class Container, class Row_container>
-    Column(Index columnIndex, const Container& nonZeroRowIndices, Dimension dimension,
-                Row_container* rowContainer, Column_settings* colSettings)
-        : Base(columnIndex, nonZeroRowIndices, dimension, rowContainer, colSettings) {}
-=======
     Column(Index columnIndex,
            const Container& nonZeroRowIndices,
            Row_container* rowContainer,
@@ -128,22 +116,14 @@
         : Base(columnIndex, idx, e, dimension, rowContainer, colSettings)
     {}
 
->>>>>>> 153a887f
     Column(const Column& column, Column_settings* colSettings = nullptr)
         : Base(static_cast<const Base&>(column), colSettings), rep_(column.rep_)
     {}
 
     template <class Row_container>
-<<<<<<< HEAD
-    Column(const Column& column, Index columnIndex, Row_container* rowContainer,
-                Column_settings* colSettings = nullptr)
-        : Base(static_cast<const Base&>(column), columnIndex, rowContainer, colSettings) {}
-    Column(Column&& column) noexcept : Base(std::move(static_cast<Base&>(column))) {}
-=======
     Column(const Column& column, Index columnIndex, Row_container* rowContainer, Column_settings* colSettings = nullptr)
         : Base(static_cast<const Base&>(column), columnIndex, rowContainer, colSettings), rep_(column.rep_)
     {}
->>>>>>> 153a887f
 
     Column(Column&& column) noexcept : Base(std::move(static_cast<Base&>(column))), rep_(std::exchange(column.rep_, 0))
     {}
@@ -601,44 +581,18 @@
 
   if constexpr (Master_matrix::Option_list::has_row_access && !Master_matrix::Option_list::has_removable_rows) {
     if (boundary.begin() != boundary.end()) {
-<<<<<<< HEAD
-      Index pivot;
-      if constexpr (Master_matrix::Option_list::is_z2) {
-        pivot = *std::prev(boundary.end());
-      } else {
-        pivot = std::prev(boundary.end())->first;
-      }
-      RA_opt::_resize(pivot);
-=======
       RA_opt::_resize(Master_matrix::get_row_index(*std::prev(boundary.end())));
->>>>>>> 153a887f
     }
   }
 
   _initialize_column([&]() -> Column* {
     if constexpr (Master_matrix::Option_list::has_row_access) {
-<<<<<<< HEAD
-      repToColumn_.push_back(
-          columnPool_->construct(nextColumnIndex_, boundary, dim, RA_opt::_get_rows_ptr(), colSettings_));
-=======
       return columnPool_->construct(nextColumnIndex_, boundary, dim, RA_opt::_get_rows_ptr(), colSettings_);
->>>>>>> 153a887f
     } else {
       return columnPool_->construct(boundary, dim, colSettings_);
     }
-<<<<<<< HEAD
-  } else {
-    if constexpr (Master_matrix::Option_list::has_row_access) {
-      repToColumn_[nextColumnIndex_] =
-          columnPool_->construct(nextColumnIndex_, boundary, dim, RA_opt::_get_rows_ptr(), colSettings_);
-    } else {
-      repToColumn_[nextColumnIndex_] = columnPool_->construct(boundary, dim, colSettings_);
-    }
-  }
-=======
   });
 
->>>>>>> 153a887f
   _insert_column(nextColumnIndex_);
 
   nextColumnIndex_++;
