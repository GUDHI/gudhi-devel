/*    This file is part of the Gudhi Library - https://gudhi.inria.fr/ - which is released under MIT.
 *    See file LICENSE or go to https://gudhi.inria.fr/licensing/ for full license details.
 *    Author(s):       Hannah Schreiber
 *
 *    Copyright (C) 2022-24 Inria
 *
 *    Modification(s):
 *      - YYYY/MM Author: Description of the modification
 */

/**
 * @file ru_vine_swap.h
 * @author Hannah Schreiber
 * @brief Contains the @ref Gudhi::persistence_matrix::RU_vine_swap class, as well as the
 * @ref Gudhi::persistence_matrix::Dummy_ru_vine_swap and
 * @ref Gudhi::persistence_matrix::Dummy_ru_vine_pairing structures.
 */

#ifndef PM_RU_VINE_SWAP_H
#define PM_RU_VINE_SWAP_H

#include <utility>      //std::move
#include <cassert>
#include <stdexcept>    //std::invalid_argument

<<<<<<< HEAD
#include "ru_pairing.h"
=======
#include <gudhi/Persistence_matrix/ru_pairing.h>
>>>>>>> 0703645a

namespace Gudhi {
namespace persistence_matrix {

/**
 * @ingroup persistence_matrix
 *
 * @brief Empty structure.
 * Inherited instead of @ref RU_vine_swap, when vine swaps are not enabled.
 */
struct Dummy_ru_vine_swap
{
  using RUP = void;
  friend void swap([[maybe_unused]] Dummy_ru_vine_swap& d1, [[maybe_unused]] Dummy_ru_vine_swap& d2) {}
};

/**
 * @ingroup persistence_matrix
 *
 * @brief Empty structure.
 * Inherited instead of @ref RU_pairing, when the barcode is not stored.
 */
struct Dummy_ru_vine_pairing
{
  friend void swap([[maybe_unused]] Dummy_ru_vine_pairing& d1, [[maybe_unused]] Dummy_ru_vine_pairing& d2) {}
};

/**
 * @ingroup persistence_matrix
 *
 * @brief Class managing the barcode for @ref RU_vine_swap.
 *
 * @tparam Master_matrix An instantiation of @ref Matrix from which all types and options are deduced.
 */
template <typename Master_matrix>
class RU_barcode_swap : public RU_pairing<Master_matrix>
{
 public:
  using Index = typename Master_matrix::Index;   /**< @ref MatIdx index type. */
  using ID_index = typename Master_matrix::ID_index;   /**< @ref IDIdx index type. */
  using Pos_index = typename Master_matrix::Pos_index; /**< @ref PosIdx index type. */
  // RUP = RU Pairing
  using RUP = RU_pairing<Master_matrix>;

  /**
   * @brief Default constructor.
   */
  RU_barcode_swap() {};
  /**
   * @brief Copy constructor.
   *
   * @param toCopy Matrix to copy.
   */
  RU_barcode_swap(const RU_barcode_swap& toCopy) : RUP(static_cast<const RUP&>(toCopy)) {};
  /**
   * @brief Move constructor.
   *
   * @param other Matrix to move.
   */
  RU_barcode_swap(RU_barcode_swap&& other) : RUP(std::move(static_cast<RUP&>(other))) {};

  RU_barcode_swap& operator=(RU_barcode_swap other) { RUP::operator=(other); }

  friend void swap(RU_barcode_swap& swap1, RU_barcode_swap& swap2) {
    swap(static_cast<RUP&>(swap1), static_cast<RUP&>(swap2));
  }

 protected:
  void _positive_transpose_barcode(Index columnIndex) {
    _birth(columnIndex) = columnIndex + 1;
    _birth(columnIndex + 1) = columnIndex;
    std::swap(RUP::indexToBar_.at(columnIndex), RUP::indexToBar_.at(columnIndex + 1));
  }

  void _negative_transpose_barcode(Index columnIndex) {
    _death(columnIndex) = columnIndex + 1;
    _death(columnIndex + 1) = columnIndex;
    std::swap(RUP::indexToBar_.at(columnIndex), RUP::indexToBar_.at(columnIndex + 1));
  }

  void _positive_negative_transpose_barcode(Index columnIndex) {
    _birth(columnIndex) = columnIndex + 1;
    _death(columnIndex + 1) = columnIndex;
    std::swap(RUP::indexToBar_.at(columnIndex), RUP::indexToBar_.at(columnIndex + 1));
  }

  void _negative_positive_transpose_barcode(Index columnIndex) {
    _death(columnIndex) = columnIndex + 1;
    _birth(columnIndex + 1) = columnIndex;
    std::swap(RUP::indexToBar_.at(columnIndex), RUP::indexToBar_.at(columnIndex + 1));
  }

  Pos_index _death_val(Pos_index index) const {
    if constexpr (Master_matrix::Option_list::has_removable_columns) {
      return RUP::indexToBar_.at(index)->death;
    } else {
      return RUP::barcode_.at(RUP::indexToBar_.at(index)).death;
    }
  }

  Pos_index _birth_val(Pos_index index) const {
    if constexpr (Master_matrix::Option_list::has_removable_columns) {
      return RUP::indexToBar_.at(index)->birth;
    } else {
      return RUP::barcode_.at(RUP::indexToBar_.at(index)).birth;
    }
  }
  
  void _reset() {
    RUP::_reset();
  }

 private:
  Pos_index& _death(Pos_index index)
  {
    if constexpr (Master_matrix::Option_list::has_removable_columns) {
      return RUP::indexToBar_.at(index)->death;
    } else {
      return RUP::barcode_.at(RUP::indexToBar_.at(index)).death;
    }
  }

  Pos_index& _birth(Pos_index index)
  {
    if constexpr (Master_matrix::Option_list::has_removable_columns) {
      return RUP::indexToBar_.at(index)->birth;
    } else {
      return RUP::barcode_.at(RUP::indexToBar_.at(index)).birth;
    }
  }
};

/**
 * @class RU_vine_swap ru_vine_swap.h gudhi/Persistence_matrix/ru_vine_swap.h
 * @ingroup persistence_matrix
 *
 * @brief Class managing the vine swaps for @ref RU_matrix.
 * 
 * @tparam Master_matrix An instantiation of @ref Matrix from which all types and options are deduced.
 */
template <class Master_matrix>
<<<<<<< HEAD
class RU_vine_swap : public std::conditional<Master_matrix::Option_list::has_column_pairings, 
                                             RU_pairing<Master_matrix>,
                                             Dummy_ru_vine_pairing
                                            >::type
=======
class RU_vine_swap
>>>>>>> 0703645a
{
 public:
  using Index = typename Master_matrix::Index;          /**< @ref MatIdx index type. */
  using ID_index = typename Master_matrix::ID_index;    /**< @ref IDIdx index type. */
  using Pos_index = typename Master_matrix::Pos_index;  /**< @ref PosIdx index type. */

  /**
   * @brief Default constructor.
   */
  RU_vine_swap();
  /**
   * @brief Copy constructor.
   * 
   * @param matrixToCopy Matrix to copy.
   */
  RU_vine_swap(const RU_vine_swap& matrixToCopy);
  /**
   * @brief Move constructor.
   * 
   * @param other Matrix to move.
   */
  RU_vine_swap(RU_vine_swap&& other) noexcept;

  /**
   * @brief Does the same than @ref vine_swap, but assumes that the swap is non trivial and
   * therefore skips a part of the case study.
   * 
   * @param index @ref PosIdx index of the first cell to swap. The second one has to be at `position + 1`.
   * @return true If the barcode changed from the swap.
   * @return false Otherwise.
   */
  bool vine_swap_with_z_eq_1_case(Pos_index index);
  /**
   * @brief Does a vine swap between two cells which are consecutive in the filtration.
   * Roughly, if \f$ F \f$ is the current filtration represented by the matrix, the method modifies the matrix
   * such that the new state corresponds to a valid state for the filtration \f$ F' \f$ equal to \f$ F \f$ but
   * with the two cells at position `position` and `position + 1` swapped. Of course, the two cells should
   * not have a face/coface relation which each other ; \f$ F' \f$ has to be a valid filtration.
   * See @cite vineyards for more information about vine and vineyards.
   * 
   * @param index @ref PosIdx index of the first cell to swap. The second one has to be at `position + 1`.
   * @return true If the barcode changed from the swap.
   * @return false Otherwise.
   */
  bool vine_swap(Pos_index index);

  /**
   * @brief Assign operator.
   */
  RU_vine_swap& operator=(RU_vine_swap other);
  /**
   * @brief Swap operator.
   */
<<<<<<< HEAD
  friend void swap(RU_vine_swap& swap1, RU_vine_swap& swap2) {
    if constexpr (Master_matrix::Option_list::has_column_pairings) {
      swap(static_cast<RU_pairing<Master_matrix>&>(swap1), static_cast<RU_pairing<Master_matrix>&>(swap2));
    }
  }

 protected:
  //RUP = RU matrix Pairing
  using RUP = typename std::conditional<Master_matrix::Option_list::has_column_pairings, 
                                        RU_pairing<Master_matrix>,
                                        Dummy_ru_vine_pairing
                                       >::type;
=======
  friend void swap(RU_vine_swap& swap1, RU_vine_swap& swap2) {}

>>>>>>> 0703645a

 private:
  using Master_RU_matrix = typename Master_matrix::Master_RU_matrix;

  bool _is_paired(Index columnIndex);
  void _swap_at_index(Index columnIndex);
  void _add_to(Index sourceIndex, Index targetIndex);
  void _positive_transpose(Index columnIndex);
  void _negative_transpose(Index columnIndex);
  void _positive_negative_transpose(Index columnIndex);
  void _negative_positive_transpose(Index columnIndex);
  bool _positive_vine_swap(Index columnIndex);
  bool _negative_vine_swap(Index columnIndex);
  bool _positive_negative_vine_swap(Index columnIndex);
  bool _negative_positive_vine_swap(Index columnIndex);
  Pos_index _get_death(Index simplexIndex);
  Pos_index _get_birth(Index simplexIndex);
  ID_index _get_row_id_from_position(Pos_index position) const;

  constexpr Master_RU_matrix* _matrix() { return static_cast<Master_RU_matrix*>(this); }
  constexpr const Master_RU_matrix* _matrix() const { return static_cast<const Master_RU_matrix*>(this); }
};

template <class Master_matrix>
<<<<<<< HEAD
inline RU_vine_swap<Master_matrix>::RU_vine_swap() : RUP()
=======
inline RU_vine_swap<Master_matrix>::RU_vine_swap()
>>>>>>> 0703645a
{}

template <class Master_matrix>
inline RU_vine_swap<Master_matrix>::RU_vine_swap(const RU_vine_swap& matrixToCopy)
<<<<<<< HEAD
    : RUP(static_cast<const RUP&>(matrixToCopy))
=======
>>>>>>> 0703645a
{}

template <class Master_matrix>
inline RU_vine_swap<Master_matrix>::RU_vine_swap(RU_vine_swap<Master_matrix>&& other) noexcept
<<<<<<< HEAD
    : RUP(std::move(static_cast<RUP&>(other)))
=======
>>>>>>> 0703645a
{}

template <class Master_matrix>
inline bool RU_vine_swap<Master_matrix>::vine_swap_with_z_eq_1_case(Pos_index index) 
{
  GUDHI_CHECK(index < _matrix()->reducedMatrixR_.get_number_of_columns() - 1,
              std::invalid_argument("RU_vine_swap::vine_swap_with_z_eq_1_case - Index to swap out of bound."));

  bool iIsPositive = _matrix()->reducedMatrixR_.is_zero_column(index);
  bool iiIsPositive = _matrix()->reducedMatrixR_.is_zero_column(index + 1);

  if (iIsPositive && iiIsPositive) {
    _matrix()->mirrorMatrixU_.zero_entry(index, _get_row_id_from_position(index + 1));
    return _positive_vine_swap(index);
  } else if (!iIsPositive && !iiIsPositive) {
    return _negative_vine_swap(index);
  } else if (iIsPositive && !iiIsPositive) {
    return _positive_negative_vine_swap(index);
  } else {
    return _negative_positive_vine_swap(index);
  }
}

template <class Master_matrix>
inline bool RU_vine_swap<Master_matrix>::vine_swap(Pos_index index) 
{
  GUDHI_CHECK(index < _matrix()->reducedMatrixR_.get_number_of_columns() - 1,
              std::invalid_argument("RU_vine_swap::vine_swap - Index to swap out of bound."));

  bool iIsPositive = _matrix()->reducedMatrixR_.is_zero_column(index);
  bool iiIsPositive = _matrix()->reducedMatrixR_.is_zero_column(index + 1);

  if (iIsPositive && iiIsPositive) {
    if (_matrix()->reducedMatrixR_.get_column_dimension(index) !=
        _matrix()->reducedMatrixR_.get_column_dimension(index + 1)) {
      _positive_transpose(index);
      _swap_at_index(index);
      return true;
    }
    if (!_matrix()->mirrorMatrixU_.is_zero_entry(index, _get_row_id_from_position(index + 1))) {
      _matrix()->mirrorMatrixU_.zero_entry(index, _get_row_id_from_position(index + 1));
    }
    return _positive_vine_swap(index);
  } else if (!iIsPositive && !iiIsPositive) {
    if (_matrix()->reducedMatrixR_.get_column_dimension(index) !=
            _matrix()->reducedMatrixR_.get_column_dimension(index + 1) ||
        _matrix()->mirrorMatrixU_.is_zero_entry(index, _get_row_id_from_position(index + 1))) {
      _negative_transpose(index);
      _swap_at_index(index);
      return true;
    }
    return _negative_vine_swap(index);
  } else if (iIsPositive && !iiIsPositive) {
    if (_matrix()->reducedMatrixR_.get_column_dimension(index) !=
            _matrix()->reducedMatrixR_.get_column_dimension(index + 1) ||
        _matrix()->mirrorMatrixU_.is_zero_entry(index, _get_row_id_from_position(index + 1))) {
      _positive_negative_transpose(index);
      _swap_at_index(index);
      return true;
    }
    return _positive_negative_vine_swap(index);
  } else {
    if (_matrix()->reducedMatrixR_.get_column_dimension(index) !=
            _matrix()->reducedMatrixR_.get_column_dimension(index + 1) ||
        _matrix()->mirrorMatrixU_.is_zero_entry(index, _get_row_id_from_position(index + 1))) {
      _negative_positive_transpose(index);
      _swap_at_index(index);
      return true;
    }
    return _negative_positive_vine_swap(index);
  }
}

template <class Master_matrix>
inline RU_vine_swap<Master_matrix>& RU_vine_swap<Master_matrix>::operator=(RU_vine_swap<Master_matrix> other) 
{
<<<<<<< HEAD
  RUP::operator=(other);
=======
>>>>>>> 0703645a
  return *this;
}

template <class Master_matrix>
inline bool RU_vine_swap<Master_matrix>::_is_paired(Index columnIndex)
{
  if constexpr (Master_matrix::Option_list::has_column_pairings) {
    return _get_death(columnIndex) != Master_matrix::template get_null_value<Pos_index>();
  } else {
    if (!_matrix()->reducedMatrixR_.is_zero_column(columnIndex)) return true;

    if constexpr (Master_matrix::Option_list::has_map_column_container) {
      if (_matrix()->pivotToColumnIndex_.find(columnIndex) == _matrix()->pivotToColumnIndex_.end()) return false;
    } else {
      if (_matrix()->pivotToColumnIndex_[columnIndex] == Master_matrix::template get_null_value<Index>())
        return false;
    }

    return true;
  }
}

template <class Master_matrix>
inline void RU_vine_swap<Master_matrix>::_swap_at_index(Index columnIndex)
{
  _matrix()->reducedMatrixR_.swap_columns(columnIndex, columnIndex + 1);
  _matrix()->reducedMatrixR_.swap_rows(_get_row_id_from_position(columnIndex),
                                       _get_row_id_from_position(columnIndex + 1));
  _matrix()->mirrorMatrixU_.swap_columns(columnIndex, columnIndex + 1);
  _matrix()->mirrorMatrixU_.swap_rows(_get_row_id_from_position(columnIndex),
                                      _get_row_id_from_position(columnIndex + 1));
}

template <class Master_matrix>
inline void RU_vine_swap<Master_matrix>::_add_to(Index sourceIndex, Index targetIndex) 
{
  _matrix()->reducedMatrixR_.add_to(sourceIndex, targetIndex);
  _matrix()->mirrorMatrixU_.add_to(targetIndex, sourceIndex);
}

template <class Master_matrix>
inline void RU_vine_swap<Master_matrix>::_positive_transpose(Index columnIndex) 
{
  if constexpr (Master_matrix::Option_list::has_map_column_container) {
    if (_is_paired(columnIndex) && _is_paired(columnIndex + 1)) {
      std::swap(_matrix()->pivotToColumnIndex_.at(columnIndex), _matrix()->pivotToColumnIndex_.at(columnIndex + 1));
    } else if (_is_paired(columnIndex)) {
      _matrix()->pivotToColumnIndex_.emplace(columnIndex + 1, _matrix()->pivotToColumnIndex_.at(columnIndex));
      _matrix()->pivotToColumnIndex_.erase(columnIndex);
    } else if (_is_paired(columnIndex + 1)) {
      _matrix()->pivotToColumnIndex_.emplace(columnIndex, _matrix()->pivotToColumnIndex_.at(columnIndex + 1));
      _matrix()->pivotToColumnIndex_.erase(columnIndex + 1);
    }
  } else {
    std::swap(_matrix()->pivotToColumnIndex_[columnIndex],
              _matrix()->pivotToColumnIndex_[columnIndex + 1]);
  }

  if constexpr (Master_matrix::Option_list::has_column_pairings) {
    _matrix()->_positive_transpose_barcode(columnIndex);
  }
}

template <class Master_matrix>
inline void RU_vine_swap<Master_matrix>::_negative_transpose(Index columnIndex) 
{
  if constexpr (Master_matrix::Option_list::has_column_pairings) {
    _matrix()->_negative_transpose_barcode(columnIndex);
  }
  std::swap(_matrix()->pivotToColumnIndex_.at(_get_birth(columnIndex)),
            _matrix()->pivotToColumnIndex_.at(_get_birth(columnIndex + 1)));
}

template <class Master_matrix>
inline void RU_vine_swap<Master_matrix>::_positive_negative_transpose(Index columnIndex) 
{
  _matrix()->pivotToColumnIndex_.at(_get_birth(columnIndex + 1)) = columnIndex;
  if constexpr (Master_matrix::Option_list::has_map_column_container) {
    if (_is_paired(columnIndex)) {
      _matrix()->pivotToColumnIndex_.emplace(columnIndex + 1, _matrix()->pivotToColumnIndex_.at(columnIndex));
      _matrix()->pivotToColumnIndex_.erase(columnIndex);
    }
  } else {
    _matrix()->pivotToColumnIndex_[columnIndex + 1] = _matrix()->pivotToColumnIndex_[columnIndex];
    _matrix()->pivotToColumnIndex_[columnIndex] = Master_matrix::template get_null_value<Index>();
  }

  if constexpr (Master_matrix::Option_list::has_column_pairings) {
    _matrix()->_positive_negative_transpose_barcode(columnIndex);
  }
}

template <class Master_matrix>
inline void RU_vine_swap<Master_matrix>::_negative_positive_transpose(Index columnIndex) 
{
  _matrix()->pivotToColumnIndex_.at(_get_birth(columnIndex)) = columnIndex + 1;
  if constexpr (Master_matrix::Option_list::has_map_column_container) {
    if (_is_paired(columnIndex + 1)) {
      _matrix()->pivotToColumnIndex_.emplace(columnIndex, _matrix()->pivotToColumnIndex_.at(columnIndex + 1));
      _matrix()->pivotToColumnIndex_.erase(columnIndex + 1);
    }
  } else {
    _matrix()->pivotToColumnIndex_[columnIndex] = _matrix()->pivotToColumnIndex_[columnIndex + 1];
    _matrix()->pivotToColumnIndex_[columnIndex + 1] = Master_matrix::template get_null_value<Index>();
  }

  if constexpr (Master_matrix::Option_list::has_column_pairings) {
    _matrix()->_negative_positive_transpose_barcode(columnIndex);
  }
}

template <class Master_matrix>
inline bool RU_vine_swap<Master_matrix>::_positive_vine_swap(Index columnIndex) 
{
  const Pos_index iDeath = _get_death(columnIndex);
  const Pos_index iiDeath = _get_death(columnIndex + 1);

  if (iDeath != Master_matrix::template get_null_value<Pos_index>() &&
      iiDeath != Master_matrix::template get_null_value<Pos_index>() &&
      !(_matrix()->reducedMatrixR_.is_zero_entry(iiDeath, _get_row_id_from_position(columnIndex)))) {
    if (iDeath < iiDeath) {
      _swap_at_index(columnIndex);
      _add_to(iDeath, iiDeath);
      _positive_transpose(columnIndex);
      return true;
    }

    _swap_at_index(columnIndex);
    _add_to(iiDeath, iDeath);
    return false;
  }

  _swap_at_index(columnIndex);

  if (iDeath != Master_matrix::template get_null_value<Pos_index>() ||
      iiDeath == Master_matrix::template get_null_value<Pos_index>() ||
      _matrix()->reducedMatrixR_.is_zero_entry(iiDeath, _get_row_id_from_position(columnIndex + 1))) {
    _positive_transpose(columnIndex);
    return true;
  }
  return false;
}

template <class Master_matrix>
inline bool RU_vine_swap<Master_matrix>::_negative_vine_swap(Index columnIndex) 
{
  const Pos_index iBirth = _get_birth(columnIndex);
  const Pos_index iiBirth = _get_birth(columnIndex + 1);

  _add_to(columnIndex, columnIndex + 1);
  _swap_at_index(columnIndex);

  if (iBirth < iiBirth) {
    _negative_transpose(columnIndex);
    return true;
  }

  _add_to(columnIndex, columnIndex + 1);

  return false;
}

template <class Master_matrix>
inline bool RU_vine_swap<Master_matrix>::_positive_negative_vine_swap(Index columnIndex) 
{
  _matrix()->mirrorMatrixU_.zero_entry(columnIndex, _get_row_id_from_position(columnIndex + 1));

  _swap_at_index(columnIndex);
  _positive_negative_transpose(columnIndex);

  return true;
}

template <class Master_matrix>
inline bool RU_vine_swap<Master_matrix>::_negative_positive_vine_swap(Index columnIndex) 
{
  _add_to(columnIndex, columnIndex + 1);  // useless for R?
  _swap_at_index(columnIndex);      // if additions not made for R, do not swap R columns, just rows
  _add_to(columnIndex, columnIndex + 1);  // useless for R?

  return false;
}

template <class Master_matrix>
inline typename RU_vine_swap<Master_matrix>::Pos_index RU_vine_swap<Master_matrix>::_get_death(Index simplexIndex)
{
  if constexpr (Master_matrix::Option_list::has_column_pairings) {
    return _matrix()->_death_val(simplexIndex);
  } else {
    if (!_matrix()->reducedMatrixR_.is_zero_column(simplexIndex))
      return _matrix()->reducedMatrixR_.get_column(simplexIndex).get_pivot();

    if constexpr (Master_matrix::Option_list::has_map_column_container) {
      auto it = _matrix()->pivotToColumnIndex_.find(simplexIndex);
      if (it == _matrix()->pivotToColumnIndex_.end()) return Master_matrix::template get_null_value<Pos_index>();
      return it->second;
    } else {
      return _matrix()->pivotToColumnIndex_[simplexIndex];
    }
  }
}

template <class Master_matrix>
inline typename RU_vine_swap<Master_matrix>::Pos_index RU_vine_swap<Master_matrix>::_get_birth(
    Index negativeSimplexIndex)
{
  if constexpr (Master_matrix::Option_list::has_column_pairings) {
    return _matrix()->_birth_val(negativeSimplexIndex);
  } else {
    return _matrix()->reducedMatrixR_.get_pivot(negativeSimplexIndex);
  }
}

template <class Master_matrix>
inline typename RU_vine_swap<Master_matrix>::ID_index RU_vine_swap<Master_matrix>::_get_row_id_from_position(
<<<<<<< HEAD
    Pos_index position)
=======
    Pos_index position) const
>>>>>>> 0703645a
{
  const auto& map = _matrix()->positionToID_;
  auto it = map.find(position);
  return it == map.end() ? position : it->second;
}

}  // namespace persistence_matrix
}  // namespace Gudhi

#endif  // PM_RU_VINE_SWAP_H<|MERGE_RESOLUTION|>--- conflicted
+++ resolved
@@ -23,11 +23,7 @@
 #include <cassert>
 #include <stdexcept>    //std::invalid_argument
 
-<<<<<<< HEAD
-#include "ru_pairing.h"
-=======
 #include <gudhi/Persistence_matrix/ru_pairing.h>
->>>>>>> 0703645a
 
 namespace Gudhi {
 namespace persistence_matrix {
@@ -169,14 +165,7 @@
  * @tparam Master_matrix An instantiation of @ref Matrix from which all types and options are deduced.
  */
 template <class Master_matrix>
-<<<<<<< HEAD
-class RU_vine_swap : public std::conditional<Master_matrix::Option_list::has_column_pairings, 
-                                             RU_pairing<Master_matrix>,
-                                             Dummy_ru_vine_pairing
-                                            >::type
-=======
 class RU_vine_swap
->>>>>>> 0703645a
 {
  public:
   using Index = typename Master_matrix::Index;          /**< @ref MatIdx index type. */
@@ -230,23 +219,7 @@
   /**
    * @brief Swap operator.
    */
-<<<<<<< HEAD
-  friend void swap(RU_vine_swap& swap1, RU_vine_swap& swap2) {
-    if constexpr (Master_matrix::Option_list::has_column_pairings) {
-      swap(static_cast<RU_pairing<Master_matrix>&>(swap1), static_cast<RU_pairing<Master_matrix>&>(swap2));
-    }
-  }
-
- protected:
-  //RUP = RU matrix Pairing
-  using RUP = typename std::conditional<Master_matrix::Option_list::has_column_pairings, 
-                                        RU_pairing<Master_matrix>,
-                                        Dummy_ru_vine_pairing
-                                       >::type;
-=======
   friend void swap(RU_vine_swap& swap1, RU_vine_swap& swap2) {}
-
->>>>>>> 0703645a
 
  private:
   using Master_RU_matrix = typename Master_matrix::Master_RU_matrix;
@@ -271,27 +244,15 @@
 };
 
 template <class Master_matrix>
-<<<<<<< HEAD
-inline RU_vine_swap<Master_matrix>::RU_vine_swap() : RUP()
-=======
 inline RU_vine_swap<Master_matrix>::RU_vine_swap()
->>>>>>> 0703645a
 {}
 
 template <class Master_matrix>
 inline RU_vine_swap<Master_matrix>::RU_vine_swap(const RU_vine_swap& matrixToCopy)
-<<<<<<< HEAD
-    : RUP(static_cast<const RUP&>(matrixToCopy))
-=======
->>>>>>> 0703645a
 {}
 
 template <class Master_matrix>
 inline RU_vine_swap<Master_matrix>::RU_vine_swap(RU_vine_swap<Master_matrix>&& other) noexcept
-<<<<<<< HEAD
-    : RUP(std::move(static_cast<RUP&>(other)))
-=======
->>>>>>> 0703645a
 {}
 
 template <class Master_matrix>
@@ -368,10 +329,6 @@
 template <class Master_matrix>
 inline RU_vine_swap<Master_matrix>& RU_vine_swap<Master_matrix>::operator=(RU_vine_swap<Master_matrix> other) 
 {
-<<<<<<< HEAD
-  RUP::operator=(other);
-=======
->>>>>>> 0703645a
   return *this;
 }
 
@@ -587,11 +544,7 @@
 
 template <class Master_matrix>
 inline typename RU_vine_swap<Master_matrix>::ID_index RU_vine_swap<Master_matrix>::_get_row_id_from_position(
-<<<<<<< HEAD
-    Pos_index position)
-=======
     Pos_index position) const
->>>>>>> 0703645a
 {
   const auto& map = _matrix()->positionToID_;
   auto it = map.find(position);
