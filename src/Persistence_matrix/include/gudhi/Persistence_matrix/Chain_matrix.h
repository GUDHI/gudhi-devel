/*    This file is part of the Gudhi Library - https://gudhi.inria.fr/ - which is released under MIT.
 *    See file LICENSE or go to https://gudhi.inria.fr/licensing/ for full license details.
 *    Author(s):       Hannah Schreiber
 *
 *    Copyright (C) 2022-24 Inria
 *
 *    Modification(s):
 *      - YYYY/MM Author: Description of the modification
 */

/**
 * @file Chain_matrix.h
 * @author Hannah Schreiber
 * @brief Contains the @ref Gudhi::persistence_matrix::Chain_matrix class.
 */

#ifndef PM_CHAIN_MATRIX_H
#define PM_CHAIN_MATRIX_H

#include <iostream>  //print() only
#include <set>
#include <map>
#include <stdexcept>
#include <vector>
#include <utility>    //std::swap, std::move & std::exchange
#include <algorithm>  //std::sort

<<<<<<< HEAD
#include <gudhi/Persistence_matrix/Id_to_index_overlay.h> //friend
=======
#include <gudhi/Persistence_matrix/Id_to_index_overlay.h>  //friend
>>>>>>> 690e0efe
#include <gudhi/Persistence_matrix/index_mapper.h>

namespace Gudhi {
namespace persistence_matrix {

/**
 * @class Chain_matrix Chain_matrix.h gudhi/Persistence_matrix/Chain_matrix.h
 * @ingroup persistence_matrix
 *
 * @brief %Matrix structure storing a compatible base of a filtered chain complex. See @cite zigzag.
 * The base is constructed from the boundaries of the cells in the complex. Allows the persistent homology to be
 * computed, as well as representative cycles. Supports vineyards (see @cite vineyards) and the removal
 * of maximal cells while maintaining a valid barcode. Provides an access to its columns and rows.
 *
 * @tparam Master_matrix An instantiation of @ref Matrix from which all types and options are deduced.
 */
template <class Master_matrix>
class Chain_matrix : public Master_matrix::Matrix_dimension_option,
                     public Master_matrix::Chain_pairing_option,
                     public Master_matrix::Chain_vine_swap_option,
                     public Master_matrix::Chain_representative_cycles_option,
                     public Master_matrix::Matrix_row_access_option,
<<<<<<< HEAD
                     protected std::conditional<
=======
                     protected std::conditional_t<
>>>>>>> 690e0efe
                         Master_matrix::Option_list::has_vine_update &&
                             (Master_matrix::Option_list::has_column_pairings ||
                              Master_matrix::Option_list::can_retrieve_representative_cycles),
                         Index_mapper<typename Master_matrix::template Dictionary<typename Master_matrix::Pos_index>>,
<<<<<<< HEAD
                         Dummy_index_mapper
                        >::type
=======
                         Dummy_index_mapper>
>>>>>>> 690e0efe
{
 private:
  using Dim_opt = typename Master_matrix::Matrix_dimension_option;
  using Pair_opt = typename Master_matrix::Chain_pairing_option;
  using Swap_opt = typename Master_matrix::Chain_vine_swap_option;
  using Rep_opt = typename Master_matrix::Chain_representative_cycles_option;
  using RA_opt = typename Master_matrix::Matrix_row_access_option;

  static constexpr bool hasPivotToPosMap_ =
      Master_matrix::Option_list::has_vine_update && (Master_matrix::Option_list::has_column_pairings ||
                                                      Master_matrix::Option_list::can_retrieve_representative_cycles);

<<<<<<< HEAD
  using Pivot_to_pos_mapper_opt = typename std::conditional<
      hasPivotToPosMap_,
      Index_mapper<typename Master_matrix::template Dictionary<typename Master_matrix::Pos_index>>,
      Dummy_index_mapper
    >::type;
=======
  using Pivot_to_pos_mapper_opt =
      std::conditional_t<hasPivotToPosMap_,
                         Index_mapper<typename Master_matrix::template Dictionary<typename Master_matrix::Pos_index>>,
                         Dummy_index_mapper>;
>>>>>>> 690e0efe

 public:
  /**
   * @brief Field operators class. Necessary only if @ref PersistenceMatrixOptions::is_z2 is false.
   */
  using Field_operators = typename Master_matrix::Field_operators;
  using Field_element = typename Master_matrix::Element;                     /**< Type of an field element. */
  using Column = typename Master_matrix::Column;                             /**< Column type. */
  using Row = typename Master_matrix::Row;                                   /**< Row type, only necessary with row
                                                                                  access option. */
  using Entry = typename Master_matrix::Matrix_entry;                        /**< @ref Entry "Matrix entry" type. */
  using Entry_constructor = typename Master_matrix::Entry_constructor;       /**< Factory of @ref Entry classes. */
  using Column_settings = typename Master_matrix::Column_settings;           /**< Structure giving access to the columns
                                                                                  to necessary external classes. */
  using Boundary = typename Master_matrix::Boundary;                         /**< Type of an input column. */
  using Entry_representative = typename Master_matrix::Entry_representative; /**< %Entry content representative. */
  using Index = typename Master_matrix::Index;                               /**< @ref MatIdx index type. */
  using ID_index = typename Master_matrix::ID_index;                         /**< @ref IDIdx index type. */
  using Pos_index = typename Master_matrix::Pos_index;                       /**< @ref PosIdx index type. */
  using Dimension = typename Master_matrix::Dimension;                       /**< Dimension value type. */

  /**
   * @brief Constructs an empty matrix. Only available if @ref PersistenceMatrixOptions::has_column_pairings is
   * true or @ref PersistenceMatrixOptions::has_vine_update is false. Otherwise, birth and death comparators have
   * to be provided.
   *
   * @param colSettings Pointer to an existing setting structure for the columns. The structure should contain all
   * the necessary external classes specifically necessary for the chosen column type, such as custom allocators.
   */
  Chain_matrix(Column_settings* colSettings);
  /**
   * @brief Constructs a new matrix from the given ranges of @ref Matrix::Entry_representative. Each range corresponds
   * to a column  (the order of the ranges are preserved). The content of the ranges is assumed to be sorted by
   * increasing IDs. The IDs of the simplices are also assumed to be consecutive, ordered by filtration value, starting
   * with 0. Only available if @ref PersistenceMatrixOptions::has_column_pairings is true or
   * @ref PersistenceMatrixOptions::has_vine_update is false. Otherwise, birth and death
   * comparators have to be provided.
   *
   * @tparam Boundary_range Range type for @ref Matrix::Entry_representative ranges.
   * Assumed to have a begin(), end() and size() method.
   * @param orderedBoundaries Range of boundaries: @p orderedBoundaries is interpreted as a boundary matrix of a
   * filtered **simplicial** complex, whose boundaries are ordered by filtration order.
   * Therefore, `orderedBoundaries[i]` should store the boundary of the \f$ i^{th} \f$ simplex in the filtration,
   * as an ordered list of indices of its facets (again those indices correspond to their respective position
   * in the matrix). That is why the indices of the simplices are assumed to be consecutive and starting with 0
   * (an empty boundary is interpreted as a vertex boundary and not as a non existing simplex).
   * All dimensions up to the maximal dimension of interest have to be present. If only a higher dimension is of
   * interest and not everything should be stored, then use the @ref insert_boundary method instead
   * (after creating the matrix with the
   * @ref Chain_matrix(unsigned int numberOfColumns, Column_settings* colSettings)
   * constructor preferably).
   * @param colSettings Pointer to an existing setting structure for the columns. The structure should contain all
   * the necessary external classes specifically necessary for the chosen column type, such as custom allocators.
   */
  template <class Boundary_range = Boundary>
  Chain_matrix(const std::vector<Boundary_range>& orderedBoundaries, Column_settings* colSettings);
  /**
   * @brief Constructs a new empty matrix and reserves space for the given number of columns. Only available
   * if @ref PersistenceMatrixOptions::has_column_pairings is true or @ref PersistenceMatrixOptions::has_vine_update
   * is false. Otherwise, birth and death comparators have to be provided.
   *
   * @param numberOfColumns Number of columns to reserve space for.
   * @param colSettings Pointer to an existing setting structure for the columns. The structure should contain all
   * the necessary external classes specifically necessary for the chosen column type, such as custom allocators.
   */
  Chain_matrix(unsigned int numberOfColumns, Column_settings* colSettings);
  /**
   * @brief Constructs an empty matrix and stores the given comparators.
   *
   * @warning If @ref PersistenceMatrixOptions::has_vine_update is false, the comparators are not used.
   * And if @ref PersistenceMatrixOptions::has_vine_update is true, but
   * @ref PersistenceMatrixOptions::has_column_pairings is also true, the comparators are ignored and
   * the current barcode is used to compare birth and deaths. Therefore it is useless to provide them in those cases.
   *
   * @tparam BirthComparatorFunction Type of the birth comparator: (@ref Pos_index, @ref Pos_index) -> bool
   * @tparam DeathComparatorFunction Type of the death comparator: (@ref Pos_index, @ref Pos_index) -> bool
   * @param colSettings Pointer to an existing setting structure for the columns. The structure should contain all
   * the necessary external classes specifically necessary for the chosen column type, such as custom allocators.
   * @param birthComparator Method taking two @ref PosIdx indices as input and returning true if and only if
   * the birth associated to the first position is strictly less than birth associated to
   * the second one with respect to some self defined order. It is used while swapping two unpaired or
   * two negative columns.
   * @param deathComparator Method taking two @ref PosIdx indices as input and returning true if and only if
   * the death associated to the first position is strictly less than death associated to
   * the second one with respect to some self defined order. It is used while swapping two positive but paired
   * columns.
   */
  template <typename BirthComparatorFunction, typename DeathComparatorFunction>
  Chain_matrix(Column_settings* colSettings,
               const BirthComparatorFunction& birthComparator,
               const DeathComparatorFunction& deathComparator);
  /**
   * @brief Constructs a new matrix from the given ranges of @ref Matrix::Entry_representative. Each range corresponds
   * to a column (the order of the ranges are preserved). The content of the ranges is assumed to be sorted by
   * increasing IDs. The IDs of the simplices are also assumed to be consecutive, ordered by filtration value, starting
   * with 0.
   *
   * @warning If @ref PersistenceMatrixOptions::has_vine_update is false, the comparators are not used.
   * And if @ref PersistenceMatrixOptions::has_vine_update is true, but
   * @ref PersistenceMatrixOptions::has_column_pairings is also true, the comparators are ignored and
   * the current barcode is used to compare birth and deaths. Therefore it is useless to provide them in those cases.
   *
   * @tparam BirthComparatorFunction Type of the birth comparator: (@ref Pos_index, @ref Pos_index) -> bool
   * @tparam DeathComparatorFunction Type of the death comparator: (@ref Pos_index, @ref Pos_index) -> bool
   * @tparam Boundary_range  Range type for @ref Matrix::Entry_representative ranges.
   * Assumed to have a begin(), end() and size() method.
   * @param orderedBoundaries Range of boundaries: @p orderedBoundaries is interpreted as a boundary matrix of a
   * filtered **simplicial** complex, whose boundaries are ordered by filtration order.
   * Therefore, `orderedBoundaries[i]` should store the boundary of the \f$ i^{th} \f$ simplex in the filtration,
   * as an ordered list of indices of its facets (again those indices correspond to their respective position
   * in the matrix). That is why the indices of the simplices are assumed to be consecutive and starting with 0
   * (an empty boundary is interpreted as a vertex boundary and not as a non existing simplex).
   * All dimensions up to the maximal dimension of interest have to be present. If only a higher dimension is of
   * interest and not everything should be stored, then use the @ref insert_boundary method instead
   * (after creating the matrix with the @ref Chain_matrix(unsigned int, Column_settings*,
   * const BirthComparatorFunction&, const DeathComparatorFunction&) constructor preferably).
   * @param colSettings Pointer to an existing setting structure for the columns. The structure should contain all
   * the necessary external classes specifically necessary for the chosen column type, such as custom allocators.
   * @param birthComparator Method taking two @ref PosIdx indices as input and returning true if and only if
   * the birth associated to the first position is strictly less than birth associated to
   * the second one with respect to some self defined order. It is used while swapping two unpaired or
   * two negative columns.
   * @param deathComparator Method taking two @ref PosIdx indices as input and returning true if and only if
   * the death associated to the first position is strictly less than death associated to
   * the second one with respect to some self defined order. It is used while swapping two positive but paired
   * columns.
   */
  template <typename BirthComparatorFunction, typename DeathComparatorFunction, class Boundary_range = Boundary>
  Chain_matrix(const std::vector<Boundary_range>& orderedBoundaries,
               Column_settings* colSettings,
               const BirthComparatorFunction& birthComparator,
               const DeathComparatorFunction& deathComparator);
  /**
   * @brief Constructs a new empty matrix and reserves space for the given number of columns.
   *
   * @warning If @ref PersistenceMatrixOptions::has_vine_update is false, the comparators are not used.
   * And if @ref PersistenceMatrixOptions::has_vine_update is true, but
   * @ref PersistenceMatrixOptions::has_column_pairings is also true, the comparators are ignored and
   * the current barcode is used to compare birth and deaths. Therefore it is useless to provide them in those cases.
   *
   * @tparam BirthComparatorFunction Type of the birth comparator: (@ref Pos_index, @ref Pos_index) -> bool
   * @tparam DeathComparatorFunction Type of the death comparator: (@ref Pos_index, @ref Pos_index) -> bool
   * @param numberOfColumns Number of columns to reserve space for.
   * @param colSettings Pointer to an existing setting structure for the columns. The structure should contain all
   * the necessary external classes specifically necessary for the chosen column type, such as custom allocators.
   * @param birthComparator Method taking two @ref PosIdx indices as input and returning true if and only if
   * the birth associated to the first position is strictly less than birth associated to
   * the second one with respect to some self defined order. It is used while swapping two unpaired or
   * two negative columns.
   * @param deathComparator Method taking two @ref PosIdx indices as input and returning true if and only if
   * the death associated to the first position is strictly less than death associated to
   * the second one with respect to some self defined order. It is used while swapping two positive but paired
   * columns.
   */
  template <typename BirthComparatorFunction, typename DeathComparatorFunction>
  Chain_matrix(unsigned int numberOfColumns,
               Column_settings* colSettings,
               const BirthComparatorFunction& birthComparator,
               const DeathComparatorFunction& deathComparator);
  /**
   * @brief Copy constructor. If @p colSettings is not a null pointer, its value is kept
   * instead of the one in the copied matrix.
   *
   * @param matrixToCopy Matrix to copy.
   * @param colSettings Either a pointer to an existing setting structure for the columns or a null pointer.
   * The structure should contain all the necessary external classes specifically necessary for the chosen column type,
   * such as custom allocators. If null pointer, the pointer stored in @p matrixToCopy is used instead.
   */
  Chain_matrix(const Chain_matrix& matrixToCopy, Column_settings* colSettings = nullptr);
  /**
   * @brief Move constructor.
   *
   * @param other Matrix to move.
   */
  Chain_matrix(Chain_matrix&& other) noexcept;

  ~Chain_matrix() = default;

  /**
   * @brief Inserts at the end of the matrix a new ordered column corresponding to the given boundary.
   * This means that it is assumed that this method is called on boundaries in the order of the filtration.
   * It also assumes that the cells in the given boundary are identified by their relative position in the filtration,
   * starting at 0. If it is not the case, use the other
   * @ref insert_boundary(ID_index cellIndex, const Boundary_range& boundary, Dimension dim) "insert_boundary"
   * instead by indicating the cell ID used in the boundaries when the cell is inserted.
   *
   * Different to the constructor, the boundaries do not have to come from a simplicial complex, but also from
   * a more general entry complex. This includes cubical complexes or Morse complexes for example.
   *
   * When inserted, the given boundary is reduced and from the reduction process, the column is deduced in the form of:
   * `IDIdx + linear combination of older column IDIdxs`. If the barcode is stored, it will be updated.
   *
   * @tparam Boundary_range Range of @ref Matrix::Entry_representative. Assumed to have a begin(), end() and size()
   * method.
   * @param boundary Boundary generating the new column. The content should be ordered by ID.
   * @param dim Dimension of the cell whose boundary is given. If the complex is simplicial,
   * this parameter can be omitted as it can be deduced from the size of the boundary.
   * @return The @ref MatIdx indices of the unpaired chains used to reduce the boundary.
   */
  template <class Boundary_range = Boundary>
  std::vector<Entry_representative> insert_boundary(
      const Boundary_range& boundary,
      Dimension dim = Master_matrix::template get_null_value<Dimension>());
  /**
   * @brief It does the same as the other version, but allows the boundary cells to be identified without restrictions
   * except that all IDs have to be strictly increasing in the order of filtration. Note that you should avoid then
   * to use the other insertion method to avoid overwriting IDs.
   *
   * As a cell has to be inserted before one of its cofaces in a valid filtration (recall that it is assumed that
   * the cells are inserted by order of filtration), it is sufficient to indicate the ID of the cell being inserted.
   *
   * @tparam Boundary_range Range of @ref Matrix::Entry_representative. Assumed to have a begin(), end() and size()
   * method.
   * @param cellID @ref IDIdx index to use to identify the new cell.
   * @param boundary Boundary generating the new column. The indices of the boundary have to correspond to the
   * @p cellID values of precedent calls of the method for the corresponding cells and should be ordered in
   * increasing order.
   * @param dim Dimension of the cell whose boundary is given. If the complex is simplicial,
   * this parameter can be omitted as it can be deduced from the size of the boundary.
   * @return The @ref MatIdx index of the inserted boundary.
   */
  template <class Boundary_range = Boundary>
  std::vector<Entry_representative> insert_boundary(
      ID_index cellID,
      const Boundary_range& boundary,
      Dimension dim = Master_matrix::template get_null_value<Dimension>());
  /**
   * @brief Returns the column at the given @ref MatIdx index.
   * The type of the column depends on the chosen options, see @ref PersistenceMatrixOptions::column_type.
   *
   * @param columnIndex @ref MatIdx index of the column to return.
   * @return Reference to the column.
   */
  Column& get_column(Index columnIndex);
  /**
   * @brief Returns the column at the given @ref MatIdx index.
   * The type of the column depends on the chosen options, see @ref PersistenceMatrixOptions::column_type.
   *
   * @param columnIndex @ref MatIdx index of the column to return.
   * @return Const reference to the column.
   */
  const Column& get_column(Index columnIndex) const;
  /**
   * @brief Only available if @ref PersistenceMatrixOptions::has_removable_columns and
   * @ref PersistenceMatrixOptions::has_vine_update are true, as well as,
   * @ref PersistenceMatrixOptions::has_map_column_container and @ref PersistenceMatrixOptions::has_column_pairings.
   * Assumes that the cell is maximal in the current complex and removes it such that the matrix remains consistent
   * (i.e., the matrix is still a compatible bases of the chain complex in the sense of @cite zigzag).
   * The maximality of the cell is not verified.
   * Also updates the barcode if it is stored.
   *
   * Note that using the other version of the method could perform better depending on how the data is
   * maintained on the side of the user, that is, if providing the second parameter is easy.
   *
   * See also @ref remove_last.
   *
   * @param cellID @ref IDIdx index of the cell to remove
   */
  void remove_maximal_cell(ID_index cellID);
  /**
   * @brief Only available if @ref PersistenceMatrixOptions::has_removable_columns,
   * @ref PersistenceMatrixOptions::has_vine_update and @ref PersistenceMatrixOptions::has_map_column_container
   * are true.
   * Assumes that the cell is maximal in the current complex and removes it such that the matrix remains consistent
   * (i.e., it is still a compatible bases of the chain complex in the sense of @cite zigzag).
   * The maximality of the cell is not verified.
   * Also updates the barcode if it is stored.
   *
   * To maintain the compatibility, vine swaps are done to move the cell up to the end of the filtration. Once at
   * the end, the removal is trivial. But for @ref chainmatrix "chain matrices", swaps do not actually swap the position
   * of the column every time, so the cells appearing after @p cellID in the filtration have to be searched first within
   * the matrix. If the user has an easy access to the @ref IDIdx of the cells in the order of filtration, passing them
   * by argument with @p columnsToSwap allows to skip a linear search process. Typically, if the user knows that the
   * cell he wants to remove is already the last cell of the filtration, calling
   * @ref remove_maximal_cell(ID_index cellIndex, const std::vector<ID_index>& columnsToSwap)
   * "remove_maximal_cell(cellID, {})" will be faster than @ref remove_last().
   *
   * See also @ref remove_last.
   *
   * @param cellID @ref IDIdx index of the cell to remove
   * @param columnsToSwap Vector of @ref IDIdx indices of the cells coming after @p cellID in the filtration.
   */
  void remove_maximal_cell(ID_index cellID, const std::vector<ID_index>& columnsToSwap);
  /**
   * @brief Only available if @ref PersistenceMatrixOptions::has_removable_columns is true and,
   * if @ref PersistenceMatrixOptions::has_map_column_container is true or
   * @ref PersistenceMatrixOptions::has_vine_update is false.
   * Removes the last cell in the filtration from the matrix and updates the barcode if it is stored.
   *
   * See also @ref remove_maximal_cell.
   *
   * @warning If @ref PersistenceMatrixOptions::has_vine_update is true, the last cell does not have to
   * be at the end of the matrix container and therefore has to be searched first. In this case, if the user
   * already knows the @ref IDIdx of the last cell, calling
   * @ref remove_maximal_cell(ID_index cellIndex, const std::vector<ID_index>& columnsToSwap)
   * "remove_maximal_cell(cellID, {})" instead allows to skip the search.
   */
  void remove_last();

  /**
   * @brief Returns the current number of columns in the matrix.
   *
   * @return The number of columns.
   */
  Index get_number_of_columns() const;

  /**
   * @brief Returns the dimension of the given column.
   *
   * @param columnIndex @ref MatIdx index of the column representing the cell.
   * @return Dimension of the cell.
   */
  Dimension get_column_dimension(Index columnIndex) const;

  /**
   * @brief Adds column at @p sourceColumnIndex onto the column at @p targetColumnIndex in the matrix.
   *
   * @warning They will be no verification to ensure that the addition makes sense for the validity of a
   * @ref chainmatrix "chain matrix". For example, a right-to-left addition could corrupt the computation
   * of the barcode if done blindly. So should be used with care.
   *
   * @param sourceColumnIndex @ref MatIdx index of the source column.
   * @param targetColumnIndex @ref MatIdx index of the target column.
   */
  void add_to(Index sourceColumnIndex, Index targetColumnIndex);
  /**
   * @brief Multiplies the target column with the coefficient and then adds the source column to it.
   * That is: `targetColumn = (targetColumn * coefficient) + sourceColumn`.
   *
   * @warning They will be no verification to ensure that the addition makes sense for the validity of a
   * @ref chainmatrix "chain matrix". For example, a right-to-left addition could corrupt the computation
   * of the barcode if done blindly. So should be used with care.
   *
   * @param sourceColumnIndex @ref MatIdx index of the source column.
   * @param coefficient Value to multiply.
   * @param targetColumnIndex @ref MatIdx index of the target column.
   */
  void multiply_target_and_add_to(Index sourceColumnIndex, const Field_element& coefficient, Index targetColumnIndex);
  /**
   * @brief Multiplies the source column with the coefficient before adding it to the target column.
   * That is: `targetColumn += (coefficient * sourceColumn)`. The source column will **not** be modified.
   *
   * @warning They will be no verification to ensure that the addition makes sense for the validity of a
   * @ref chainmatrix "chain matrix". For example, a right-to-left addition could corrupt the computation
   * of the barcode if done blindly. So should be used with care.
   *
   * @param coefficient Value to multiply.
   * @param sourceColumnIndex @ref MatIdx index of the source column.
   * @param targetColumnIndex @ref MatIdx index of the target column.
   */
  void multiply_source_and_add_to(const Field_element& coefficient, Index sourceColumnIndex, Index targetColumnIndex);

  /**
   * @brief Indicates if the entry at given coordinates has value zero.
   *
   * @param columnIndex @ref MatIdx index of the column of the entry.
   * @param rowIndex @ref rowindex "Row index" of the row of the entry.
   * @return true If the entry has value zero.
   * @return false Otherwise.
   */
  bool is_zero_entry(Index columnIndex, ID_index rowIndex) const;
  /**
   * @brief Indicates if the column at given index has value zero. Note that if the matrix is valid, this method
   * should always return false.
   *
   * @param columnIndex @ref MatIdx index of the column.
   * @return true If the column has value zero.
   * @return false Otherwise.
   */
  bool is_zero_column(Index columnIndex);

  /**
   * @brief Returns the column with given @ref rowindex "row index" as pivot. Assumes that the pivot exists.
   *
   * @param cellID @ref rowindex "Row index" of the pivot.
   * @return @ref MatIdx index of the column with the given pivot.
   */
  Index get_column_with_pivot(ID_index cellID) const;
  /**
   * @brief Returns the @ref rowindex "row index" of the pivot of the given column.
   *
   * @param columnIndex @ref MatIdx index of the column
   * @return The @ref rowindex "row index" of the pivot.
   */
  ID_index get_pivot(Index columnIndex);

  /**
   * @brief Resets the matrix to an empty matrix.
   *
   * @param colSettings Pointer to an existing setting structure for the columns. The structure should contain all
   * the necessary external classes specifically necessary for the chosen column type, such as custom allocators.
   */
<<<<<<< HEAD
  void reset(Column_settings* colSettings) {
=======
  void reset(Column_settings* colSettings)
  {
>>>>>>> 690e0efe
    if constexpr (Master_matrix::Option_list::has_matrix_maximal_dimension_access) Dim_opt::_reset();
    if constexpr (Master_matrix::Option_list::has_column_pairings) Pair_opt::_reset();
    if constexpr (Master_matrix::Option_list::can_retrieve_representative_cycles) Rep_opt::_reset();
    if constexpr (hasPivotToPosMap_) Pivot_to_pos_mapper_opt::map_.clear();
    matrix_.clear();
    pivotToColumnIndex_.clear();
    nextIndex_ = 0;
    nextPosition_ = 0;
    colSettings_ = colSettings;
  }

  /**
   * @brief Assign operator.
   */
  Chain_matrix& operator=(const Chain_matrix& other);
  /**
   * @brief Move assign operator.
   */
  Chain_matrix& operator=(Chain_matrix&& other) noexcept;

  /**
   * @brief Swap operator.
   */
<<<<<<< HEAD
  friend void swap(Chain_matrix& matrix1, Chain_matrix& matrix2) {
=======
  friend void swap(Chain_matrix& matrix1, Chain_matrix& matrix2) noexcept
  {
>>>>>>> 690e0efe
    swap(static_cast<Dim_opt&>(matrix1), static_cast<Dim_opt&>(matrix2));
    swap(static_cast<Pair_opt&>(matrix1), static_cast<Pair_opt&>(matrix2));
    swap(static_cast<Swap_opt&>(matrix1), static_cast<Swap_opt&>(matrix2));
    swap(static_cast<Rep_opt&>(matrix1), static_cast<Rep_opt&>(matrix2));
    swap(static_cast<Pivot_to_pos_mapper_opt&>(matrix1), static_cast<Pivot_to_pos_mapper_opt&>(matrix2));
    matrix1.matrix_.swap(matrix2.matrix_);
    matrix1.pivotToColumnIndex_.swap(matrix2.pivotToColumnIndex_);
    std::swap(matrix1.nextIndex_, matrix2.nextIndex_);
    std::swap(matrix1.nextPosition_, matrix2.nextPosition_);
    std::swap(matrix1.colSettings_, matrix2.colSettings_);

    if constexpr (Master_matrix::Option_list::has_row_access) {
      swap(static_cast<RA_opt&>(matrix1), static_cast<RA_opt&>(matrix2));
    }
  }

  void print() const;  // for debug

  friend class Id_to_index_overlay<Chain_matrix<Master_matrix>, Master_matrix>;

 private:
  using Column_container = typename Master_matrix::Column_container;
  using Dictionary = typename Master_matrix::template Dictionary<Index>;
  using Barcode = typename Master_matrix::Barcode;
  using Bar_dictionary = typename Master_matrix::Bar_dictionary;
  using Tmp_column = typename std::
      conditional<Master_matrix::Option_list::is_z2, std::set<ID_index>, std::map<ID_index, Field_element>>::type;

  friend Swap_opt;  // direct access to index mapper
  friend Pair_opt;  // direct access to index mapper
  friend Rep_opt;   // direct access to index mapper

  friend Swap_opt;              // direct access to index mapper
  friend Pair_opt;              // direct access to index mapper
  friend Rep_opt;               // direct access to index mapper

  Column_container matrix_;       /**< Column container. */
  Dictionary pivotToColumnIndex_; /**< Map from @ref IDIdx to @ref MatIdx index. */
  Index nextIndex_;               /**< Next unused column index. */
  Pos_index nextPosition_;        /**< Next relative position in the filtration. */
  Column_settings* colSettings_;  /**< Entry factory. */

  template <class Boundary_range>
  std::vector<Entry_representative> _reduce_boundary(ID_index cellID, const Boundary_range& boundary, Dimension dim);
  void _reduce_by_G(Tmp_column& column, std::vector<Entry_representative>& chainsInH, Index currentIndex);
  void _reduce_by_F(Tmp_column& column, std::vector<Entry_representative>& chainsInF, Index currentIndex);
  void _build_from_H(ID_index cellID, Tmp_column& column, std::vector<Entry_representative>& chainsInH);
  void _update_largest_death_in_F(const std::vector<Entry_representative>& chainsInF);
  void _insert_chain(const Tmp_column& column, Dimension dimension);
  void _insert_chain(const Tmp_column& column, Dimension dimension, Index pair);
  void _add_to(const Column& column, Tmp_column& set, unsigned int coef);
  template <typename F>
  void _add_to(Column& target, F&& addition);
  void _remove_last(Index lastIndex);
  void _update_barcode(Pos_index birth);
  void _add_bar(Dimension dim);
  template <class Container>
  void _container_insert(const Container& column, Index pos, Dimension dim);
  void _container_insert(const Column& column, [[maybe_unused]] Index pos = 0);
};

template <class Master_matrix>
inline Chain_matrix<Master_matrix>::Chain_matrix(Column_settings* colSettings)
    : Dim_opt(Master_matrix::template get_null_value<Dimension>()),
      Pair_opt(),
      Swap_opt(),
      Rep_opt(),
      RA_opt(),
      Pivot_to_pos_mapper_opt(),
      nextIndex_(0),
      nextPosition_(0),
      colSettings_(colSettings)
{}

template <class Master_matrix>
template <class Boundary_range>
inline Chain_matrix<Master_matrix>::Chain_matrix(const std::vector<Boundary_range>& orderedBoundaries,
                                                 Column_settings* colSettings)
    : Dim_opt(Master_matrix::template get_null_value<Dimension>()),
      Pair_opt(),
      Swap_opt(),
      Rep_opt(),
      RA_opt(orderedBoundaries.size()),
      Pivot_to_pos_mapper_opt(),
      nextIndex_(0),
      nextPosition_(0),
      colSettings_(colSettings)
{
  matrix_.reserve(orderedBoundaries.size());
  if constexpr (Master_matrix::Option_list::has_map_column_container) {
    pivotToColumnIndex_.reserve(orderedBoundaries.size());
  } else {
    pivotToColumnIndex_.resize(orderedBoundaries.size(), Master_matrix::template get_null_value<Index>());
  }

  for (const Boundary_range& b : orderedBoundaries) {
    insert_boundary(b);
  }
}

template <class Master_matrix>
inline Chain_matrix<Master_matrix>::Chain_matrix(unsigned int numberOfColumns, Column_settings* colSettings)
    : Dim_opt(Master_matrix::template get_null_value<Dimension>()),
      Pair_opt(),
      Swap_opt(),
      Rep_opt(),
      RA_opt(numberOfColumns),
      Pivot_to_pos_mapper_opt(),
      nextIndex_(0),
      nextPosition_(0),
      colSettings_(colSettings)
{
  matrix_.reserve(numberOfColumns);
  if constexpr (Master_matrix::Option_list::has_map_column_container) {
    pivotToColumnIndex_.reserve(numberOfColumns);
  } else {
    pivotToColumnIndex_.resize(numberOfColumns, Master_matrix::template get_null_value<Index>());
  }
}

template <class Master_matrix>
template <typename BirthComparatorFunction, typename DeathComparatorFunction>
inline Chain_matrix<Master_matrix>::Chain_matrix(Column_settings* colSettings,
                                                 const BirthComparatorFunction& birthComparator,
                                                 const DeathComparatorFunction& deathComparator)
    : Dim_opt(Master_matrix::template get_null_value<Dimension>()),
      Pair_opt(),
      Swap_opt(birthComparator, deathComparator),
      Rep_opt(),
      RA_opt(),
      Pivot_to_pos_mapper_opt(),
      nextIndex_(0),
      nextPosition_(0),
      colSettings_(colSettings)
{}

template <class Master_matrix>
template <typename BirthComparatorFunction, typename DeathComparatorFunction, class Boundary_range>
inline Chain_matrix<Master_matrix>::Chain_matrix(const std::vector<Boundary_range>& orderedBoundaries,
                                                 Column_settings* colSettings,
                                                 const BirthComparatorFunction& birthComparator,
                                                 const DeathComparatorFunction& deathComparator)
    : Dim_opt(Master_matrix::template get_null_value<Dimension>()),
      Pair_opt(),
      Swap_opt(birthComparator, deathComparator),
      Rep_opt(),
      RA_opt(orderedBoundaries.size()),
      Pivot_to_pos_mapper_opt(),
      nextIndex_(0),
      nextPosition_(0),
      colSettings_(colSettings)
{
  matrix_.reserve(orderedBoundaries.size());
  if constexpr (Master_matrix::Option_list::has_map_column_container) {
    pivotToColumnIndex_.reserve(orderedBoundaries.size());
  } else {
    pivotToColumnIndex_.resize(orderedBoundaries.size(), Master_matrix::template get_null_value<Index>());
  }
  for (const Boundary_range& b : orderedBoundaries) {
    insert_boundary(b);
  }
}

template <class Master_matrix>
template <typename BirthComparatorFunction, typename DeathComparatorFunction>
inline Chain_matrix<Master_matrix>::Chain_matrix(unsigned int numberOfColumns,
                                                 Column_settings* colSettings,
                                                 const BirthComparatorFunction& birthComparator,
                                                 const DeathComparatorFunction& deathComparator)
    : Dim_opt(Master_matrix::template get_null_value<Dimension>()),
      Pair_opt(),
      Swap_opt(birthComparator, deathComparator),
      Rep_opt(),
      RA_opt(numberOfColumns),
      Pivot_to_pos_mapper_opt(),
      nextIndex_(0),
      nextPosition_(0),
      colSettings_(colSettings)
{
  matrix_.reserve(numberOfColumns);
  if constexpr (Master_matrix::Option_list::has_map_column_container) {
    pivotToColumnIndex_.reserve(numberOfColumns);
  } else {
    pivotToColumnIndex_.resize(numberOfColumns, Master_matrix::template get_null_value<Index>());
  }
}

template <class Master_matrix>
inline Chain_matrix<Master_matrix>::Chain_matrix(const Chain_matrix& matrixToCopy, Column_settings* colSettings)
    : Dim_opt(static_cast<const Dim_opt&>(matrixToCopy)),
      Pair_opt(static_cast<const Pair_opt&>(matrixToCopy)),
      Swap_opt(static_cast<const Swap_opt&>(matrixToCopy)),
      Rep_opt(static_cast<const Rep_opt&>(matrixToCopy)),
      RA_opt(static_cast<const RA_opt&>(matrixToCopy)),
      Pivot_to_pos_mapper_opt(static_cast<const Pivot_to_pos_mapper_opt&>(matrixToCopy)),
      pivotToColumnIndex_(matrixToCopy.pivotToColumnIndex_),
      nextIndex_(matrixToCopy.nextIndex_),
<<<<<<< HEAD
      nextPosition_(matrixToCopy.nextIndex_),
=======
      nextPosition_(matrixToCopy.nextPosition_),
>>>>>>> 690e0efe
      colSettings_(colSettings == nullptr ? matrixToCopy.colSettings_ : colSettings)
{
  matrix_.reserve(matrixToCopy.matrix_.size());
  for (const auto& cont : matrixToCopy.matrix_) {
    if constexpr (Master_matrix::Option_list::has_map_column_container) {
      _container_insert(cont.second, cont.first);
    } else {
      _container_insert(cont);
    }
  }
}

template <class Master_matrix>
inline Chain_matrix<Master_matrix>::Chain_matrix(Chain_matrix&& other) noexcept
    : Dim_opt(std::move(static_cast<Dim_opt&>(other))),
      Pair_opt(std::move(static_cast<Pair_opt&>(other))),
      Swap_opt(std::move(static_cast<Swap_opt&>(other))),
      Rep_opt(std::move(static_cast<Rep_opt&>(other))),
      RA_opt(std::move(static_cast<RA_opt&>(other))),
      Pivot_to_pos_mapper_opt(std::move(static_cast<Pivot_to_pos_mapper_opt&>(other))),
      matrix_(std::move(other.matrix_)),
      pivotToColumnIndex_(std::move(other.pivotToColumnIndex_)),
      nextIndex_(std::exchange(other.nextIndex_, 0)),
      nextPosition_(std::exchange(other.nextPosition_, 0)),
      colSettings_(std::exchange(other.colSettings_, nullptr))
{}

template <class Master_matrix>
template <class Boundary_range>
inline std::vector<typename Master_matrix::Entry_representative> Chain_matrix<Master_matrix>::insert_boundary(
    const Boundary_range& boundary,
    Dimension dim)
{
  return insert_boundary(nextIndex_, boundary, dim);
}

template <class Master_matrix>
template <class Boundary_range>
inline std::vector<typename Master_matrix::Entry_representative>
Chain_matrix<Master_matrix>::insert_boundary(ID_index cellID, const Boundary_range& boundary, Dimension dim)
{
  if constexpr (!Master_matrix::Option_list::has_map_column_container) {
    if (pivotToColumnIndex_.size() <= cellID) {
      pivotToColumnIndex_.resize((cellID * 2) + 1, Master_matrix::template get_null_value<Index>());
    }
  }

  if constexpr (hasPivotToPosMap_) {
    if constexpr (Master_matrix::Option_list::has_map_column_container) {
      Pivot_to_pos_mapper_opt::map_.try_emplace(cellID, nextPosition_);
    } else {
      if (Pivot_to_pos_mapper_opt::map_.size() <= cellID)
        Pivot_to_pos_mapper_opt::map_.resize(pivotToColumnIndex_.size(),
                                             Master_matrix::template get_null_value<Pos_index>());
      Pivot_to_pos_mapper_opt::map_[cellID] = nextPosition_;
    }
  }

  if constexpr (Master_matrix::Option_list::has_matrix_maximal_dimension_access) {
    Dim_opt::_update_up(dim == Master_matrix::template get_null_value<Dimension>()
<<<<<<< HEAD
                           ? (boundary.size() == 0 ? 0 : boundary.size() - 1)
                           : dim);
=======
                            ? (boundary.size() == 0 ? 0 : boundary.size() - 1)
                            : dim);
>>>>>>> 690e0efe
  }

  return _reduce_boundary(cellID, boundary, dim);
}

template <class Master_matrix>
inline typename Chain_matrix<Master_matrix>::Column& Chain_matrix<Master_matrix>::get_column(Index columnIndex)
{
  if constexpr (Master_matrix::Option_list::has_map_column_container) {
    return matrix_.at(columnIndex);
  } else {
    return matrix_[columnIndex];
  }
}

template <class Master_matrix>
inline const typename Chain_matrix<Master_matrix>::Column& Chain_matrix<Master_matrix>::get_column(
    Index columnIndex) const
{
  if constexpr (Master_matrix::Option_list::has_map_column_container) {
    return matrix_.at(columnIndex);
  } else {
    return matrix_[columnIndex];
  }
}

template <class Master_matrix>
inline void Chain_matrix<Master_matrix>::remove_maximal_cell(ID_index cellID)
{
  static_assert(Master_matrix::Option_list::has_removable_columns,
                "'remove_maximal_cell' is not implemented for the chosen options.");
  static_assert(Master_matrix::Option_list::has_map_column_container && Master_matrix::Option_list::has_vine_update &&
                    Master_matrix::Option_list::has_column_pairings,
                "'remove_maximal_cell' is not implemented for the chosen options.");

  // TODO: find simple test to verify that col at columnIndex is maximal even without row access.

  const auto& pivotToPosition = Pivot_to_pos_mapper_opt::map_;
  auto it = pivotToPosition.find(cellID);
  if (it == pivotToPosition.end()) return;  // cell does not exists. TODO: put an assert instead?
  Pos_index startPos = it->second;
  Index startIndex = pivotToColumnIndex_.at(cellID);

  if (startPos != nextPosition_ - 1) {
    std::vector<Index> colToSwap;
    colToSwap.reserve(matrix_.size());

    for (auto& p : pivotToPosition) {
      if (p.second > startPos) colToSwap.push_back(pivotToColumnIndex_.at(p.first));
    }
    std::sort(colToSwap.begin(), colToSwap.end(), [&](Index c1, Index c2) {
      return pivotToPosition.at(get_pivot(c1)) < pivotToPosition.at(get_pivot(c2));
    });

    for (Index i : colToSwap) {
      startIndex = Swap_opt::vine_swap(startIndex, i);
    }
  }

  _remove_last(startIndex);
}

template <class Master_matrix>
inline void Chain_matrix<Master_matrix>::remove_maximal_cell(ID_index cellID,
                                                             const std::vector<ID_index>& columnsToSwap)
{
  static_assert(Master_matrix::Option_list::has_removable_columns,
                "'remove_maximal_cell' is not implemented for the chosen options.");
  static_assert(Master_matrix::Option_list::has_map_column_container && Master_matrix::Option_list::has_vine_update,
                "'remove_maximal_cell' is not implemented for the chosen options.");

  // TODO: find simple test to verify that col at columnIndex is maximal even without row access.

  Index startIndex = pivotToColumnIndex_.at(cellID);

  for (ID_index i : columnsToSwap) {
    startIndex = Swap_opt::vine_swap(startIndex, pivotToColumnIndex_.at(i));
  }

  _remove_last(startIndex);
}

template <class Master_matrix>
inline void Chain_matrix<Master_matrix>::remove_last()
{
  static_assert(Master_matrix::Option_list::has_removable_columns,
                "'remove_last' is not implemented for the chosen options.");
  static_assert(Master_matrix::Option_list::has_map_column_container || !Master_matrix::Option_list::has_vine_update,
                "'remove_last' is not implemented for the chosen options.");

  if (nextIndex_ == 0 || matrix_.empty()) return;  // empty matrix

  if constexpr (Master_matrix::Option_list::has_vine_update) {
    // careful: linear because of the search of the last index. It is better to keep track of the @ref IDIdx index
    // of the last column while performing swaps (or the @ref MatIdx with the return values of `vine_swap` + get_pivot)
    // and then call `remove_maximal_cell` with it and an empty `columnsToSwap`.

    ID_index pivot = 0;
    Index colIndex = 0;
    for (auto& p : pivotToColumnIndex_) {
      if (p.first > pivot) {  // pivots have to be strictly increasing in order of filtration
        pivot = p.first;
        colIndex = p.second;
      }
    }
    _remove_last(colIndex);
  } else {
    _remove_last(nextIndex_ - 1);
  }
}

template <class Master_matrix>
inline typename Chain_matrix<Master_matrix>::Index Chain_matrix<Master_matrix>::get_number_of_columns() const
{
  if constexpr (Master_matrix::Option_list::has_map_column_container) {
    return matrix_.size();
  } else {
    return nextIndex_;  // matrix could have been resized much bigger while insert
  }
}

template <class Master_matrix>
inline typename Chain_matrix<Master_matrix>::Dimension Chain_matrix<Master_matrix>::get_column_dimension(
    Index columnIndex) const
{
  return get_column(columnIndex).get_dimension();
}

template <class Master_matrix>
inline void Chain_matrix<Master_matrix>::add_to(Index sourceColumnIndex, Index targetColumnIndex)
{
  auto& col = get_column(targetColumnIndex);
  _add_to(col, [&]() { col += get_column(sourceColumnIndex); });
}

template <class Master_matrix>
inline void Chain_matrix<Master_matrix>::multiply_target_and_add_to(Index sourceColumnIndex,
                                                                    const Field_element& coefficient,
                                                                    Index targetColumnIndex)
{
  auto& col = get_column(targetColumnIndex);
  _add_to(col, [&]() { col.multiply_target_and_add(coefficient, get_column(sourceColumnIndex)); });
}

template <class Master_matrix>
inline void Chain_matrix<Master_matrix>::multiply_source_and_add_to(const Field_element& coefficient,
                                                                    Index sourceColumnIndex,
                                                                    Index targetColumnIndex)
{
  auto& col = get_column(targetColumnIndex);
  _add_to(col, [&]() { col.multiply_source_and_add(get_column(sourceColumnIndex), coefficient); });
}

template <class Master_matrix>
inline bool Chain_matrix<Master_matrix>::is_zero_entry(Index columnIndex, ID_index rowIndex) const
{
  return !get_column(columnIndex).is_non_zero(rowIndex);
}

template <class Master_matrix>
inline bool Chain_matrix<Master_matrix>::is_zero_column(Index columnIndex)
{
  return get_column(columnIndex).is_empty();
}

template <class Master_matrix>
inline typename Chain_matrix<Master_matrix>::Index Chain_matrix<Master_matrix>::get_column_with_pivot(
    ID_index cellID) const
{
  if constexpr (Master_matrix::Option_list::has_map_column_container) {
    return pivotToColumnIndex_.at(cellID);
  } else {
    return pivotToColumnIndex_[cellID];
  }
}

template <class Master_matrix>
inline typename Chain_matrix<Master_matrix>::ID_index Chain_matrix<Master_matrix>::get_pivot(Index columnIndex)
{
  return get_column(columnIndex).get_pivot();
}

template <class Master_matrix>
inline Chain_matrix<Master_matrix>& Chain_matrix<Master_matrix>::operator=(const Chain_matrix& other)
{
  if (this == &other) return *this;

  Dim_opt::operator=(other);
  Swap_opt::operator=(other);
  Pair_opt::operator=(other);
  Rep_opt::operator=(other);
  Pivot_to_pos_mapper_opt::operator=(other);
  matrix_.clear();
  pivotToColumnIndex_ = other.pivotToColumnIndex_;
  nextIndex_ = other.nextIndex_;
  nextPosition_ = other.nextPosition_;
  colSettings_ = other.colSettings_;

  matrix_.reserve(other.matrix_.size());
  for (const auto& cont : other.matrix_) {
    if constexpr (Master_matrix::Option_list::has_map_column_container) {
      _container_insert(cont.second, cont.first);
    } else {
      _container_insert(cont);
    }
  }

  return *this;
}

template <class Master_matrix>
inline Chain_matrix<Master_matrix>& Chain_matrix<Master_matrix>::operator=(Chain_matrix&& other) noexcept
{
  Dim_opt::operator=(std::move(other));
  Pair_opt::operator=(std::move(other));
  Swap_opt::operator=(std::move(other));
  Rep_opt::operator=(std::move(other));
  RA_opt::operator=(std::move(other));
  Pivot_to_pos_mapper_opt::operator=(std::move(other));
  matrix_ = std::move(other.matrix_);
  pivotToColumnIndex_ = std::move(other.pivotToColumnIndex_);
  nextIndex_ = std::exchange(other.nextIndex_, 0);
  nextPosition_ = std::exchange(other.nextPosition_, 0);
  colSettings_ = std::exchange(other.colSettings_, nullptr);

  return *this;
}

template <class Master_matrix>
inline void Chain_matrix<Master_matrix>::print() const
{
  std::cout << "Column Matrix:\n";
  if constexpr (!Master_matrix::Option_list::has_map_column_container) {
    for (ID_index i = 0; i < pivotToColumnIndex_.size(); ++i) {
      Index pos = pivotToColumnIndex_[i];
      if (pos != Master_matrix::template get_null_value<Index>()) {
        const Column& col = matrix_[pos];
        for (const auto& entry : col) {
          std::cout << entry.get_row_index() << " ";
        }
        std::cout << "(" << i << ", " << pos << ")\n";
      }
    }
    if constexpr (Master_matrix::Option_list::has_row_access) {
      std::cout << "\n";
      std::cout << "Row Matrix:\n";
      for (ID_index i = 0; i < pivotToColumnIndex_.size(); ++i) {
        Index pos = pivotToColumnIndex_[i];
        if (pos != Master_matrix::template get_null_value<Index>()) {
          const Row& row = RA_opt::get_row(pos);
          for (const auto& entry : row) {
            std::cout << entry.get_column_index() << " ";
          }
          std::cout << "(" << i << ", " << pos << ")\n";
        }
      }
    }
  } else {
    for (const auto& p : pivotToColumnIndex_) {
      const Column& col = matrix_.at(p.second);
      for (const auto& entry : col) {
        std::cout << entry.get_row_index() << " ";
      }
      std::cout << "(" << p.first << ", " << p.second << ")\n";
    }
    if constexpr (Master_matrix::Option_list::has_row_access) {
      std::cout << "\n";
      std::cout << "Row Matrix:\n";
      for (const auto& p : pivotToColumnIndex_) {
        const Row& row = RA_opt::get_row(p.first);
        for (const auto& entry : row) {
          std::cout << entry.get_column_index() << " ";
        }
        std::cout << "(" << p.first << ", " << p.second << ")\n";
      }
    }
  }
  std::cout << "\n";
}

template <class Master_matrix>
template <class Boundary_range>
inline std::vector<typename Master_matrix::Entry_representative>
Chain_matrix<Master_matrix>::_reduce_boundary(ID_index cellID, const Boundary_range& boundary, Dimension dim)
{
  Tmp_column column(boundary.begin(), boundary.end());
  if (dim == Master_matrix::template get_null_value<Dimension>())
    dim = boundary.begin() == boundary.end() ? 0 : boundary.size() - 1;
  std::vector<Entry_representative> chainsInH;  // for corresponding indices in H (paired columns)
  std::vector<Entry_representative> chainsInF;  // for corresponding indices in F (unpaired, essential columns)

  auto get_last = [&column]() {
    if constexpr (Master_matrix::Option_list::is_z2)
      return *(column.rbegin());
    else
      return column.rbegin()->first;
  };

  if (boundary.begin() == boundary.end()) {
    if constexpr (Master_matrix::Option_list::is_z2)
      column.insert(cellID);
    else
      column.emplace(cellID, 1);
    _insert_chain(column, dim);
    return chainsInF;
  }

  Index currentIndex = get_column_with_pivot(get_last());

  while (get_column(currentIndex).is_paired()) {
    _reduce_by_G(column, chainsInH, currentIndex);

    if (column.empty()) {
      // produce the sum of all col_h in chains_in_H
      _build_from_H(cellID, column, chainsInH);
      // create a new cycle (in F) sigma - \sum col_h
      _insert_chain(column, dim);
      return chainsInF;
    }

    currentIndex = get_column_with_pivot(get_last());
  }

  while (!column.empty()) {
    currentIndex = get_column_with_pivot(get_last());

    if (!get_column(currentIndex).is_paired()) {
      // only fills currentEssentialCycleIndices if Z2 coefficients, so chainsInF remains empty
      _reduce_by_F(column, chainsInF, currentIndex);
    } else {
      _reduce_by_G(column, chainsInH, currentIndex);
    }
  }

  _update_largest_death_in_F(chainsInF);

  // Compute the new column cellID + \sum col_h, for col_h in chains_in_H
  _build_from_H(cellID, column, chainsInH);

  // Create and insert (\sum col_h) + sigma (in H, paired with chain_fp) in matrix_
  if constexpr (Master_matrix::Option_list::is_z2)
    _insert_chain(column, dim, chainsInF[0]);
  else
    _insert_chain(column, dim, chainsInF[0].first);

  return chainsInF;
}

template <class Master_matrix>
inline void Chain_matrix<Master_matrix>::_reduce_by_G(Tmp_column& column,
                                                      std::vector<Entry_representative>& chainsInH,
                                                      Index currentIndex)
{
  Column& col = get_column(currentIndex);
  if constexpr (Master_matrix::Option_list::is_z2) {
    _add_to(col, column, 1U);                           // Reduce with the column col_g
    chainsInH.push_back(col.get_paired_chain_index());  // keep the col_h with which col_g is paired
  } else {
    Field_element coef = col.get_pivot_value();
    auto& operators = colSettings_->operators;
    coef = operators.get_inverse(coef);
    operators.multiply_inplace(coef, operators.get_characteristic() - column.rbegin()->second);

    _add_to(col, column, coef);                                  // Reduce with the column col_g
    chainsInH.emplace_back(col.get_paired_chain_index(), coef);  // keep the col_h with which col_g is paired
  }
}

template <class Master_matrix>
inline void Chain_matrix<Master_matrix>::_reduce_by_F(Tmp_column& column,
                                                      std::vector<Entry_representative>& chainsInF,
                                                      Index currentIndex)
{
  Column& col = get_column(currentIndex);
  if constexpr (Master_matrix::Option_list::is_z2) {
    _add_to(col, column, 1U);  // Reduce with the column col_g
    chainsInF.push_back(currentIndex);
  } else {
    Field_element coef = col.get_pivot_value();
    auto& operators = colSettings_->operators;
    coef = operators.get_inverse(coef);
    operators.multiply_inplace(coef, operators.get_characteristic() - column.rbegin()->second);

    _add_to(col, column, coef);  // Reduce with the column col_g
    chainsInF.emplace_back(currentIndex, operators.get_characteristic() - coef);
  }
}

template <class Master_matrix>
inline void Chain_matrix<Master_matrix>::_build_from_H(ID_index cellID,
                                                       Tmp_column& column,
                                                       std::vector<Entry_representative>& chainsInH)
{
  if constexpr (Master_matrix::Option_list::is_z2) {
    column.insert(cellID);
    for (Index idx_h : chainsInH) {
      _add_to(get_column(idx_h), column, 1U);
    }
  } else {
    column.emplace(cellID, 1);
    for (std::pair<Index, Field_element>& idx_h : chainsInH) {
      _add_to(get_column(idx_h.first), column, idx_h.second);
    }
  }
}

template <class Master_matrix>
inline void Chain_matrix<Master_matrix>::_update_largest_death_in_F(const std::vector<Entry_representative>& chainsInF)
{
  if constexpr (Master_matrix::Option_list::is_z2) {
    Index toUpdate = chainsInF[0];
    for (auto other_col_it = chainsInF.begin() + 1; other_col_it != chainsInF.end(); ++other_col_it) {
      add_to(*other_col_it, toUpdate);
    }
  } else {
    Index toUpdate = chainsInF[0].first;
    get_column(toUpdate) *= chainsInF[0].second;
    for (auto other_col_it = chainsInF.begin() + 1; other_col_it != chainsInF.end(); ++other_col_it) {
      multiply_source_and_add_to(other_col_it->second, other_col_it->first, toUpdate);
    }
  }
}

template <class Master_matrix>
inline void Chain_matrix<Master_matrix>::_insert_chain(const Tmp_column& column, Dimension dimension)
{
  _container_insert(column, nextIndex_, dimension);
  _add_bar(dimension);

  ++nextIndex_;
}

template <class Master_matrix>
inline void Chain_matrix<Master_matrix>::_insert_chain(const Tmp_column& column, Dimension dimension, Index pair)
{
  // true when no vine updates and if nextIndex_ is updated in remove_last for special case of no vines
  // because then @ref PosIdx == @ref MatIdx
  Pos_index pairPos = pair;

  _container_insert(column, nextIndex_, dimension);

  get_column(nextIndex_).assign_paired_chain(pair);
  auto& pairCol = get_column(pair);
  pairCol.assign_paired_chain(nextIndex_);

  if constexpr (Master_matrix::Option_list::has_column_pairings && Master_matrix::Option_list::has_vine_update) {
    pairPos = Pivot_to_pos_mapper_opt::map_[pairCol.get_pivot()];
  }

  _update_barcode(pairPos);

  ++nextIndex_;
}

template <class Master_matrix>
inline void Chain_matrix<Master_matrix>::_add_to(const Column& column,
                                                 Tmp_column& set,
                                                 [[maybe_unused]] unsigned int coef)
{
  if constexpr (Master_matrix::Option_list::is_z2) {
    std::pair<typename std::set<Index>::iterator, bool> res_insert;
    for (const Entry& entry : column) {
      res_insert = set.insert(entry.get_row_index());
      if (!res_insert.second) {
        set.erase(res_insert.first);
      }
    }
  } else {
    auto& operators = colSettings_->operators;
    for (const Entry& entry : column) {
      auto res = set.emplace(entry.get_row_index(), entry.get_element());
      if (res.second) {
        operators.multiply_inplace(res.first->second, coef);
      } else {
        operators.multiply_and_add_inplace_back(entry.get_element(), coef, res.first->second);
        if (res.first->second == Field_operators::get_additive_identity()) {
          set.erase(res.first);
        }
      }
    }
  }
}

template <class Master_matrix>
template <typename F>
inline void Chain_matrix<Master_matrix>::_add_to(Column& target, F&& addition)
{
  auto pivot = target.get_pivot();
  std::forward<F>(addition)();

  if (pivot != target.get_pivot()) {
    if constexpr (Master_matrix::Option_list::has_map_column_container) {
      std::swap(pivotToColumnIndex_.at(pivot), pivotToColumnIndex_.at(target.get_pivot()));
    } else {
      std::swap(pivotToColumnIndex_[pivot], pivotToColumnIndex_[target.get_pivot()]);
    }
  }
}

template <class Master_matrix>
inline void Chain_matrix<Master_matrix>::_remove_last(Index lastIndex)
{
  static_assert(Master_matrix::Option_list::has_removable_columns,
                "'_remove_last' is not implemented for the chosen options.");
  static_assert(Master_matrix::Option_list::has_map_column_container || !Master_matrix::Option_list::has_vine_update,
                "'_remove_last' is not implemented for the chosen options.");

  ID_index pivot;

  if constexpr (Master_matrix::Option_list::has_map_column_container) {
    auto itToErase = matrix_.find(lastIndex);
    Column& colToErase = itToErase->second;
    pivot = colToErase.get_pivot();

    if constexpr (Master_matrix::Option_list::has_matrix_maximal_dimension_access) {
      Dim_opt::_update_down(colToErase.get_dimension());
    }

    if (colToErase.is_paired()) matrix_.at(colToErase.get_paired_chain_index()).unassign_paired_chain();
    pivotToColumnIndex_.erase(pivot);
    matrix_.erase(itToErase);
  } else {
    GUDHI_CHECK(lastIndex == nextIndex_ - 1 && nextIndex_ == matrix_.size(),
                std::logic_error("Chain_matrix::_remove_last - Indexation problem."));

    Column& colToErase = matrix_[lastIndex];
    pivot = colToErase.get_pivot();

    if constexpr (Master_matrix::Option_list::has_matrix_maximal_dimension_access) {
      Dim_opt::_update_down(colToErase.get_dimension());
    }

    if (colToErase.is_paired()) matrix_.at(colToErase.get_paired_chain_index()).unassign_paired_chain();
    pivotToColumnIndex_[pivot] = Master_matrix::template get_null_value<Index>();
    matrix_.pop_back();
    // TODO: resize matrix_ when a lot is removed? Could be not the best strategy if user inserts a lot back afterwards.
  }

  if constexpr (!Master_matrix::Option_list::has_vine_update) {
    --nextIndex_;  // should not be updated when there are vine updates, as possibly lastIndex != nextIndex - 1
  }

  --nextPosition_;
  if constexpr (Master_matrix::Option_list::has_column_pairings) {
    Pair_opt::_erase_bar(nextPosition_);
  }
  if constexpr (hasPivotToPosMap_) {
    Pivot_to_pos_mapper_opt::map_.erase(pivot);
  }

  if constexpr (Master_matrix::Option_list::has_row_access) {
    GUDHI_CHECK(
        RA_opt::get_row(pivot).size() == 0,
        std::invalid_argument(
            "Chain_matrix::_remove_last - Column asked to be removed does not corresponds to a maximal simplex."));
    if constexpr (Master_matrix::Option_list::has_removable_rows) {
      RA_opt::erase_empty_row(pivot);
    }
  }
}

template <class Master_matrix>
inline void Chain_matrix<Master_matrix>::_update_barcode(Pos_index birth)
{
  if constexpr (Master_matrix::Option_list::has_column_pairings) {
    Pair_opt::_update_barcode(birth, nextPosition_);
  }
  ++nextPosition_;
}

template <class Master_matrix>
inline void Chain_matrix<Master_matrix>::_add_bar(Dimension dim)
{
  if constexpr (Master_matrix::Option_list::has_column_pairings) {
    Pair_opt::_add_bar(dim, nextPosition_);
  }
  ++nextPosition_;
}

template <class Master_matrix>
template <class Container>
inline void Chain_matrix<Master_matrix>::_container_insert(const Container& column, Index pos, Dimension dim)
{
  ID_index pivot;
  if constexpr (Master_matrix::Option_list::is_z2) {
    pivot = *(column.rbegin());
  } else {
    pivot = column.rbegin()->first;
  }
  if constexpr (Master_matrix::Option_list::has_map_column_container) {
    pivotToColumnIndex_.try_emplace(pivot, pos);
    if constexpr (Master_matrix::Option_list::has_row_access) {
      matrix_.try_emplace(pos, Column(pos, column, dim, RA_opt::_get_rows_ptr(), colSettings_));
    } else {
      matrix_.try_emplace(pos, Column(column, dim, colSettings_));
    }
  } else {
    if constexpr (Master_matrix::Option_list::has_row_access) {
      matrix_.emplace_back(pos, column, dim, RA_opt::_get_rows_ptr(), colSettings_);
    } else {
      matrix_.emplace_back(column, dim, colSettings_);
    }
    pivotToColumnIndex_[pivot] = pos;
  }
}

template <class Master_matrix>
inline void Chain_matrix<Master_matrix>::_container_insert(const Column& column, [[maybe_unused]] Index pos)
{
  if constexpr (Master_matrix::Option_list::has_map_column_container) {
    if constexpr (Master_matrix::Option_list::has_row_access) {
      matrix_.try_emplace(pos, Column(column, column.get_column_index(), RA_opt::_get_rows_ptr(), colSettings_));
    } else {
      matrix_.try_emplace(pos, Column(column, colSettings_));
    }
  } else {
    if constexpr (Master_matrix::Option_list::has_row_access) {
      matrix_.emplace_back(column, column.get_column_index(), RA_opt::_get_rows_ptr(), colSettings_);
    } else {
      matrix_.emplace_back(column, colSettings_);
    }
  }
}

}  // namespace persistence_matrix
}  // namespace Gudhi

#endif  // PM_CHAIN_MATRIX_H<|MERGE_RESOLUTION|>--- conflicted
+++ resolved
@@ -25,11 +25,7 @@
 #include <utility>    //std::swap, std::move & std::exchange
 #include <algorithm>  //std::sort
 
-<<<<<<< HEAD
-#include <gudhi/Persistence_matrix/Id_to_index_overlay.h> //friend
-=======
 #include <gudhi/Persistence_matrix/Id_to_index_overlay.h>  //friend
->>>>>>> 690e0efe
 #include <gudhi/Persistence_matrix/index_mapper.h>
 
 namespace Gudhi {
@@ -52,21 +48,12 @@
                      public Master_matrix::Chain_vine_swap_option,
                      public Master_matrix::Chain_representative_cycles_option,
                      public Master_matrix::Matrix_row_access_option,
-<<<<<<< HEAD
-                     protected std::conditional<
-=======
                      protected std::conditional_t<
->>>>>>> 690e0efe
                          Master_matrix::Option_list::has_vine_update &&
                              (Master_matrix::Option_list::has_column_pairings ||
                               Master_matrix::Option_list::can_retrieve_representative_cycles),
                          Index_mapper<typename Master_matrix::template Dictionary<typename Master_matrix::Pos_index>>,
-<<<<<<< HEAD
-                         Dummy_index_mapper
-                        >::type
-=======
                          Dummy_index_mapper>
->>>>>>> 690e0efe
 {
  private:
   using Dim_opt = typename Master_matrix::Matrix_dimension_option;
@@ -79,18 +66,10 @@
       Master_matrix::Option_list::has_vine_update && (Master_matrix::Option_list::has_column_pairings ||
                                                       Master_matrix::Option_list::can_retrieve_representative_cycles);
 
-<<<<<<< HEAD
-  using Pivot_to_pos_mapper_opt = typename std::conditional<
-      hasPivotToPosMap_,
-      Index_mapper<typename Master_matrix::template Dictionary<typename Master_matrix::Pos_index>>,
-      Dummy_index_mapper
-    >::type;
-=======
   using Pivot_to_pos_mapper_opt =
       std::conditional_t<hasPivotToPosMap_,
                          Index_mapper<typename Master_matrix::template Dictionary<typename Master_matrix::Pos_index>>,
                          Dummy_index_mapper>;
->>>>>>> 690e0efe
 
  public:
   /**
@@ -483,12 +462,8 @@
    * @param colSettings Pointer to an existing setting structure for the columns. The structure should contain all
    * the necessary external classes specifically necessary for the chosen column type, such as custom allocators.
    */
-<<<<<<< HEAD
-  void reset(Column_settings* colSettings) {
-=======
   void reset(Column_settings* colSettings)
   {
->>>>>>> 690e0efe
     if constexpr (Master_matrix::Option_list::has_matrix_maximal_dimension_access) Dim_opt::_reset();
     if constexpr (Master_matrix::Option_list::has_column_pairings) Pair_opt::_reset();
     if constexpr (Master_matrix::Option_list::can_retrieve_representative_cycles) Rep_opt::_reset();
@@ -512,12 +487,8 @@
   /**
    * @brief Swap operator.
    */
-<<<<<<< HEAD
-  friend void swap(Chain_matrix& matrix1, Chain_matrix& matrix2) {
-=======
   friend void swap(Chain_matrix& matrix1, Chain_matrix& matrix2) noexcept
   {
->>>>>>> 690e0efe
     swap(static_cast<Dim_opt&>(matrix1), static_cast<Dim_opt&>(matrix2));
     swap(static_cast<Pair_opt&>(matrix1), static_cast<Pair_opt&>(matrix2));
     swap(static_cast<Swap_opt&>(matrix1), static_cast<Swap_opt&>(matrix2));
@@ -549,10 +520,6 @@
   friend Swap_opt;  // direct access to index mapper
   friend Pair_opt;  // direct access to index mapper
   friend Rep_opt;   // direct access to index mapper
-
-  friend Swap_opt;              // direct access to index mapper
-  friend Pair_opt;              // direct access to index mapper
-  friend Rep_opt;               // direct access to index mapper
 
   Column_container matrix_;       /**< Column container. */
   Dictionary pivotToColumnIndex_; /**< Map from @ref IDIdx to @ref MatIdx index. */
@@ -715,11 +682,7 @@
       Pivot_to_pos_mapper_opt(static_cast<const Pivot_to_pos_mapper_opt&>(matrixToCopy)),
       pivotToColumnIndex_(matrixToCopy.pivotToColumnIndex_),
       nextIndex_(matrixToCopy.nextIndex_),
-<<<<<<< HEAD
-      nextPosition_(matrixToCopy.nextIndex_),
-=======
       nextPosition_(matrixToCopy.nextPosition_),
->>>>>>> 690e0efe
       colSettings_(colSettings == nullptr ? matrixToCopy.colSettings_ : colSettings)
 {
   matrix_.reserve(matrixToCopy.matrix_.size());
@@ -780,13 +743,8 @@
 
   if constexpr (Master_matrix::Option_list::has_matrix_maximal_dimension_access) {
     Dim_opt::_update_up(dim == Master_matrix::template get_null_value<Dimension>()
-<<<<<<< HEAD
-                           ? (boundary.size() == 0 ? 0 : boundary.size() - 1)
-                           : dim);
-=======
                             ? (boundary.size() == 0 ? 0 : boundary.size() - 1)
                             : dim);
->>>>>>> 690e0efe
   }
 
   return _reduce_boundary(cellID, boundary, dim);
