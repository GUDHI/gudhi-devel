--- conflicted
+++ resolved
@@ -26,11 +26,7 @@
 #include <algorithm>  //std::sort
 
 #include <gudhi/Persistence_matrix/Id_to_index_overlay.h> //friend
-<<<<<<< HEAD
-#include "index_mapper.h"
-=======
 #include <gudhi/Persistence_matrix/index_mapper.h>
->>>>>>> 0703645a
 
 namespace Gudhi {
 namespace persistence_matrix {
@@ -52,11 +48,7 @@
                      public Master_matrix::Chain_vine_swap_option,
                      public Master_matrix::Chain_representative_cycles_option,
                      public Master_matrix::Matrix_row_access_option,
-<<<<<<< HEAD
-                     public std::conditional<
-=======
                      protected std::conditional<
->>>>>>> 0703645a
                          Master_matrix::Option_list::has_vine_update &&
                              (Master_matrix::Option_list::has_column_pairings ||
                               Master_matrix::Option_list::can_retrieve_representative_cycles),
@@ -65,11 +57,6 @@
                         >::type
 {
  private:
-<<<<<<< HEAD
-  using Pivot_to_pos_mapper_opt = typename std::conditional<
-      Master_matrix::Option_list::has_vine_update && (Master_matrix::Option_list::has_column_pairings ||
-                                                      Master_matrix::Option_list::can_retrieve_representative_cycles),
-=======
   using Dim_opt = typename Master_matrix::Matrix_dimension_option;
   using Pair_opt = typename Master_matrix::Chain_pairing_option;
   using Swap_opt = typename Master_matrix::Chain_vine_swap_option;
@@ -82,7 +69,6 @@
 
   using Pivot_to_pos_mapper_opt = typename std::conditional<
       hasPivotToPosMap_,
->>>>>>> 0703645a
       Index_mapper<typename Master_matrix::template Dictionary<typename Master_matrix::Pos_index>>,
       Dummy_index_mapper
     >::type;
@@ -501,24 +487,11 @@
    * @brief Swap operator.
    */
   friend void swap(Chain_matrix& matrix1, Chain_matrix& matrix2) {
-<<<<<<< HEAD
-    swap(static_cast<typename Master_matrix::Matrix_dimension_option&>(matrix1),
-         static_cast<typename Master_matrix::Matrix_dimension_option&>(matrix2));
-    swap(static_cast<typename Master_matrix::Chain_pairing_option&>(matrix1),
-         static_cast<typename Master_matrix::Chain_pairing_option&>(matrix2));
-    swap(static_cast<typename Master_matrix::Chain_vine_swap_option&>(matrix1),
-         static_cast<typename Master_matrix::Chain_vine_swap_option&>(matrix2));
-    swap(static_cast<typename Master_matrix::Chain_representative_cycles_option&>(matrix1),
-         static_cast<typename Master_matrix::Chain_representative_cycles_option&>(matrix2));
-    swap(static_cast<Pivot_to_pos_mapper_opt&>(matrix1),
-         static_cast<Pivot_to_pos_mapper_opt&>(matrix2));
-=======
     swap(static_cast<Dim_opt&>(matrix1), static_cast<Dim_opt&>(matrix2));
     swap(static_cast<Pair_opt&>(matrix1), static_cast<Pair_opt&>(matrix2));
     swap(static_cast<Swap_opt&>(matrix1), static_cast<Swap_opt&>(matrix2));
     swap(static_cast<Rep_opt&>(matrix1), static_cast<Rep_opt&>(matrix2));
     swap(static_cast<Pivot_to_pos_mapper_opt&>(matrix1), static_cast<Pivot_to_pos_mapper_opt&>(matrix2));
->>>>>>> 0703645a
     matrix1.matrix_.swap(matrix2.matrix_);
     matrix1.pivotToColumnIndex_.swap(matrix2.pivotToColumnIndex_);
     std::swap(matrix1.nextIndex_, matrix2.nextIndex_);
@@ -543,12 +516,8 @@
                                                std::map<ID_index, Field_element>
                                               >::type;
 
-<<<<<<< HEAD
-  friend typename Swap_opt::CP; // direct access to index mapper
-=======
   friend Swap_opt;              // direct access to index mapper
   friend Pair_opt;              // direct access to index mapper
->>>>>>> 0703645a
   friend Rep_opt;               // direct access to index mapper
 
   Column_container matrix_;       /**< Column container. */
@@ -574,12 +543,6 @@
   template <class Container>
   void _container_insert(const Container& column, Index pos, Dimension dim);
   void _container_insert(const Column& column, [[maybe_unused]] Index pos = 0);
-<<<<<<< HEAD
-
-  constexpr Barcode& _barcode();
-  constexpr Bar_dictionary& _indexToBar();
-=======
->>>>>>> 0703645a
 };
 
 template <class Master_matrix>
@@ -766,13 +729,7 @@
     }
   }
 
-<<<<<<< HEAD
-  if constexpr (Master_matrix::Option_list::has_vine_update &&
-                (Master_matrix::Option_list::has_column_pairings ||
-                 Master_matrix::Option_list::can_retrieve_representative_cycles)) {
-=======
   if constexpr (hasPivotToPosMap_) {
->>>>>>> 0703645a
     if constexpr (Master_matrix::Option_list::has_map_column_container) {
       Pivot_to_pos_mapper_opt::map_.try_emplace(cellID, nextPosition_);
     } else {
@@ -1311,27 +1268,10 @@
 
   --nextPosition_;
   if constexpr (Master_matrix::Option_list::has_column_pairings) {
-<<<<<<< HEAD
-    auto it = _indexToBar().find(nextPosition_);
-    typename Barcode::iterator bar = it->second;
-
-    if (bar->death == Master_matrix::template get_null_value<Pos_index>())
-      _barcode().erase(bar);
-    else
-      bar->death = Master_matrix::template get_null_value<Pos_index>();
-
-    _indexToBar().erase(it);
-    if constexpr (Master_matrix::Option_list::has_vine_update) Pivot_to_pos_mapper_opt::map_.erase(pivot);
-  } else {
-    if constexpr (Master_matrix::Option_list::has_vine_update &&
-                  Master_matrix::Option_list::can_retrieve_representative_cycles)
-      Pivot_to_pos_mapper_opt::map_.erase(pivot);
-=======
     Pair_opt::_erase_bar(nextPosition_);
   }
   if constexpr (hasPivotToPosMap_) {
     Pivot_to_pos_mapper_opt::map_.erase(pivot);
->>>>>>> 0703645a
   }
 
   if constexpr (Master_matrix::Option_list::has_row_access) {
@@ -1349,18 +1289,7 @@
 inline void Chain_matrix<Master_matrix>::_update_barcode(Pos_index birth)
 {
   if constexpr (Master_matrix::Option_list::has_column_pairings) {
-<<<<<<< HEAD
-    if constexpr (Master_matrix::Option_list::has_removable_columns) {
-      auto& barIt = _indexToBar().at(birth);
-      barIt->death = nextPosition_;
-      _indexToBar().try_emplace(nextPosition_, barIt);  // list so iterators are stable
-    } else {
-      _barcode()[_indexToBar()[birth]].death = nextPosition_;
-      _indexToBar().push_back(_indexToBar()[birth]);
-    }
-=======
     Pair_opt::_update_barcode(birth, nextPosition_);
->>>>>>> 0703645a
   }
   ++nextPosition_;
 }
@@ -1369,16 +1298,7 @@
 inline void Chain_matrix<Master_matrix>::_add_bar(Dimension dim)
 {
   if constexpr (Master_matrix::Option_list::has_column_pairings) {
-<<<<<<< HEAD
-    _barcode().emplace_back(nextPosition_, Master_matrix::template get_null_value<Pos_index>(), dim);
-    if constexpr (Master_matrix::Option_list::has_removable_columns) {
-      _indexToBar().try_emplace(nextPosition_, --_barcode().end());
-    } else {
-      _indexToBar().push_back(_barcode().size() - 1);
-    }
-=======
     Pair_opt::_add_bar(dim, nextPosition_);
->>>>>>> 0703645a
   }
   ++nextPosition_;
 }
@@ -1428,28 +1348,6 @@
   }
 }
 
-<<<<<<< HEAD
-template <class Master_matrix>
-inline constexpr typename Chain_matrix<Master_matrix>::Barcode& Chain_matrix<Master_matrix>::_barcode()
-{
-  if constexpr (Master_matrix::Option_list::has_vine_update)
-    return Swap_opt::CP::CP::barcode_;
-  else
-    return Pair_opt::barcode_;
-}
-
-template <class Master_matrix>
-inline constexpr typename Chain_matrix<Master_matrix>::Bar_dictionary&
-Chain_matrix<Master_matrix>::_indexToBar()
-{
-  if constexpr (Master_matrix::Option_list::has_vine_update)
-    return Swap_opt::CP::CP::indexToBar_;
-  else
-    return Pair_opt::indexToBar_;
-}
-
-=======
->>>>>>> 0703645a
 }  // namespace persistence_matrix
 }  // namespace Gudhi
 
