/*    This file is part of the Gudhi Library - https://gudhi.inria.fr/ - which is released under MIT.
 *    See file LICENSE or go to https://gudhi.inria.fr/licensing/ for full license details.
 *    Author(s):       Hannah Schreiber
 *
 *    Copyright (C) 2022-24 Inria
 *
 *    Modification(s):
 *      - YYYY/MM Author: Description of the modification
 */

/**
 * @file Id_to_index_overlay.h
 * @author Hannah Schreiber
 * @brief Contains the @ref Gudhi::persistence_matrix::Id_to_index_overlay class.
 */

#ifndef PM_ID_TO_POS_TRANSLATION_H
#define PM_ID_TO_POS_TRANSLATION_H

#include <cmath>
#include <vector>
#include <cassert>
#include <utility>    //std::swap, std::move & std::exchange
#include <algorithm>  //std::transform
#include <stdexcept>  //std::invalid_argument

namespace Gudhi {
namespace persistence_matrix {

/**
 * @class Id_to_index_overlay Id_to_index_overlay.h gudhi/Persistence_matrix/Id_to_index_overlay.h
 * @ingroup persistence_matrix
 *
 * @brief Overlay for @ref mp_matrices "non-basic matrices" replacing all input and output @ref MatIdx indices of
 * the original methods with @ref IDIdx indices.
 *
 * @tparam Underlying_matrix %Matrix type taking the overlay.
 * @tparam Master_matrix An instantiation of @ref Matrix from which all types and options are deduced.
 */
template <class Underlying_matrix, class Master_matrix>
class Id_to_index_overlay
{
 public:
  using Index = typename Master_matrix::Index;         /**< @ref MatIdx index type. */
  using ID_index = typename Master_matrix::ID_index;   /**< @ref IDIdx index type. */
  using Pos_index = typename Master_matrix::Pos_index; /**< @ref PosIdx index type. */
  using Dimension = typename Master_matrix::Dimension; /**< Dimension value type. */
  /**
   * @brief Field operators class. Necessary only if @ref PersistenceMatrixOptions::is_z2 is false.
   */
  using Field_operators = typename Master_matrix::Field_operators;
  using Field_element = typename Master_matrix::Element;               /**< Type of an field element. */
  using Boundary = typename Master_matrix::Boundary;                   /**< Type of an input column. */
  using Column = typename Master_matrix::Column;                       /**< Column type. */
  using Row = typename Master_matrix::Row;                             /**< Row type,
                                                                            only necessary with row access option. */
  using Bar = typename Master_matrix::Bar;                             /**< Bar type. */
  using Barcode = typename Master_matrix::Barcode;                     /**< Barcode type. */
  using Cycle = typename Master_matrix::Cycle;                         /**< Cycle type. */
  using Entry_constructor = typename Master_matrix::Entry_constructor; /**< Factory of @ref Entry classes. */
  using Column_settings = typename Master_matrix::Column_settings;     /**< Structure giving access to the columns to
                                                                            necessary external classes. */

  /**
   * @brief Constructs an empty matrix.
   *
   * @param colSettings Pointer to an existing setting structure for the columns. The structure should contain all
   * the necessary external classes specifically necessary for the chosen column type, such as custom allocators.
   */
  Id_to_index_overlay(Column_settings* colSettings);
  /**
   * @brief Constructs a new matrix from the given ranges of @ref Matrix::Entry_representative. Each range corresponds
   * to a column (the order of the ranges are preserved). The content of the ranges is assumed to be sorted by
   * increasing IDs. The IDs of the simplices are also assumed to be consecutive, ordered by filtration value, starting
   * with 0.
   *
   * @tparam Boundary_range Range type for @ref Matrix::Entry_representative ranges.
   * Assumed to have a begin(), end() and size() method.
   * @param orderedBoundaries Range of boundaries: @p orderedBoundaries is interpreted as a boundary matrix of a
   * filtered **simplicial** complex, whose boundaries are ordered by filtration order.
   * Therefore, `orderedBoundaries[i]` should store the boundary of the \f$ i^{th} \f$ simplex in the filtration,
   * as an ordered list of indices of its facets (again those indices correspond to their respective position
   * in the matrix). That is why the indices of the simplices are assumed to be consecutive and starting with 0
   * (an empty boundary is interpreted as a vertex boundary and not as a non existing simplex).
   * All dimensions up to the maximal dimension of interest have to be present. If only a higher dimension is of
   * interest and not everything should be stored, then use the @ref insert_boundary method instead
   * (after creating the matrix with the @ref Id_to_index_overlay(unsigned int, Column_settings*)
   * constructor preferably).
   * @param colSettings Pointer to an existing setting structure for the columns. The structure should contain all
   * the necessary external classes specifically necessary for the chosen column type, such as custom allocators.
   */
  template <class Boundary_range = Boundary>
  Id_to_index_overlay(const std::vector<Boundary_range>& orderedBoundaries, Column_settings* colSettings);
  /**
   * @brief Constructs a new empty matrix and reserves space for the given number of columns.
   *
   * @param numberOfColumns Number of columns to reserve space for.
   * @param colSettings Pointer to an existing setting structure for the columns. The structure should contain all
   * the necessary external classes specifically necessary for the chosen column type, such as custom allocators.
   */
  Id_to_index_overlay(unsigned int numberOfColumns, Column_settings* colSettings);
  /**
   * @brief Only available for @ref chainmatrix "chain matrices". Constructs an empty matrix and stores the given
   * comparators.
   *
   * @warning If @ref PersistenceMatrixOptions::has_vine_update is false, the comparators are not used.
   * And if @ref PersistenceMatrixOptions::has_vine_update is true, but
   * @ref PersistenceMatrixOptions::has_column_pairings is also true, the comparators are ignored and
   * the current barcode is used to compare birth and deaths. Therefore it is useless to provide them in those cases.
   *
   * @tparam BirthComparatorFunction Type of the birth comparator: (@ref Pos_index, @ref Pos_index) -> bool
   * @tparam DeathComparatorFunction Type of the death comparator: (@ref Pos_index, @ref Pos_index) -> bool
   * @param colSettings Pointer to an existing setting structure for the columns. The structure should contain all
   * the necessary external classes specifically necessary for the chosen column type, such as custom allocators.
   * @param birthComparator Method taking two @ref PosIdx indices as input and returning true if and only if
   * the birth associated to the first position is strictly less than birth associated to
   * the second one with respect to some self defined order. It is used while swapping two unpaired or
   * two negative columns.
   * @param deathComparator Method taking two @ref PosIdx indices as input and returning true if and only if
   * the death associated to the first position is strictly less than death associated to
   * the second one with respect to some self defined order. It is used while swapping two positive but paired
   * columns.
   */
  template <typename BirthComparatorFunction, typename DeathComparatorFunction>
  Id_to_index_overlay(Column_settings* colSettings,
                      const BirthComparatorFunction& birthComparator,
                      const DeathComparatorFunction& deathComparator);
  /**
   * @brief Only available for @ref chainmatrix "chain matrices".
   * Constructs a new matrix from the given ranges of @ref Matrix::Entry_representative. Each range corresponds to a
   * column (the order of the ranges are preserved). The content of the ranges is assumed to be sorted by increasing
   * IDs. The IDs of the simplices are also assumed to be consecutive, ordered by filtration value, starting with 0.
   *
   * @warning If @ref PersistenceMatrixOptions::has_vine_update is false, the comparators are not used.
   * And if @ref PersistenceMatrixOptions::has_vine_update is true, but
   * @ref PersistenceMatrixOptions::has_column_pairings is also true, the comparators are ignored and
   * the current barcode is used to compare birth and deaths. Therefore it is useless to provide them in those cases.
   *
   * @tparam BirthComparatorFunction Type of the birth comparator: (@ref Pos_index, @ref Pos_index) -> bool
   * @tparam DeathComparatorFunction Type of the death comparator: (@ref Pos_index, @ref Pos_index) -> bool
   * @tparam Boundary_range  Range type for @ref Matrix::Entry_representative ranges.
   * Assumed to have a begin(), end() and size() method.
   * @param orderedBoundaries Range of boundaries: @p orderedBoundaries is interpreted as a boundary matrix of a
   * filtered **simplicial** complex, whose boundaries are ordered by filtration order.
   * Therefore, `orderedBoundaries[i]` should store the boundary of the \f$ i^{th} \f$ simplex in the filtration,
   * as an ordered list of indices of its facets (again those indices correspond to their respective position
   * in the matrix). That is why the indices of the simplices are assumed to be consecutive and starting with 0
   * (an empty boundary is interpreted as a vertex boundary and not as a non existing simplex).
   * All dimensions up to the maximal dimension of interest have to be present. If only a higher dimension is of
   * interest and not everything should be stored, then use the @ref insert_boundary method instead
   * (after creating the matrix with the @ref Id_to_index_overlay(unsigned int, Column_settings*,
   * const BirthComparatorFunction&, const DeathComparatorFunction&) constructor preferably).
   * @param colSettings Pointer to an existing setting structure for the columns. The structure should contain all
   * the necessary external classes specifically necessary for the chosen column type, such as custom allocators.
   * @param birthComparator Method taking two @ref PosIdx indices as input and returning true if and only if
   * the birth associated to the first position is strictly less than birth associated to
   * the second one with respect to some self defined order. It is used while swapping two unpaired or
   * two negative columns.
   * @param deathComparator Method taking two @ref PosIdx indices as input and returning true if and only if
   * the death associated to the first position is strictly less than death associated to
   * the second one with respect to some self defined order. It is used while swapping two positive but paired
   * columns.
   */
  template <typename BirthComparatorFunction, typename DeathComparatorFunction, class Boundary_range>
  Id_to_index_overlay(const std::vector<Boundary_range>& orderedBoundaries,
                      Column_settings* colSettings,
                      const BirthComparatorFunction& birthComparator,
                      const DeathComparatorFunction& deathComparator);
  /**
   * @brief Only available for @ref chainmatrix "chain matrices".
   * Constructs a new empty matrix and reserves space for the given number of columns.
   *
   * @warning If @ref PersistenceMatrixOptions::has_vine_update is false, the comparators are not used.
   * And if @ref PersistenceMatrixOptions::has_vine_update is true, but
   * @ref PersistenceMatrixOptions::has_column_pairings is also true, the comparators are ignored and
   * the current barcode is used to compare birth and deaths. Therefore it is useless to provide them in those cases.
   *
   * @tparam BirthComparatorFunction Type of the birth comparator: (@ref Pos_index, @ref Pos_index) -> bool
   * @tparam DeathComparatorFunction Type of the death comparator: (@ref Pos_index, @ref Pos_index) -> bool
   * @param numberOfColumns Number of columns to reserve space for.
   * @param colSettings Pointer to an existing setting structure for the columns. The structure should contain all
   * the necessary external classes specifically necessary for the chosen column type, such as custom allocators.
   * @param birthComparator Method taking two @ref PosIdx indices as input and returning true if and only if
   * the birth associated to the first position is strictly less than birth associated to
   * the second one with respect to some self defined order. It is used while swapping two unpaired or
   * two negative columns.
   * @param deathComparator Method taking two @ref PosIdx indices as input and returning true if and only if
   * the death associated to the first position is strictly less than death associated to
   * the second one with respect to some self defined order. It is used while swapping two positive but paired
   * columns.
   */
  template <typename BirthComparatorFunction, typename DeathComparatorFunction>
  Id_to_index_overlay(unsigned int numberOfColumns,
                      Column_settings* colSettings,
                      const BirthComparatorFunction& birthComparator,
                      const DeathComparatorFunction& deathComparator);
  /**
   * @brief Copy constructor. If @p operators or @p entryConstructor is not a null pointer, its value is kept
   * instead of the one in the copied matrix.
   *
   * @param matrixToCopy Matrix to copy.
   * @param colSettings Either a pointer to an existing setting structure for the columns or a null pointer.
   * The structure should contain all the necessary external classes specifically necessary for the chosen column type,
   * such as custom allocators. If null pointer, the pointer stored in @p matrixToCopy is used instead.
   */
  Id_to_index_overlay(const Id_to_index_overlay& matrixToCopy, Column_settings* colSettings = nullptr);
  /**
   * @brief Move constructor.
   *
   * @param other Matrix to move.
   */
  Id_to_index_overlay(Id_to_index_overlay&& other) noexcept;
  /**
   * @brief Destructor.
   */
  ~Id_to_index_overlay();

  /**
   * @brief Inserts at the end of the matrix a new ordered column corresponding to the given boundary.
   * This means that it is assumed that this method is called on boundaries in the order of the filtration.
   * It also assumes that the cells in the given boundary are identified by their relative position in the filtration,
   * starting at 0. If it is not the case, use the other
   * @ref insert_boundary(ID_index, const Boundary_range&, Dimension) "insert_boundary" instead by indicating the
   * cell ID used in the boundaries when the cell is inserted.
   *
   * Different to the constructor, the boundaries do not have to come from a simplicial complex, but also from
   * a more general entry complex. This includes cubical complexes or Morse complexes for example.
   *
   * The content of the new column will vary depending on the underlying @ref mp_matrices "type of the matrix":
   * - If it is a boundary type matrix and only \f$ R \f$ is stored, the boundary is just copied. The column will only
   *   be reduced later when the barcode is requested in order to apply some optimizations with the additional
   *   knowledge. Hence, the barcode will also not be updated.
   * - If it is a boundary type matrix and both \f$ R \f$ and \f$ U \f$ are stored, the new boundary is stored in its
   *   reduced form and the barcode, if active, is also updated.
   * - If it is a chain type matrix, the new column is of the form
   *   `IDIdx + linear combination of older column IDIdxs`, where the combination is deduced while reducing the
   *   given boundary. If the barcode is stored, it will also be updated.
   *
   * @tparam Boundary_range Range of @ref Matrix::Entry_representative. Assumed to have a begin(), end() and size()
   * method.
   * @param boundary Boundary generating the new column. The content should be ordered by ID.
   * @param dim Dimension of the cell whose boundary is given. If the complex is simplicial,
   * this parameter can be omitted as it can be deduced from the size of the boundary.
   */
  template <class Boundary_range = Boundary>
  void insert_boundary(const Boundary_range& boundary,
                       Dimension dim = Master_matrix::template get_null_value<Dimension>());
  /**
   * @brief It does the same as the other version, but allows the boundary cells to be identified without restrictions
   * except that all IDs have to be strictly increasing in the order of filtration. Note that you should avoid then
   * to use the other insertion method to avoid overwriting IDs.
   *
   * As a cell has to be inserted before one of its cofaces in a valid filtration (recall that it is assumed that
   * the cells are inserted by order of filtration), it is sufficient to indicate the ID of the cell being inserted.
   *
   * @tparam Boundary_range Range of @ref Matrix::Entry_representative. Assumed to have a begin(), end() and size()
   * method.
   * @param cellIndex @ref IDIdx index to use to identify the new cell.
   * @param boundary Boundary generating the new column. The indices of the boundary have to correspond to the
   * @p cellIndex values of precedent calls of the method for the corresponding cells and should be ordered in
   * increasing order.
   * @param dim Dimension of the cell whose boundary is given. If the complex is simplicial,
   * this parameter can be omitted as it can be deduced from the size of the boundary.
   */
  template <class Boundary_range = Boundary>
  void insert_boundary(ID_index cellIndex,
                       const Boundary_range& boundary,
                       Dimension dim = Master_matrix::template get_null_value<Dimension>());
  /**
   * @brief Returns the column at the given @ref IDIdx index.
   * For @ref boundarymatrix "RU matrices", the returned column is from \f$ R \f$.
   * The type of the column depends on the chosen options, see @ref PersistenceMatrixOptions::column_type.
   *
   * @param cellID @ref IDIdx index of the column to return.
   * @return Reference to the column.
   */
  Column& get_column(ID_index cellID);
  /**
   * @brief Only available if @ref PersistenceMatrixOptions::has_row_access is true.
   * Returns the row at the given @ref rowindex "row index".
   * For @ref boundarymatrix "RU matrices", the returned row is from \f$ R \f$.
   * The type of the row depends on the chosen options, see @ref PersistenceMatrixOptions::has_intrusive_rows.
   *
   * @warning The @ref Entry_column_index::get_column_index "get_column_index" method of the row entries returns the
   * original @ref PosIdx indices (before any swaps) for @ref boundarymatrix "boundary matrices" and
   * @ref MatIdx indices for @ref chainmatrix "chain matrices".
   *
   * @param rowIndex @ref rowindex "Row index" of the row to return: @ref IDIdx for @ref chainmatrix "chain matrices"
   * or updated @ref IDIdx for @ref boundarymatrix "boundary matrices" if swaps occurred.
   * @return Reference to the row.
   */
  Row& get_row(ID_index rowIndex);
  /**
   * @brief The effect varies depending on the matrices and the options:
   * - @ref boundarymatrix "boundary matrix" with only \f$ R \f$ stored:
   *    - @ref PersistenceMatrixOptions::has_map_column_container and
   *      @ref PersistenceMatrixOptions::has_column_and_row_swaps are true:
   *      cleans up maps used for the lazy row swaps.
   *    - @ref PersistenceMatrixOptions::has_row_access and @ref PersistenceMatrixOptions::has_removable_rows are true:
   *      assumes that the row is empty and removes it.
   *    - Otherwise, does nothing.
   * - @ref boundarymatrix "boundary matrix" with \f$ U \f$ stored: only \f$ R \f$ is affected by the above.
   *   If properly used, \f$ U \f$ will never have empty rows.
   * - @ref chainmatrix "chain matrix": only available if @ref PersistenceMatrixOptions::has_row_access and
   *   @ref PersistenceMatrixOptions::has_removable_rows are true.
   *   Assumes that the row is empty and removes it.
   *
   * @warning The removed rows are always assumed to be empty. If it is not the case, the deleted row entries are not
   * removed from their columns. And in the case of intrusive rows, this will generate a segmentation fault when
   * the column entries are destroyed later. The row access is just meant as a "read only" access to the rows and the
   * @ref erase_empty_row method just as a way to specify that a row is empty and can therefore be removed from
   * dictionaries. This allows to avoid testing the emptiness of a row at each column entry removal, what can be
   * quite frequent.
   *
   * @param rowIndex @ref rowindex "Row index" of the empty row to remove.
   */
  void erase_empty_row(ID_index rowIndex);
  /**
   * @brief Only available for RU and @ref chainmatrix "chain matrices" and if
   * @ref PersistenceMatrixOptions::has_removable_columns and @ref PersistenceMatrixOptions::has_vine_update are true.
   * For @ref chainmatrix "chain matrices", @ref PersistenceMatrixOptions::has_map_column_container and
   * @ref PersistenceMatrixOptions::has_column_pairings also need to be true.
   * Assumes that the cell is maximal in the current complex and removes it such that the matrix remains consistent
   * (i.e., RU is still an upper triangular decomposition of the @ref boundarymatrix "boundary matrix" and chain is
   * still a compatible bases of the chain complex in the sense of @cite zigzag).
   * The maximality of the cell is not verified.
   * Also updates the barcode if it was computed.
   *
   * For @ref chainmatrix "chain matrices", using the other version of the method could perform better depending on
   * how the data is maintained on the side of the user. Then, @ref PersistenceMatrixOptions::has_column_pairings also
   * do not need to be true.
   *
   * See also @ref remove_last.
   *
   * @param cellID @ref IDIdx index of the cell to remove.
   */
  void remove_maximal_cell(ID_index cellID);
  /**
   * @brief Only available for @ref chainmatrix "chain matrices" and if
   * @ref PersistenceMatrixOptions::has_removable_columns, @ref PersistenceMatrixOptions::has_vine_update
   * and @ref PersistenceMatrixOptions::has_map_column_container are true.
   * Assumes that the cell is maximal in the current complex and removes it such that the matrix remains consistent
   * (i.e., it is still a compatible bases of the chain complex in the sense of @cite zigzag).
   * The maximality of the cell is not verified.
   * Also updates the barcode if it was computed.
   *
   * To maintain the compatibility, vine swaps are done to move the cell up to the end of the filtration. Once at
   * the end, the removal is trivial. But for @ref chainmatrix "chain matrices", swaps do not actually swap the position
   * of the column every time, so the cells appearing after @p cellIndex in the filtration have to be searched first
   * within the matrix. If the user has an easy access to the @ref IDIdx of the cells in the order of filtration,
   * passing them by argument with @p columnsToSwap allows to skip a linear search process. Typically, if the user knows
   * that the cell he wants to remove is already the last cell of the filtration, calling
   * @ref remove_maximal_cell(ID_index, const std::vector<ID_index>&) "remove_maximal_cell(cellID, {})"
   * will be faster than @ref remove_last().
   *
   * See also @ref remove_last.
   *
   * @param cellID @ref IDIdx index of the cell to remove.
   * @param columnsToSwap Vector of @ref IDIdx indices of the cells coming after @p cellID in the filtration.
   */
  void remove_maximal_cell(ID_index cellID, const std::vector<ID_index>& columnsToSwap);
  /**
   * @brief Only available if @ref PersistenceMatrixOptions::has_removable_columns is true. Additionally, if the
   * matrix is a @ref chainmatrix "chain matrix", either @ref PersistenceMatrixOptions::has_map_column_container has to
   * be true or @ref PersistenceMatrixOptions::has_vine_update has to be false.
   * Removes the last cell in the filtration from the matrix and updates the barcode if it is stored.
   *
   * See also @ref remove_maximal_cell.
   *
   * For @ref chainmatrix "chain matrices", if @ref PersistenceMatrixOptions::has_vine_update is true, the last cell
   * does not have to be at the end of the matrix and therefore has to be searched first. In this case, if the user
   * already knows the @ref IDIdx of the last cell, calling
   * @ref remove_maximal_cell(ID_index, const std::vector<ID_index>&) "remove_maximal_cell(cellID, {})"
   * instead allows to skip the search.
   */
  void remove_last();

  /**
   * @brief Returns the maximal dimension of a cell stored in the matrix. Only available
   * if @ref PersistenceMatrixOptions::has_matrix_maximal_dimension_access is true.
   *
   * @return The maximal dimension.
   */
  Dimension get_max_dimension() const;
  /**
   * @brief Returns the current number of columns in the matrix.
   *
   * @return The number of columns.
   */
  Index get_number_of_columns() const;
  /**
   * @brief Returns the dimension of the given cell. Only available for @ref mp_matrices "non-basic matrices".
   *
   * @param cellID @ref IDIdx index of the cell.
   * @return Dimension of the cell.
   */
  Dimension get_column_dimension(ID_index cellID) const;

  /**
   * @brief Adds column corresponding to @p sourceCellID onto the column corresponding to @p targetCellID.
   *
   * @warning They will be no verification to ensure that the addition makes sense for the validity of the matrix.
   * For example, a right-to-left addition could corrupt the computation of the barcode if done blindly.
   * So should be used with care.
   *
   * @param sourceCellID @ref IDIdx index of the source column.
   * @param targetCellID @ref IDIdx index of the target column.
   */
  void add_to(ID_index sourceCellID, ID_index targetCellID);
  /**
   * @brief Multiplies the target column with the coefficient and then adds the source column to it.
   * That is: `targetColumn = (targetColumn * coefficient) + sourceColumn`.
   *
   * @warning They will be no verification to ensure that the addition makes sense for the validity of the matrix.
   * For example, a right-to-left addition could corrupt the computation of the barcode if done blindly.
   * So should be used with care.
   *
   * @param sourceCellID @ref IDIdx index of the source column.
   * @param coefficient Value to multiply.
   * @param targetCellID @ref IDIdx index of the target column.
   */
  void multiply_target_and_add_to(ID_index sourceCellID, const Field_element& coefficient, ID_index targetCellID);
  /**
   * @brief Multiplies the source column with the coefficient before adding it to the target column.
   * That is: `targetColumn += (coefficient * sourceColumn)`. The source column will **not** be modified.
   *
   * @warning They will be no verification to ensure that the addition makes sense for the validity of the matrix.
   * For example, a right-to-left addition could corrupt the computation of the barcode if done blindly.
   * So should be used with care.
   *
   * @param coefficient Value to multiply.
   * @param sourceCellID @ref IDIdx index of the source column.
   * @param targetCellID @ref IDIdx index of the target column.
   */
  void multiply_source_and_add_to(const Field_element& coefficient, ID_index sourceCellID, ID_index targetCellID);

  /**
   * @brief Zeroes the entry at the given coordinates. Not available for @ref chainmatrix "chain matrices".
   * In general, should be used with care to not destroy the validity
   * of the persistence related properties of the matrix.
   *
   * For @ref boundarymatrix "RU matrices", zeros only the entry in \f$ R \f$.
   *
   * @param cellID @ref IDIdx index of the cell corresponding to the column of the entry.
   * @param rowIndex @ref rowindex "Row index" of the row of the entry.
   */
  void zero_entry(ID_index cellID, ID_index rowIndex);
  /**
   * @brief Zeroes the column at the given index. Not available for @ref chainmatrix "chain matrices".
   * In general, should be used with care to not destroy the validity
   * of the persistence related properties of the matrix.
   *
   * For @ref boundarymatrix "RU matrices", zeros only the column in \f$ R \f$.
   *
   * @param cellID @ref IDIdx index of the cell corresponding to the column.
   */
  void zero_column(ID_index cellID);
  /**
   * @brief Indicates if the entry at given coordinates has value zero.
   *
   * For @ref boundarymatrix "RU matrices", looks into \f$ R \f$.
   *
   * @param cellID @ref IDIdx index of the cell corresponding to the column of the entry.
   * @param rowIndex @ref rowindex "Row index" of the row of the entry.
   * @return true If the entry has value zero.
   * @return false Otherwise.
   */
  bool is_zero_entry(ID_index cellID, ID_index rowIndex) const;
  /**
   * @brief Indicates if the column at given index has value zero.
   *
   * For @ref boundarymatrix "RU matrices", looks into \f$ R \f$.
   *
   * Note that for @ref chainmatrix "chain matrices", this method should always return false, as a valid
   * @ref chainmatrix "chain matrix" never has empty columns.
   *
   * @param cellID @ref IDIdx index of the cell corresponding to the column.
   * @return true If the column has value zero.
   * @return false Otherwise.
   */
  bool is_zero_column(ID_index cellID);

  /**
   * @brief Returns the @ref IDIdx index of the column which has the given @ref rowindex "row index" as pivot.
   * Assumes that the pivot exists. For @ref boundarymatrix "RU matrices", the column is returned from \f$ R \f$.
   *
   * Recall that the row indices for @ref chainmatrix "chain matrices" correspond to the @ref IDIdx indices and that
   * the row indices for a @ref boundarymatrix "RU matrix" correspond to the updated @ref IDIdx indices which got
   * potentially swapped by a vine swap.
   *
   * @param cellIndex @ref rowindex "Row index" of the pivot.
   * @return @ref IDIdx index of the column with the given pivot.
   */
  ID_index get_column_with_pivot(ID_index cellIndex) const;
  /**
   * @brief Returns the @ref rowindex "row index" of the pivot of the given column.
   *
   * @param cellID @ref IDIdx index of the cell corresponding to the column.
   * @return The @ref rowindex "row index" of the pivot.
   */
  ID_index get_pivot(ID_index cellID);

  /**
   * @brief Resets the matrix to an empty matrix.
   *
   * @param colSettings Pointer to an existing setting structure for the columns. The structure should contain all
   * the necessary external classes specifically necessary for the chosen column type, such as custom allocators.
   */
  void reset(Column_settings* colSettings)
  {
    matrix_.reset(colSettings);
<<<<<<< HEAD
    if constexpr (Master_matrix::Option_list::is_of_boundary_type) if (idToIndex_ != nullptr) idToIndex_->clear();
=======
    if constexpr (Master_matrix::Option_list::is_of_boundary_type)
      if (idToIndex_ != nullptr) idToIndex_->clear();
>>>>>>> 153a887f
    nextIndex_ = 0;
  }

  /**
   * @brief Assign operator.
   */
  Id_to_index_overlay& operator=(const Id_to_index_overlay& other);
  /**
   * @brief Assign operator.
   */
  Id_to_index_overlay& operator=(Id_to_index_overlay&& other) noexcept;

  /**
   * @brief Swap operator.
   */
  friend void swap(Id_to_index_overlay& matrix1, Id_to_index_overlay& matrix2) noexcept
  {
    swap(matrix1.matrix_, matrix2.matrix_);
    std::swap(matrix1.idToIndex_, matrix2.idToIndex_);
    std::swap(matrix1.nextIndex_, matrix2.nextIndex_);
  }

  void print();  // for debug

  // access to optional methods

  /**
   * @brief Returns the current barcode of the matrix.
   * Available only if @ref PersistenceMatrixOptions::has_column_pairings is true.
   *
   * Recall that we assume that the boundaries were inserted in the order of filtration for the barcode to be valid.
   *
   * @warning For simple @ref boundarymatrix "boundary matrices" (only storing \f$ R \f$), we assume that
   * @ref get_current_barcode is only called once, when the matrix is completed.
   *
   * @return A reference to the barcode. The barcode is a vector of @ref Matrix::Bar. A bar stores three attributes:
   * the @ref PosIdx birth index, the @ref PosIdx death index and the dimension of the bar.
   */
  const Barcode& get_current_barcode();

  /**
   * @brief Only available for simple @ref boundarymatrix "boundary matrices" (only storing \f$ R \f$) and if
   * @ref PersistenceMatrixOptions::has_column_and_row_swaps is true.
   * Swaps the two given columns. Note that it really just swaps two columns and do not updates
   * anything else, nor performs additions to maintain some properties on the matrix.
   *
   * @param cellID1 First column @ref IDIdx index to swap.
   * @param cellID2 Second column @ref IDIdx index to swap.
   */
  void swap_columns(ID_index cellID1, ID_index cellID2);
  /**
   * @brief Only available for simple @ref boundarymatrix "boundary matrices" (only storing R)
   * and if @ref PersistenceMatrixOptions::has_column_and_row_swaps is true.
   * Swaps the two given rows. Note that it really just swaps two rows and do not updates
   * anything else, nor performs additions to maintain some properties on the matrix.
   *
   * @param rowIndex1 First @ref rowindex "row index" to swap.
   * @param rowIndex2 Second @ref rowindex "row index" to swap.
   */
  void swap_rows(Index rowIndex1, Index rowIndex2);
  /**
   * @brief Only available if @ref PersistenceMatrixOptions::has_vine_update is true.
   * Does the same than @ref vine_swap, but assumes that the swap is non trivial and
   * therefore skips a part of the case study.
   *
   * @param cellID1 @ref IDIdx index of the first cell.
   * @param cellID2 @ref IDIdx index of the second cell. It is assumed that the @ref PosIdx of both only differs by one.
   * @return Let \f$ pos1 \f$ be the @ref PosIdx index of @p columnIndex1 and \f$ pos2 \f$ be the @ref PosIdx index of
   * @p columnIndex2. The method returns the @ref MatIdx of the column which has now, after the swap, the @ref PosIdx
   * \f$ max(pos1, pos2) \f$.
   */
  ID_index vine_swap_with_z_eq_1_case(ID_index cellID1, ID_index cellID2);
  /**
   * @brief Only available if @ref PersistenceMatrixOptions::has_vine_update is true.
   * Does a vine swap between two cells which are consecutive in the filtration. Roughly, if \f$ F \f$ is
   * the current filtration represented by the matrix, the method modifies the matrix such that the new state
   * corresponds to a valid state for the filtration \f$ F' \f$ equal to \f$ F \f$ but with the two given cells
   * at swapped positions. Of course, the two cells should not have a face/coface relation which each other ;
   * \f$ F' \f$ has to be a valid filtration.
   * See @cite vineyards for more information about vine and vineyards.
   *
   * @param cellID1 @ref IDIdx index of the first cell.
   * @param cellID2 @ref IDIdx index of the second cell. It is assumed that the @ref PosIdx of both only differs by one.
   * @return Let \f$ pos1 \f$ be the @ref PosIdx index of @p columnIndex1 and \f$ pos2 \f$ be the @ref PosIdx index of
   * @p columnIndex2. The method returns the @ref MatIdx of the column which has now, after the swap, the @ref PosIdx
   * \f$ max(pos1, pos2) \f$.
   */
  ID_index vine_swap(ID_index cellID1, ID_index cellID2);

  /**
   * @brief Only available if @ref PersistenceMatrixOptions::can_retrieve_representative_cycles is true. Pre-computes
   * the representative cycles of the current state of the filtration represented by the matrix.
   * It does not need to be called before `get_representative_cycles` is called for the first time, but needs to be
   * called before calling `get_representative_cycles` again if the matrix was modified in between. Otherwise the
   * old cycles will be returned.
   */
  void update_representative_cycles();
  /**
   * @brief Only available if @ref PersistenceMatrixOptions::can_retrieve_representative_cycles is true.
   * Returns all representative cycles of the current filtration.
   *
   * @return A const reference to the vector of representative cycles.
   */
  const std::vector<Cycle>& get_representative_cycles();
  /**
   * @brief Only available if @ref PersistenceMatrixOptions::can_retrieve_representative_cycles is true.
   * Returns the cycle representing the given bar.
   *
   * @param bar A bar from the current barcode.
   * @return A const reference to the cycle representing @p bar.
   */
  const Cycle& get_representative_cycle(const Bar& bar);

 private:
  using Dictionary = typename Master_matrix::template Dictionary<Index>;

  Underlying_matrix matrix_; /**< Interfaced matrix. */
  Dictionary* idToIndex_;    /**< Map from @ref IDIdx index to @ref MatIdx index. */
  Index nextIndex_;          /**< Next unused index. */

  void _initialize_map(unsigned int size);
  Index _id_to_index(ID_index id) const;
  Index& _id_to_index(ID_index id);
};

template <class Underlying_matrix, class Master_matrix>
inline Id_to_index_overlay<Underlying_matrix, Master_matrix>::Id_to_index_overlay(Column_settings* colSettings)
    : matrix_(colSettings), idToIndex_(nullptr), nextIndex_(0)
{
  _initialize_map(0);
}

template <class Underlying_matrix, class Master_matrix>
template <class Boundary_range>
inline Id_to_index_overlay<Underlying_matrix, Master_matrix>::Id_to_index_overlay(
    const std::vector<Boundary_range>& orderedBoundaries,
    Column_settings* colSettings)
    : matrix_(orderedBoundaries, colSettings), idToIndex_(nullptr), nextIndex_(orderedBoundaries.size())
{
  _initialize_map(orderedBoundaries.size());
  if constexpr (Master_matrix::Option_list::is_of_boundary_type) {
    for (unsigned int i = 0; i < orderedBoundaries.size(); i++) {
      _id_to_index(i) = i;
    }
  }
}

template <class Underlying_matrix, class Master_matrix>
inline Id_to_index_overlay<Underlying_matrix, Master_matrix>::Id_to_index_overlay(unsigned int numberOfColumns,
                                                                                  Column_settings* colSettings)
    : matrix_(numberOfColumns, colSettings), idToIndex_(nullptr), nextIndex_(0)
{
  _initialize_map(numberOfColumns);
}

template <class Underlying_matrix, class Master_matrix>
template <typename BirthComparatorFunction, typename DeathComparatorFunction>
inline Id_to_index_overlay<Underlying_matrix, Master_matrix>::Id_to_index_overlay(
    Column_settings* colSettings,
    const BirthComparatorFunction& birthComparator,
    const DeathComparatorFunction& deathComparator)
    : matrix_(colSettings, birthComparator, deathComparator), idToIndex_(nullptr), nextIndex_(0)
{
  _initialize_map(0);
}

template <class Underlying_matrix, class Master_matrix>
template <typename BirthComparatorFunction, typename DeathComparatorFunction, class Boundary_range>
inline Id_to_index_overlay<Underlying_matrix, Master_matrix>::Id_to_index_overlay(
    const std::vector<Boundary_range>& orderedBoundaries,
    Column_settings* colSettings,
    const BirthComparatorFunction& birthComparator,
    const DeathComparatorFunction& deathComparator)
    : matrix_(orderedBoundaries, colSettings, birthComparator, deathComparator),
      idToIndex_(nullptr),
      nextIndex_(orderedBoundaries.size())
{
  _initialize_map(orderedBoundaries.size());
  if constexpr (Master_matrix::Option_list::is_of_boundary_type) {
    for (unsigned int i = 0; i < orderedBoundaries.size(); i++) {
      _id_to_index(i) = i;
    }
  }
}

template <class Underlying_matrix, class Master_matrix>
template <typename BirthComparatorFunction, typename DeathComparatorFunction>
inline Id_to_index_overlay<Underlying_matrix, Master_matrix>::Id_to_index_overlay(
    unsigned int numberOfColumns,
    Column_settings* colSettings,
    const BirthComparatorFunction& birthComparator,
    const DeathComparatorFunction& deathComparator)
    : matrix_(numberOfColumns, colSettings, birthComparator, deathComparator), idToIndex_(nullptr), nextIndex_(0)
{
  _initialize_map(numberOfColumns);
}

template <class Underlying_matrix, class Master_matrix>
inline Id_to_index_overlay<Underlying_matrix, Master_matrix>::Id_to_index_overlay(
    const Id_to_index_overlay& matrixToCopy,
    Column_settings* colSettings)
    : matrix_(matrixToCopy.matrix_, colSettings), idToIndex_(nullptr), nextIndex_(matrixToCopy.nextIndex_)
{
  if constexpr (Master_matrix::Option_list::is_of_boundary_type) {
    idToIndex_ = new Dictionary(*matrixToCopy.idToIndex_);
  } else {
    idToIndex_ = &matrix_.pivotToColumnIndex_;
  }
}

template <class Underlying_matrix, class Master_matrix>
inline Id_to_index_overlay<Underlying_matrix, Master_matrix>::Id_to_index_overlay(Id_to_index_overlay&& other) noexcept
    : matrix_(std::move(other.matrix_)),
      idToIndex_(std::exchange(other.idToIndex_, nullptr)),
      nextIndex_(std::exchange(other.nextIndex_, 0))
{
}

template <class Underlying_matrix, class Master_matrix>
inline Id_to_index_overlay<Underlying_matrix, Master_matrix>::~Id_to_index_overlay()
{
  if constexpr (Master_matrix::Option_list::is_of_boundary_type) {
    delete idToIndex_;
  }
}

template <class Underlying_matrix, class Master_matrix>
template <class Boundary_range>
inline void Id_to_index_overlay<Underlying_matrix, Master_matrix>::insert_boundary(const Boundary_range& boundary,
                                                                                   Dimension dim)
{
  matrix_.insert_boundary(boundary, dim);
  if constexpr (Master_matrix::Option_list::is_of_boundary_type) {
    if constexpr (Master_matrix::Option_list::has_map_column_container) {
      idToIndex_->emplace(nextIndex_, nextIndex_);
    } else {
      if (idToIndex_->size() == nextIndex_) {
        idToIndex_->push_back(nextIndex_);
      } else {
        _id_to_index(nextIndex_) = nextIndex_;
      }
    }
    ++nextIndex_;
  }
}

template <class Underlying_matrix, class Master_matrix>
template <class Boundary_range>
inline void Id_to_index_overlay<Underlying_matrix, Master_matrix>::insert_boundary(ID_index cellIndex,
                                                                                   const Boundary_range& boundary,
                                                                                   Dimension dim)
{
  if constexpr (Master_matrix::Option_list::has_map_column_container) {
    GUDHI_CHECK(idToIndex_->find(cellIndex) == idToIndex_->end(),
                std::invalid_argument("Id_to_index_overlay::insert_boundary - Index for simplex already chosen!"));
  } else {
    GUDHI_CHECK(
        (idToIndex_->size() <= cellIndex || _id_to_index(cellIndex) == Master_matrix::template get_null_value<Index>()),
        std::invalid_argument("Id_to_index_overlay::insert_boundary - Index for simplex already chosen!"));
  }
  matrix_.insert_boundary(cellIndex, boundary, dim);
  if constexpr (Master_matrix::Option_list::is_of_boundary_type) {
    if constexpr (Master_matrix::Option_list::has_map_column_container) {
      idToIndex_->emplace(cellIndex, nextIndex_);
    } else {
      if (idToIndex_->size() <= cellIndex) {
        idToIndex_->resize(cellIndex + 1, Master_matrix::template get_null_value<Index>());
      }
      _id_to_index(cellIndex) = nextIndex_;
    }
    ++nextIndex_;
  }
}

template <class Underlying_matrix, class Master_matrix>
inline typename Id_to_index_overlay<Underlying_matrix, Master_matrix>::Column&
Id_to_index_overlay<Underlying_matrix, Master_matrix>::get_column(ID_index cellID)
{
  return matrix_.get_column(_id_to_index(cellID));
}

template <class Underlying_matrix, class Master_matrix>
inline typename Id_to_index_overlay<Underlying_matrix, Master_matrix>::Row&
Id_to_index_overlay<Underlying_matrix, Master_matrix>::get_row(ID_index rowIndex)
{
  return matrix_.get_row(rowIndex);
}

template <class Underlying_matrix, class Master_matrix>
inline void Id_to_index_overlay<Underlying_matrix, Master_matrix>::erase_empty_row(ID_index rowIndex)
{
  return matrix_.erase_empty_row(rowIndex);
}

template <class Underlying_matrix, class Master_matrix>
inline void Id_to_index_overlay<Underlying_matrix, Master_matrix>::remove_maximal_cell(ID_index cellID)
{
  if constexpr (Master_matrix::Option_list::is_of_boundary_type) {
    std::vector<ID_index> indexToID(nextIndex_);
    if constexpr (Master_matrix::Option_list::has_map_column_container) {
      for (auto& p : *idToIndex_) {
        indexToID[p.second] = p.first;
      }
    } else {
      for (ID_index i = 0; i < idToIndex_->size(); ++i) {
        if (_id_to_index(i) != Master_matrix::template get_null_value<Index>()) indexToID[_id_to_index(i)] = i;
      }
    }
    --nextIndex_;
    for (Index curr = _id_to_index(cellID); curr < nextIndex_; ++curr) {
      matrix_.vine_swap(curr);
      std::swap(idToIndex_->at(indexToID[curr]), idToIndex_->at(indexToID[curr + 1]));
    }
    matrix_.remove_last();
    GUDHI_CHECK(_id_to_index(cellID) == nextIndex_,
                std::logic_error("Id_to_index_overlay::remove_maximal_cell - Indexation problem."));

    if constexpr (Master_matrix::Option_list::has_map_column_container) {
      idToIndex_->erase(cellID);
    } else {
      _id_to_index(cellID) = Master_matrix::template get_null_value<Index>();
    }
  } else {
    matrix_.remove_maximal_cell(cellID);
  }
}

template <class Underlying_matrix, class Master_matrix>
inline void Id_to_index_overlay<Underlying_matrix, Master_matrix>::remove_maximal_cell(
    ID_index cellID,
    const std::vector<ID_index>& columnsToSwap)
{
  static_assert(!Master_matrix::Option_list::is_of_boundary_type,
                "'remove_maximal_cell(ID_index,const std::vector<Index>&)' is not available for the chosen options.");
  std::vector<Index> translatedIndices;
  std::transform(columnsToSwap.cbegin(), columnsToSwap.cend(), std::back_inserter(translatedIndices), [&](ID_index id) {
    return _id_to_index(id);
  });
  matrix_.remove_maximal_cell(cellID, translatedIndices);
}

template <class Underlying_matrix, class Master_matrix>
inline void Id_to_index_overlay<Underlying_matrix, Master_matrix>::remove_last()
{
  if (idToIndex_->empty()) return;  // empty matrix

  matrix_.remove_last();

  if constexpr (Master_matrix::Option_list::is_of_boundary_type) {
    --nextIndex_;
    if constexpr (Master_matrix::Option_list::has_map_column_container) {
      auto it = idToIndex_->begin();
      while (it->second != nextIndex_) ++it;  // should never reach idToIndex_->end()
      idToIndex_->erase(it);
    } else {
      Index id = idToIndex_->size() - 1;
      // should always stop before reaching -1
      while (_id_to_index(id) == Master_matrix::template get_null_value<Index>()) --id;
      GUDHI_CHECK(_id_to_index(id) == nextIndex_,
                  std::logic_error("Id_to_index_overlay::remove_last - Indexation problem."));
      _id_to_index(id) = Master_matrix::template get_null_value<Index>();
    }
  }
}

template <class Underlying_matrix, class Master_matrix>
inline typename Id_to_index_overlay<Underlying_matrix, Master_matrix>::Dimension
Id_to_index_overlay<Underlying_matrix, Master_matrix>::get_max_dimension() const
{
  return matrix_.get_max_dimension();
}

template <class Underlying_matrix, class Master_matrix>
inline typename Id_to_index_overlay<Underlying_matrix, Master_matrix>::Index
Id_to_index_overlay<Underlying_matrix, Master_matrix>::get_number_of_columns() const
{
  return matrix_.get_number_of_columns();
}

template <class Underlying_matrix, class Master_matrix>
inline typename Id_to_index_overlay<Underlying_matrix, Master_matrix>::Dimension
Id_to_index_overlay<Underlying_matrix, Master_matrix>::get_column_dimension(ID_index cellID) const
{
  return matrix_.get_column_dimension(_id_to_index(cellID));
}

template <class Underlying_matrix, class Master_matrix>
inline void Id_to_index_overlay<Underlying_matrix, Master_matrix>::add_to(ID_index sourceCellID, ID_index targetCellID)
{
  return matrix_.add_to(_id_to_index(sourceCellID), _id_to_index(targetCellID));
}

template <class Underlying_matrix, class Master_matrix>
inline void Id_to_index_overlay<Underlying_matrix, Master_matrix>::multiply_target_and_add_to(
    ID_index sourceCellID,
    const Field_element& coefficient,
    ID_index targetCellID)
{
  return matrix_.multiply_target_and_add_to(_id_to_index(sourceCellID), coefficient, _id_to_index(targetCellID));
}

template <class Underlying_matrix, class Master_matrix>
inline void Id_to_index_overlay<Underlying_matrix, Master_matrix>::multiply_source_and_add_to(
    const Field_element& coefficient,
    ID_index sourceCellID,
    ID_index targetCellID)
{
  return matrix_.multiply_source_and_add_to(coefficient, _id_to_index(sourceCellID), _id_to_index(targetCellID));
}

template <class Underlying_matrix, class Master_matrix>
inline void Id_to_index_overlay<Underlying_matrix, Master_matrix>::zero_entry(ID_index cellID, ID_index rowIndex)
{
  return matrix_.zero_entry(_id_to_index(cellID), rowIndex);
}

template <class Underlying_matrix, class Master_matrix>
inline void Id_to_index_overlay<Underlying_matrix, Master_matrix>::zero_column(ID_index cellID)
{
  return matrix_.zero_column(_id_to_index(cellID));
}

template <class Underlying_matrix, class Master_matrix>
inline bool Id_to_index_overlay<Underlying_matrix, Master_matrix>::is_zero_entry(ID_index cellID,
                                                                                 ID_index rowIndex) const
{
  return matrix_.is_zero_entry(_id_to_index(cellID), rowIndex);
}

template <class Underlying_matrix, class Master_matrix>
inline bool Id_to_index_overlay<Underlying_matrix, Master_matrix>::is_zero_column(ID_index cellID)
{
  return matrix_.is_zero_column(_id_to_index(cellID));
}

template <class Underlying_matrix, class Master_matrix>
inline typename Id_to_index_overlay<Underlying_matrix, Master_matrix>::ID_index
Id_to_index_overlay<Underlying_matrix, Master_matrix>::get_column_with_pivot(ID_index cellIndex) const
{
  if constexpr (Master_matrix::Option_list::is_of_boundary_type) {
    Index pos = matrix_.get_column_with_pivot(cellIndex);
    ID_index i = 0;
    while (_id_to_index(i) != pos) ++i;
    return i;
  } else {
    return cellIndex;
  }
}

template <class Underlying_matrix, class Master_matrix>
inline typename Id_to_index_overlay<Underlying_matrix, Master_matrix>::ID_index
Id_to_index_overlay<Underlying_matrix, Master_matrix>::get_pivot(ID_index cellID)
{
  if constexpr (Master_matrix::Option_list::is_of_boundary_type) {
    return matrix_.get_pivot(_id_to_index(cellID));
  } else {
    return cellID;
  }
}

template <class Underlying_matrix, class Master_matrix>
inline Id_to_index_overlay<Underlying_matrix, Master_matrix>&
Id_to_index_overlay<Underlying_matrix, Master_matrix>::operator=(const Id_to_index_overlay& other)
{
  if (this == &other) return *this;

  matrix_ = other.matrix_;
  if constexpr (Master_matrix::Option_list::is_of_boundary_type) {
<<<<<<< HEAD
    if (idToIndex_ != nullptr) delete idToIndex_;
=======
    delete idToIndex_;
>>>>>>> 153a887f
    idToIndex_ = other.idToIndex_;
  } else {
    idToIndex_ = &matrix_.pivotToColumnIndex_;
  }
  nextIndex_ = other.nextIndex_;

  return *this;
}

template <class Underlying_matrix, class Master_matrix>
inline Id_to_index_overlay<Underlying_matrix, Master_matrix>&
Id_to_index_overlay<Underlying_matrix, Master_matrix>::operator=(Id_to_index_overlay&& other) noexcept
{
  if (this == &other) return *this;

  matrix_ = std::move(other.matrix_);
  if constexpr (Master_matrix::Option_list::is_of_boundary_type) {
    delete idToIndex_;
  }
  idToIndex_ = std::exchange(other.idToIndex_, nullptr);
  nextIndex_ = std::exchange(other.nextIndex_, 0);

  return *this;
}

template <class Underlying_matrix, class Master_matrix>
inline void Id_to_index_overlay<Underlying_matrix, Master_matrix>::print()
{
  return matrix_.print();
}

template <class Underlying_matrix, class Master_matrix>
inline const typename Id_to_index_overlay<Underlying_matrix, Master_matrix>::Barcode&
Id_to_index_overlay<Underlying_matrix, Master_matrix>::get_current_barcode()
{
  return matrix_.get_current_barcode();
}

template <class Underlying_matrix, class Master_matrix>
inline void Id_to_index_overlay<Underlying_matrix, Master_matrix>::update_representative_cycles()
{
  matrix_.update_representative_cycles();
}

template <class Underlying_matrix, class Master_matrix>
inline const std::vector<typename Id_to_index_overlay<Underlying_matrix, Master_matrix>::Cycle>&
Id_to_index_overlay<Underlying_matrix, Master_matrix>::get_representative_cycles()
{
  return matrix_.get_representative_cycles();
}

template <class Underlying_matrix, class Master_matrix>
inline const typename Id_to_index_overlay<Underlying_matrix, Master_matrix>::Cycle&
Id_to_index_overlay<Underlying_matrix, Master_matrix>::get_representative_cycle(const Bar& bar)
{
  return matrix_.get_representative_cycle(bar);
}

template <class Underlying_matrix, class Master_matrix>
inline void Id_to_index_overlay<Underlying_matrix, Master_matrix>::swap_columns(ID_index cellID1, ID_index cellID2)
{
  matrix_.swap_columns(_id_to_index(cellID1), _id_to_index(cellID2));
  std::swap(idToIndex_->at(cellID1), idToIndex_->at(cellID2));
}

template <class Underlying_matrix, class Master_matrix>
inline void Id_to_index_overlay<Underlying_matrix, Master_matrix>::swap_rows(Index rowIndex1, Index rowIndex2)
{
  matrix_.swap_rows(rowIndex1, rowIndex2);
}

template <class Underlying_matrix, class Master_matrix>
inline typename Id_to_index_overlay<Underlying_matrix, Master_matrix>::ID_index
Id_to_index_overlay<Underlying_matrix, Master_matrix>::vine_swap_with_z_eq_1_case(ID_index cellID1, ID_index cellID2)
{
  Index first = _id_to_index(cellID1);
  Index second = _id_to_index(cellID2);
  if (first > second) std::swap(first, second);

  if constexpr (Master_matrix::Option_list::is_of_boundary_type) {
    GUDHI_CHECK(second - first == 1,
                std::invalid_argument(
                    "Id_to_index_overlay::vine_swap_with_z_eq_1_case - The columns to swap are not contiguous."));

    bool change = matrix_.vine_swap_with_z_eq_1_case(first);

    std::swap(idToIndex_->at(cellID1), idToIndex_->at(cellID2));

    if (change) {
      return cellID1;
    }
    return cellID2;
  } else {
    return matrix_.vine_swap_with_z_eq_1_case(first, second);
  }
}

template <class Underlying_matrix, class Master_matrix>
inline typename Id_to_index_overlay<Underlying_matrix, Master_matrix>::ID_index
Id_to_index_overlay<Underlying_matrix, Master_matrix>::vine_swap(ID_index cellID1, ID_index cellID2)
{
  Index first = _id_to_index(cellID1);
  Index second = _id_to_index(cellID2);
  if (first > second) std::swap(first, second);

  if constexpr (Master_matrix::Option_list::is_of_boundary_type) {
    GUDHI_CHECK(second - first == 1,
                std::invalid_argument("Id_to_index_overlay::vine_swap - The columns to swap are not contiguous."));

    bool change = matrix_.vine_swap(first);

    std::swap(idToIndex_->at(cellID1), idToIndex_->at(cellID2));

    if (change) {
      return cellID1;
    }
    return cellID2;
  } else {
    return matrix_.vine_swap(first, second);
  }
}

template <class Underlying_matrix, class Master_matrix>
inline void Id_to_index_overlay<Underlying_matrix, Master_matrix>::_initialize_map([[maybe_unused]] unsigned int size)
{
  if constexpr (Master_matrix::Option_list::is_of_boundary_type) {
    if constexpr (Master_matrix::Option_list::has_map_column_container) {
      idToIndex_ = new Dictionary(size);
    } else {
      idToIndex_ = new Dictionary(size, Master_matrix::template get_null_value<Index>());
    }
  } else {
    idToIndex_ = &matrix_.pivotToColumnIndex_;
  }
}

template <class Underlying_matrix, class Master_matrix>
inline typename Id_to_index_overlay<Underlying_matrix, Master_matrix>::Index
Id_to_index_overlay<Underlying_matrix, Master_matrix>::_id_to_index(ID_index id) const
{
  if constexpr (Master_matrix::Option_list::has_map_column_container) {
    return idToIndex_->at(id);
  } else {
    return idToIndex_->operator[](id);
  }
}

template <class Underlying_matrix, class Master_matrix>
inline typename Id_to_index_overlay<Underlying_matrix, Master_matrix>::Index&
Id_to_index_overlay<Underlying_matrix, Master_matrix>::_id_to_index(ID_index id)
{
  return idToIndex_->operator[](id);  // for maps, the entry is created if not existing as needed in the constructors
}

}  // namespace persistence_matrix
}  // namespace Gudhi

#endif  // PM_ID_TO_POS_TRANSLATION_H<|MERGE_RESOLUTION|>--- conflicted
+++ resolved
@@ -509,12 +509,8 @@
   void reset(Column_settings* colSettings)
   {
     matrix_.reset(colSettings);
-<<<<<<< HEAD
-    if constexpr (Master_matrix::Option_list::is_of_boundary_type) if (idToIndex_ != nullptr) idToIndex_->clear();
-=======
     if constexpr (Master_matrix::Option_list::is_of_boundary_type)
       if (idToIndex_ != nullptr) idToIndex_->clear();
->>>>>>> 153a887f
     nextIndex_ = 0;
   }
 
@@ -983,11 +979,7 @@
 
   matrix_ = other.matrix_;
   if constexpr (Master_matrix::Option_list::is_of_boundary_type) {
-<<<<<<< HEAD
-    if (idToIndex_ != nullptr) delete idToIndex_;
-=======
     delete idToIndex_;
->>>>>>> 153a887f
     idToIndex_ = other.idToIndex_;
   } else {
     idToIndex_ = &matrix_.pivotToColumnIndex_;
