--- conflicted
+++ resolved
@@ -109,22 +109,12 @@
   }
 
  protected:
-<<<<<<< HEAD
-  void _update_up(Dimension dimension) {
+  void _update_up(Dimension dimension)
+  {
     if (maxDim_ == -1 || maxDim_ < dimension) maxDim_ = dimension;
   };
 
-  void _reset() {
-    maxDim_ = -1;
-  }
-=======
-  void _update_up(Dimension dimension)
-  {
-    if (maxDim_ == -1 || maxDim_ < dimension) maxDim_ = dimension;
-  };
-
   void _reset() { maxDim_ = -1; }
->>>>>>> 690e0efe
 
  private:
   Dimension maxDim_; /**< Current maximal dimension. */
@@ -202,46 +192,29 @@
   }
 
  protected:
-<<<<<<< HEAD
-  void _update_up(unsigned int dimension) {
-=======
   void _update_up(unsigned int dimension)
   {
->>>>>>> 690e0efe
     if (dimensions_.size() <= dimension) dimensions_.resize(dimension + 1, 0);
     ++(dimensions_[dimension]);
     maxDim_ = dimensions_.size() - 1;
   };
 
-<<<<<<< HEAD
-  void _update_down(unsigned int dimension) {
-=======
   void _update_down(unsigned int dimension)
   {
->>>>>>> 690e0efe
     --(dimensions_[dimension]);  // assumes dimension already exists and is not 0
     while (!dimensions_.empty() && dimensions_.back() == 0) dimensions_.pop_back();
     maxDim_ = dimensions_.size() - 1;
   };
 
-<<<<<<< HEAD
-  void _reset() {
-=======
   void _reset()
   {
->>>>>>> 690e0efe
     dimensions_.clear();
     maxDim_ = -1;
   }
 
  private:
-<<<<<<< HEAD
-  std::vector<unsigned int> dimensions_;  /**< Number of cells by dimension. */
-  Dimension maxDim_;                      /**< Current maximal dimension. */
-=======
   std::vector<unsigned int> dimensions_; /**< Number of cells by dimension. */
   Dimension maxDim_;                     /**< Current maximal dimension. */
->>>>>>> 690e0efe
 };
 
 }  // namespace persistence_matrix
