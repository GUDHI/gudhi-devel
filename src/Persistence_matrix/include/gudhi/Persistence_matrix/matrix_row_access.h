/*    This file is part of the Gudhi Library - https://gudhi.inria.fr/ - which is released under MIT.
 *    See file LICENSE or go to https://gudhi.inria.fr/licensing/ for full license details.
 *    Author(s):       Hannah Schreiber
 *
 *    Copyright (C) 2022-24 Inria
 *
 *    Modification(s):
 *      - YYYY/MM Author: Description of the modification
 */

/**
 * @file matrix_row_access.h
 * @author Hannah Schreiber
 * @brief Contains the @ref Gudhi::persistence_matrix::Matrix_row_access class and
 * @ref Gudhi::persistence_matrix::Dummy_matrix_row_access structure.
 */

#ifndef PM_BASE_MATRIX_RA_H
#define PM_BASE_MATRIX_RA_H

#include <utility>  //std::move

namespace Gudhi {
namespace persistence_matrix {

/**
 * @ingroup persistence_matrix
 *
 * @brief Empty structure.
 * Inherited instead of @ref Matrix_row_access, when the the row access is not enabled.
 */
struct Dummy_matrix_row_access {
  Dummy_matrix_row_access([[maybe_unused]] unsigned int numberOfRows = 0) {};

  friend void swap([[maybe_unused]] Dummy_matrix_row_access& d1, [[maybe_unused]] Dummy_matrix_row_access& d2) noexcept
  {}
};

/**
 * @class Matrix_row_access matrix_row_access.h gudhi/Persistence_matrix/matrix_row_access.h
 * @ingroup persistence_matrix
 *
 * @brief Class managing the row access for the inheriting matrix.
 *
 * @tparam Row Either boost::intrusive::list<Matrix_entry,...> if @ref PersistenceMatrixOptions::has_intrusive_rows
 * is true, or std::set<Matrix_entry, RowEntryComp> otherwise.
 * @tparam Row_container Either std::map<Index,Row> if @ref PersistenceMatrixOptions::has_removable_rows is
 *  true, or std::vector<Row> otherwise.
 * @tparam has_removable_rows Value of @ref PersistenceMatrixOptions::has_removable_rows.
 * @tparam ID_index @ref IDIdx index type.
 */
template <typename Row, typename Row_container, bool has_removable_rows, typename ID_index>
class Matrix_row_access
{
 public:
  /**
   * @brief Default constructor.
   */
  Matrix_row_access() : rows_(new Row_container()) {};

  /**
   * @brief Constructor reserving space for the given number of rows.
   *
   * Has only an effect if @ref PersistenceMatrixOptions::has_removable_rows is false.
   *
   * @param numberOfRows Number of rows to reserve space for.
   */
  Matrix_row_access(unsigned int numberOfRows) : rows_(new Row_container())
<<<<<<< HEAD
 {
=======
  {
>>>>>>> 153a887f
    if constexpr (!has_removable_rows) {
      rows_->resize(numberOfRows);
    }
  }

  /**
   * @brief Copy constructor.
   *
   * @param toCopy Matrix to copy.
   */
  Matrix_row_access(const Matrix_row_access& toCopy)
      : rows_(new Row_container())  // as the matrix is rebuild, the rows should not be copied.
  {
    if constexpr (!has_removable_rows) {
      rows_->resize(toCopy.rows_->size());
    }
  }

  /**
   * @brief Move constructor.
   *
   * @param other Matrix to move.
   */
  Matrix_row_access(Matrix_row_access&& other) noexcept : rows_(std::exchange(other.rows_, nullptr)) {}

  /**
   * @brief Destructor.
   */
  ~Matrix_row_access() { delete rows_; }

  /**
   * @brief Returns the row at the given @ref rowindex "row index".
   * The type of the row depends on the chosen options, see @ref PersistenceMatrixOptions::has_intrusive_rows.
   *
   * @param rowIndex @ref rowindex "Row index" of the row to return: @ref IDIdx for @ref chainmatrix "chain matrices"
   * or updated @ref IDIdx for @ref boundarymatrix "boundary matrices" if swaps occurred.
   * @return Reference to the row.
   */
  Row& get_row(ID_index rowIndex)
  {
    if constexpr (has_removable_rows) {
      return rows_->at(rowIndex);
    } else {
      return rows_->operator[](rowIndex);
    }
  }

  /**
   * @brief Returns the row at the given @ref rowindex "row index".
   * The type of the row depends on the chosen options, see @ref PersistenceMatrixOptions::has_intrusive_rows.
   *
   * @param rowIndex @ref rowindex "Row index" of the row to return: @ref IDIdx for @ref chainmatrix "chain matrices"
   * or updated @ref IDIdx for @ref boundarymatrix "boundary matrices" if swaps occurred.
   * @return Const reference to the row.
   */
  const Row& get_row(ID_index rowIndex) const
  {
    if constexpr (has_removable_rows) {
      return rows_->at(rowIndex);
    } else {
      return rows_->operator[](rowIndex);
    }
  }

  /**
   * @brief Only available if @ref PersistenceMatrixOptions::has_removable_rows is true. Removes the given row
   * from the row container if the row exists and is empty.
   *
   * @param rowIndex @ref rowindex "Row index" of the row to remove.
   */
  void erase_empty_row(ID_index rowIndex)
  {
    static_assert(has_removable_rows, "'erase_empty_row' is not implemented for the chosen options.");

    auto it = rows_->find(rowIndex);
    if (it != rows_->end() && it->second.empty()) rows_->erase(it);
  }

  /**
   * @brief Assign operator.
   */
  Matrix_row_access& operator=(const Matrix_row_access& other)
  {
    if constexpr (has_removable_rows)
      rows_->reserve(other.rows_->size());
    else
      rows_->resize(other.rows_->size());
    return *this;
  }

<<<<<<< HEAD
=======
  /**
   * @brief Move assign operator.
   */
  Matrix_row_access& operator=(Matrix_row_access&& other) noexcept
  {
    if (this == &other) return *this;

    rows_ = std::exchange(other.rows_, nullptr);
    return *this;
  }

>>>>>>> 153a887f
  /**
   * @brief Swap operator.
   */
  friend void swap(Matrix_row_access& matrix1, Matrix_row_access& matrix2) noexcept
  {
    std::swap(matrix1.rows_, matrix2.rows_);
  }

 protected:
<<<<<<< HEAD
  Row_container* _get_rows_ptr() { return rows_; }

  Row_container* const _get_rows_ptr() const { return rows_; }

  void _resize(ID_index size) {
=======
  Row_container* _get_rows_ptr() const { return rows_; }

  void _resize(ID_index size)
  {
>>>>>>> 153a887f
    static_assert(!has_removable_rows, "'_resize' is not implemented for the chosen options.");

    if (rows_->size() <= size) rows_->resize(size + 1);
  }

 private:
  /**
   * @brief Row container. A pointer to facilitate column swaps when two matrices are swapped.
   * Has to be destroyed after matrix_, therefore has to be inherited.
   */
  Row_container* rows_;
};

}  // namespace persistence_matrix
}  // namespace Gudhi

#endif  // PM_BASE_MATRIX_RA_H<|MERGE_RESOLUTION|>--- conflicted
+++ resolved
@@ -66,11 +66,7 @@
    * @param numberOfRows Number of rows to reserve space for.
    */
   Matrix_row_access(unsigned int numberOfRows) : rows_(new Row_container())
-<<<<<<< HEAD
- {
-=======
-  {
->>>>>>> 153a887f
+  {
     if constexpr (!has_removable_rows) {
       rows_->resize(numberOfRows);
     }
@@ -161,8 +157,6 @@
     return *this;
   }
 
-<<<<<<< HEAD
-=======
   /**
    * @brief Move assign operator.
    */
@@ -174,7 +168,6 @@
     return *this;
   }
 
->>>>>>> 153a887f
   /**
    * @brief Swap operator.
    */
@@ -184,18 +177,10 @@
   }
 
  protected:
-<<<<<<< HEAD
-  Row_container* _get_rows_ptr() { return rows_; }
-
-  Row_container* const _get_rows_ptr() const { return rows_; }
-
-  void _resize(ID_index size) {
-=======
   Row_container* _get_rows_ptr() const { return rows_; }
 
   void _resize(ID_index size)
   {
->>>>>>> 153a887f
     static_assert(!has_removable_rows, "'_resize' is not implemented for the chosen options.");
 
     if (rows_->size() <= size) rows_->resize(size + 1);
