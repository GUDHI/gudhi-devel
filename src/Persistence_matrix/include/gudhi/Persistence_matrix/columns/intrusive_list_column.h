/*    This file is part of the Gudhi Library - https://gudhi.inria.fr/ - which is released under MIT.
 *    See file LICENSE or go to https://gudhi.inria.fr/licensing/ for full license details.
 *    Author(s):       Hannah Schreiber
 *
 *    Copyright (C) 2022-24 Inria
 *
 *    Modification(s):
 *      - YYYY/MM Author: Description of the modification
 */

/**
 * @file intrusive_list_column.h
 * @author Hannah Schreiber
 * @brief Contains the @ref Gudhi::persistence_matrix::Intrusive_list_column class.
 * Also defines the std::hash method for @ref Gudhi::persistence_matrix::Intrusive_list_column.
 */

#ifndef PM_INTRUSIVE_LIST_COLUMN_H
#define PM_INTRUSIVE_LIST_COLUMN_H

#include <algorithm>
#include <vector>
#include <stdexcept>
#include <type_traits>
#include <utility>  //std::swap, std::move & std::exchange

#include <boost/intrusive/list.hpp>

#include <gudhi/Persistence_matrix/allocators/entry_constructors.h>
#include <gudhi/Persistence_matrix/columns/column_utilities.h>

namespace Gudhi {
namespace persistence_matrix {

/**
 * @class Intrusive_list_column intrusive_list_column.h gudhi/Persistence_matrix/columns/intrusive_list_column.h
 * @ingroup persistence_matrix
 *
 * @brief Column class following the @ref PersistenceMatrixColumn concept.
 *
 * Column based on a intrusive list structure. The entries are always ordered by row index and only non-zero values
 * are stored uniquely in the underlying container.
 *
 * @tparam Master_matrix An instantiation of @ref Matrix from which all types and options are deduced.
 */
template <class Master_matrix>
class Intrusive_list_column : public Master_matrix::Row_access_option,
                              public Master_matrix::Column_dimension_option,
                              public Master_matrix::Chain_column_option
{
 public:
  using Master = Master_matrix;
  using Index = typename Master_matrix::Index;
  using ID_index = typename Master_matrix::ID_index;
  using Dimension = typename Master_matrix::Dimension;
  using Field_element = typename Master_matrix::Element;
  using Entry = typename Master_matrix::Matrix_entry;
  using Column_settings = typename Master_matrix::Column_settings;

 private:
  using Field_operators = typename Master_matrix::Field_operators;
  using Column_support =
      boost::intrusive::list<Entry,
                             boost::intrusive::constant_time_size<false>,
                             boost::intrusive::base_hook<typename Master_matrix::Base_hook_matrix_list_column> >;
  using Entry_constructor = typename Master_matrix::Entry_constructor;

 public:
  using iterator = typename Column_support::iterator;
  using const_iterator = typename Column_support::const_iterator;
  using reverse_iterator = typename Column_support::reverse_iterator;
  using const_reverse_iterator = typename Column_support::const_reverse_iterator;
  using Content_range = const Column_support&;

  Intrusive_list_column(Column_settings* colSettings = nullptr);
  template <class Container = typename Master_matrix::Boundary>
  Intrusive_list_column(const Container& nonZeroRowIndices, Column_settings* colSettings);
  template <class Container = typename Master_matrix::Boundary, class Row_container>
  Intrusive_list_column(Index columnIndex,
                        const Container& nonZeroRowIndices,
                        Row_container* rowContainer,
                        Column_settings* colSettings);
  template <class Container = typename Master_matrix::Boundary,
            class = std::enable_if_t<!std::is_arithmetic_v<Container> > >
  Intrusive_list_column(const Container& nonZeroRowIndices, Dimension dimension, Column_settings* colSettings);
  template <class Container = typename Master_matrix::Boundary,
            class Row_container,
            class = std::enable_if_t<!std::is_arithmetic_v<Container> > >
  Intrusive_list_column(Index columnIndex,
                        const Container& nonZeroRowIndices,
                        Dimension dimension,
                        Row_container* rowContainer,
                        Column_settings* colSettings);
  Intrusive_list_column(ID_index idx, Dimension dimension, Column_settings* colSettings);
  Intrusive_list_column(ID_index idx,
                        Field_element e,
                        Dimension dimension,
                        Column_settings* colSettings);
  template <class Row_container>
  Intrusive_list_column(Index columnIndex,
                        ID_index idx,
                        Dimension dimension,
                        Row_container* rowContainer,
                        Column_settings* colSettings);
  template <class Row_container>
  Intrusive_list_column(Index columnIndex,
                        ID_index idx,
                        Field_element e,
                        Dimension dimension,
                        Row_container* rowContainer,
                        Column_settings* colSettings);
  template <class Row_container>
  Intrusive_list_column(const Intrusive_list_column& column,
                        Index columnIndex,
                        Row_container* rowContainer,
                        Column_settings* colSettings = nullptr);
  Intrusive_list_column(const Intrusive_list_column& column, Column_settings* colSettings = nullptr);
  Intrusive_list_column(Intrusive_list_column&& column) noexcept;
  ~Intrusive_list_column();

  std::vector<Field_element> get_content(int columnLength = -1) const;
  bool is_non_zero(ID_index rowIndex) const;
  [[nodiscard]] bool is_empty() const;
  [[nodiscard]] std::size_t size() const;

  template <class Row_index_map>
  void reorder(const Row_index_map& valueMap,
               [[maybe_unused]] Index columnIndex = Master_matrix::template get_null_value<Index>());
  void clear();
  void clear(ID_index rowIndex);

  ID_index get_pivot() const;
  Field_element get_pivot_value() const;

  iterator begin() noexcept;
  const_iterator begin() const noexcept;
  iterator end() noexcept;
  const_iterator end() const noexcept;
  reverse_iterator rbegin() noexcept;
  const_reverse_iterator rbegin() const noexcept;
  reverse_iterator rend() noexcept;
  const_reverse_iterator rend() const noexcept;

  Content_range get_non_zero_content_range() const;

  template <class Entry_range>
  Intrusive_list_column& operator+=(const Entry_range& column);
  Intrusive_list_column& operator+=(Intrusive_list_column& column);

  Intrusive_list_column& operator*=(const Field_element& val);

  // this = v * this + column
  template <class Entry_range>
  Intrusive_list_column& multiply_target_and_add(const Field_element& val, const Entry_range& column);
  Intrusive_list_column& multiply_target_and_add(const Field_element& val, Intrusive_list_column& column);
  // this = this + column * v
  template <class Entry_range>
  Intrusive_list_column& multiply_source_and_add(const Entry_range& column, const Field_element& val);
  Intrusive_list_column& multiply_source_and_add(Intrusive_list_column& column, const Field_element& val);

  void push_back(const Entry& entry);

  friend bool operator==(const Intrusive_list_column& c1, const Intrusive_list_column& c2)
  {
    if (&c1 == &c2) return true;

    return std::equal(c1.column_.begin(),
                      c1.column_.end(),
                      c2.column_.begin(),
                      c2.column_.end(),
                      [](const Entry& e1, const Entry& e2) {
                        return e1.get_row_index() == e2.get_row_index() && e1.get_element() == e2.get_element();
                      });
  }

  friend bool operator<(const Intrusive_list_column& c1, const Intrusive_list_column& c2)
  {
    if (&c1 == &c2) return false;

    return std::lexicographical_compare(c1.column_.begin(),
                                        c1.column_.end(),
                                        c2.column_.begin(),
                                        c2.column_.end(),
                                        [](const Entry& e1, const Entry& e2) {
                                          if (e1.get_row_index() != e2.get_row_index())
                                            return e1.get_row_index() < e2.get_row_index();
                                          if (e1.get_element() != e2.get_element())
                                            return e1.get_element() < e2.get_element();
                                          return false;
                                        });
  }

  // Disabled with row access.
  Intrusive_list_column& operator=(const Intrusive_list_column& other);
  Intrusive_list_column& operator=(Intrusive_list_column&& other) noexcept;

  friend void swap(Intrusive_list_column& col1, Intrusive_list_column& col2) noexcept
  {
    swap(static_cast<typename Master_matrix::Row_access_option&>(col1),
         static_cast<typename Master_matrix::Row_access_option&>(col2));
    swap(static_cast<typename Master_matrix::Column_dimension_option&>(col1),
         static_cast<typename Master_matrix::Column_dimension_option&>(col2));
    swap(static_cast<typename Master_matrix::Chain_column_option&>(col1),
         static_cast<typename Master_matrix::Chain_column_option&>(col2));
    col1.column_.swap(col2.column_);
    std::swap(col1.operators_, col2.operators_);
    std::swap(col1.entryPool_, col2.entryPool_);
  }

 private:
  using RA_opt = typename Master_matrix::Row_access_option;
  using Dim_opt = typename Master_matrix::Column_dimension_option;
  using Chain_opt = typename Master_matrix::Chain_column_option;

  // Cloner object function for boost intrusive container
  struct New_cloner {
    New_cloner(Entry_constructor* entryPool) : entryPool_(entryPool) {};

    Entry* operator()(const Entry& clone_this) { return entryPool_->construct(clone_this); }

    Entry_constructor* entryPool_;
  };

  // The disposer object function for boost intrusive container
  struct Delete_disposer {
    Delete_disposer() = default;
    Delete_disposer(Intrusive_list_column* col) : col_(col) {};

    void operator()(Entry* delete_this)
    {
      if constexpr (Master_matrix::Option_list::has_row_access) col_->unlink(delete_this);
      col_->entryPool_->destroy(delete_this);
    }

    Intrusive_list_column* col_;
  };

  Field_operators const* operators_;
  Entry_constructor* entryPool_;
  Column_support column_;

  template <class Column, class Entry_iterator, typename F1, typename F2, typename F3, typename F4>
  friend void _generic_merge_entry_to_column(Column& targetColumn,
                                             Entry_iterator& itSource,
                                             typename Column::Column_support::iterator& itTarget,
                                             F1&& process_target,
                                             F2&& process_source,
                                             F3&& update_target1,
                                             F4&& update_target2,
                                             bool& pivotIsZeroed);
  template <class Column, class Entry_range, typename F1, typename F2, typename F3, typename F4, typename F5>
  friend bool _generic_add_to_column(const Entry_range& source,
                                     Column& targetColumn,
                                     F1&& process_target,
                                     F2&& process_source,
                                     F3&& update_target1,
                                     F4&& update_target2,
                                     F5&& finish_target);
  template <class Column, class Entry_range>
  friend bool _add_to_column(const Entry_range& source, Column& targetColumn);
  template <class Column, class Entry_range>
  friend bool _multiply_target_and_add_to_column(const typename Column::Field_element& val,
                                                 const Entry_range& source,
                                                 Column& targetColumn);
  template <class Column, class Entry_range>
  friend bool _multiply_source_and_add_to_column(const typename Column::Field_element& val,
                                                 const Entry_range& source,
                                                 Column& targetColumn);

  void _delete_entry(iterator& it);
  Entry* _insert_entry(const iterator& position, ID_index rowIndex, const Field_element& value);
  template <class Entry_range>
  bool _add(const Entry_range& column);
  template <class Entry_range>
  bool _multiply_target_and_add(const Field_element& val, const Entry_range& column);
  template <class Entry_range>
  bool _multiply_source_and_add(const Entry_range& column, const Field_element& val);
};

template <class Master_matrix>
inline Intrusive_list_column<Master_matrix>::Intrusive_list_column(Column_settings* colSettings)
    : RA_opt(),
      Dim_opt(),
      Chain_opt(),
      operators_(Master_matrix::get_operator_ptr(colSettings)),
      entryPool_(colSettings == nullptr ? nullptr : &(colSettings->entryConstructor)),
      column_()
{}

template <class Master_matrix>
template <class Container>
inline Intrusive_list_column<Master_matrix>::Intrusive_list_column(const Container& nonZeroRowIndices,
                                                                   Column_settings* colSettings)
    : Intrusive_list_column(nonZeroRowIndices,
                            nonZeroRowIndices.size() == 0 ? 0 : nonZeroRowIndices.size() - 1,
                            colSettings)
{
  static_assert(!Master_matrix::isNonBasic || Master_matrix::Option_list::is_of_boundary_type,
                "Constructor not available for chain columns, please specify the dimension of the chain.");
}

template <class Master_matrix>
template <class Container, class Row_container>
inline Intrusive_list_column<Master_matrix>::Intrusive_list_column(Index columnIndex,
                                                                   const Container& nonZeroRowIndices,
                                                                   Row_container* rowContainer,
                                                                   Column_settings* colSettings)
    : Intrusive_list_column(columnIndex,
                            nonZeroRowIndices,
                            nonZeroRowIndices.size() == 0 ? 0 : nonZeroRowIndices.size() - 1,
                            rowContainer,
                            colSettings)
{
  static_assert(!Master_matrix::isNonBasic || Master_matrix::Option_list::is_of_boundary_type,
                "Constructor not available for chain columns, please specify the dimension of the chain.");
}

template <class Master_matrix>
template <class Container, class>
inline Intrusive_list_column<Master_matrix>::Intrusive_list_column(const Container& nonZeroRowIndices,
                                                                   Dimension dimension,
                                                                   Column_settings* colSettings)
    : RA_opt(),
      Dim_opt(dimension),
      Chain_opt(nonZeroRowIndices.begin() == nonZeroRowIndices.end()
                    ? Master_matrix::template get_null_value<ID_index>()
                    : Master_matrix::get_row_index(*std::prev(nonZeroRowIndices.end()))),
      operators_(Master_matrix::get_operator_ptr(colSettings)),
      entryPool_(&(colSettings->entryConstructor)),
      column_()
{
  for (const auto& id : nonZeroRowIndices) {
    _insert_entry(column_.end(),
                  Master_matrix::get_row_index(id),
                  Master_matrix::get_coefficient_value(Master_matrix::get_element(id), operators_));
  }
}

template <class Master_matrix>
template <class Container, class Row_container, class>
inline Intrusive_list_column<Master_matrix>::Intrusive_list_column(Index columnIndex,
                                                                   const Container& nonZeroRowIndices,
                                                                   Dimension dimension,
                                                                   Row_container* rowContainer,
                                                                   Column_settings* colSettings)
    : RA_opt(columnIndex, rowContainer),
      Dim_opt(dimension),
      Chain_opt(nonZeroRowIndices.begin() == nonZeroRowIndices.end()
                    ? Master_matrix::template get_null_value<ID_index>()
                    : Master_matrix::get_row_index(*std::prev(nonZeroRowIndices.end()))),
      operators_(Master_matrix::get_operator_ptr(colSettings)),
      entryPool_(&(colSettings->entryConstructor)),
      column_()
{
  for (const auto& id : nonZeroRowIndices) {
    _insert_entry(column_.end(),
                  Master_matrix::get_row_index(id),
                  Master_matrix::get_coefficient_value(Master_matrix::get_element(id), operators_));
  }
}

template <class Master_matrix>
inline Intrusive_list_column<Master_matrix>::Intrusive_list_column(ID_index idx,
                                                                   Dimension dimension,
                                                                   Column_settings* colSettings)
    : RA_opt(),
      Dim_opt(dimension),
      Chain_opt(idx),
      operators_(nullptr),
      entryPool_(&(colSettings->entryConstructor)),
      column_()
{
  static_assert(Master_matrix::Option_list::is_z2,
                "Constructor not available for Zp != Z2. Please specify the coefficient.");
  _insert_entry(column_.end(), idx, 1);
}

template <class Master_matrix>
inline Intrusive_list_column<Master_matrix>::Intrusive_list_column(ID_index idx,
                                                                   Field_element e,
                                                                   Dimension dimension,
                                                                   Column_settings* colSettings)
    : RA_opt(),
      Dim_opt(dimension),
      Chain_opt(idx),
      operators_(&(colSettings->operators)),
      entryPool_(&(colSettings->entryConstructor)),
      column_()
{
  static_assert(!Master_matrix::Option_list::is_z2,
                "Constructor not available for Zp == Z2. Please do not specify any coefficient.");
  _insert_entry(column_.end(), idx, operators_->get_value(e));
}

template <class Master_matrix>
template <class Row_container>
inline Intrusive_list_column<Master_matrix>::Intrusive_list_column(Index columnIndex,
                                                                   ID_index idx,
                                                                   Dimension dimension,
                                                                   Row_container* rowContainer,
                                                                   Column_settings* colSettings)
    : RA_opt(columnIndex, rowContainer),
      Dim_opt(dimension),
      Chain_opt(idx),
      operators_(nullptr),
      entryPool_(&(colSettings->entryConstructor)),
      column_()
{
  static_assert(Master_matrix::Option_list::is_z2,
                "Constructor not available for Zp != Z2. Please specify the coefficient.");
  _insert_entry(column_.end(), idx, 1);
}

template <class Master_matrix>
template <class Row_container>
inline Intrusive_list_column<Master_matrix>::Intrusive_list_column(Index columnIndex,
                                                                   ID_index idx,
                                                                   Field_element e,
                                                                   Dimension dimension,
                                                                   Row_container* rowContainer,
                                                                   Column_settings* colSettings)
    : RA_opt(columnIndex, rowContainer),
      Dim_opt(dimension),
      Chain_opt(idx),
      operators_(&(colSettings->operators)),
      entryPool_(&(colSettings->entryConstructor)),
      column_()
{
  static_assert(!Master_matrix::Option_list::is_z2,
                "Constructor not available for Zp == Z2. Please do not specify any coefficient.");
  _insert_entry(column_.end(), idx, operators_->get_value(e));
}

template <class Master_matrix>
inline Intrusive_list_column<Master_matrix>::Intrusive_list_column(const Intrusive_list_column& column,
                                                                   Column_settings* colSettings)
    : RA_opt(),
      Dim_opt(static_cast<const Dim_opt&>(column)),
      Chain_opt(static_cast<const Chain_opt&>(column)),
      operators_(colSettings == nullptr ? column.operators_ : Master_matrix::get_operator_ptr(colSettings)),
      entryPool_(colSettings == nullptr ? column.entryPool_ : &(colSettings->entryConstructor)),
      column_()
{
  static_assert(!Master_matrix::Option_list::has_row_access,
                "Simple copy constructor not available when row access option enabled. Please specify the new column "
                "index and the row container.");

  column_.clone_from(column.column_, New_cloner(entryPool_), Delete_disposer(this));
}

template <class Master_matrix>
template <class Row_container>
inline Intrusive_list_column<Master_matrix>::Intrusive_list_column(const Intrusive_list_column& column,
                                                                   Index columnIndex,
                                                                   Row_container* rowContainer,
                                                                   Column_settings* colSettings)
    : RA_opt(columnIndex, rowContainer),
      Dim_opt(static_cast<const Dim_opt&>(column)),
      Chain_opt(static_cast<const Chain_opt&>(column)),
      operators_(colSettings == nullptr ? column.operators_ : Master_matrix::get_operator_ptr(colSettings)),
      entryPool_(colSettings == nullptr ? column.entryPool_ : &(colSettings->entryConstructor)),
      column_()
{
  for (const Entry& entry : column.column_) {
    _insert_entry(column_.end(), entry.get_row_index(), entry.get_element());
  }
}

template <class Master_matrix>
inline Intrusive_list_column<Master_matrix>::Intrusive_list_column(Intrusive_list_column&& column) noexcept
    : RA_opt(std::move(static_cast<RA_opt&>(column))),
      Dim_opt(std::move(static_cast<Dim_opt&>(column))),
      Chain_opt(std::move(static_cast<Chain_opt&>(column))),
      operators_(std::exchange(column.operators_, nullptr)),
      entryPool_(std::exchange(column.entryPool_, nullptr)),
      column_(std::move(column.column_))
{
}

template <class Master_matrix>
inline Intrusive_list_column<Master_matrix>::~Intrusive_list_column()
{
  column_.clear_and_dispose(Delete_disposer(this));
}

template <class Master_matrix>
inline std::vector<typename Intrusive_list_column<Master_matrix>::Field_element>
Intrusive_list_column<Master_matrix>::get_content(int columnLength) const
{
  if (columnLength < 0 && column_.size() > 0)
    columnLength = column_.back().get_row_index() + 1;
  else if (columnLength < 0)
    return std::vector<Field_element>();

  std::vector<Field_element> container(columnLength);
  for (auto it = column_.begin(); it != column_.end() && it->get_row_index() < static_cast<ID_index>(columnLength);
       ++it) {
    container[it->get_row_index()] = Master_matrix::get_element(*it);
  }
  return container;
}

template <class Master_matrix>
inline bool Intrusive_list_column<Master_matrix>::is_non_zero(ID_index rowIndex) const
{
  // could be changed to dichotomic search as column is ordered by row index,
  // but I am not sure if it is really worth it as there is no random access
  // and the columns should not be that long anyway.
  for (const Entry& entry : column_)
    if (entry.get_row_index() == rowIndex) return true;

  return false;
}

template <class Master_matrix>
inline bool Intrusive_list_column<Master_matrix>::is_empty() const
{
  return column_.empty();
}

template <class Master_matrix>
inline std::size_t Intrusive_list_column<Master_matrix>::size() const
{
  return column_.size();
}

template <class Master_matrix>
template <class Row_index_map>
inline void Intrusive_list_column<Master_matrix>::reorder(const Row_index_map& valueMap,
                                                          [[maybe_unused]] Index columnIndex)
{
  static_assert(!Master_matrix::isNonBasic || Master_matrix::Option_list::is_of_boundary_type,
                "Method not available for chain columns.");

  for (auto it = column_.begin(); it != column_.end(); ++it) {
    Entry* entry = &(*it);
    if constexpr (Master_matrix::Option_list::has_row_access) {
      RA_opt::unlink(entry);
      if (columnIndex != Master_matrix::template get_null_value<Index>()) entry->set_column_index(columnIndex);
    }
    entry->set_row_index(valueMap.at(entry->get_row_index()));
    if constexpr (Master_matrix::Option_list::has_intrusive_rows && Master_matrix::Option_list::has_row_access)
      RA_opt::insert_entry(entry->get_row_index(), entry);
  }

  // all entries have to be deleted first, to avoid problem with insertion when row is a set
  if constexpr (!Master_matrix::Option_list::has_intrusive_rows && Master_matrix::Option_list::has_row_access) {
    for (auto it = column_.begin(); it != column_.end(); ++it) {
      Entry* entry = &(*it);
      RA_opt::insert_entry(entry->get_row_index(), entry);
    }
  }

  column_.sort();
}

template <class Master_matrix>
inline void Intrusive_list_column<Master_matrix>::clear()
{
  static_assert(!Master_matrix::isNonBasic || Master_matrix::Option_list::is_of_boundary_type,
                "Method not available for chain columns as a base element should not be empty.");

  column_.clear_and_dispose(Delete_disposer(this));
}

template <class Master_matrix>
inline void Intrusive_list_column<Master_matrix>::clear(ID_index rowIndex)
{
  static_assert(!Master_matrix::isNonBasic || Master_matrix::Option_list::is_of_boundary_type,
                "Method not available for chain columns.");

  auto it = column_.begin();
  while (it != column_.end() && it->get_row_index() != rowIndex) it++;
  if (it != column_.end()) _delete_entry(it);
}

template <class Master_matrix>
inline typename Intrusive_list_column<Master_matrix>::ID_index Intrusive_list_column<Master_matrix>::get_pivot() const
{
  static_assert(Master_matrix::isNonBasic,
                "Method not available for base columns.");  // could technically be, but is the notion useful then?

  if constexpr (Master_matrix::Option_list::is_of_boundary_type) {
    if (column_.empty()) return Master_matrix::template get_null_value<ID_index>();
    return column_.back().get_row_index();
  } else {
    return Chain_opt::_get_pivot();
  }
}

template <class Master_matrix>
inline typename Intrusive_list_column<Master_matrix>::Field_element
Intrusive_list_column<Master_matrix>::get_pivot_value() const
{
  static_assert(Master_matrix::isNonBasic,
                "Method not available for base columns.");  // could technically be, but is the notion useful then?

  if constexpr (Master_matrix::Option_list::is_z2) {
    return 1;
  } else {
    if constexpr (Master_matrix::Option_list::is_of_boundary_type) {
      if (column_.empty()) return 0;
      return column_.back().get_element();
    } else {
      if (Chain_opt::_get_pivot() == Master_matrix::template get_null_value<ID_index>()) return Field_element();
      for (const Entry& entry : column_) {
        if (entry.get_row_index() == Chain_opt::_get_pivot()) return entry.get_element();
      }
      return Field_element();  // should never happen if chain column is used properly
    }
  }
}

template <class Master_matrix>
inline typename Intrusive_list_column<Master_matrix>::iterator Intrusive_list_column<Master_matrix>::begin() noexcept
{
  return column_.begin();
}

template <class Master_matrix>
inline typename Intrusive_list_column<Master_matrix>::const_iterator Intrusive_list_column<Master_matrix>::begin()
    const noexcept
{
  return column_.begin();
}

template <class Master_matrix>
inline typename Intrusive_list_column<Master_matrix>::iterator Intrusive_list_column<Master_matrix>::end() noexcept
{
  return column_.end();
}

template <class Master_matrix>
inline typename Intrusive_list_column<Master_matrix>::const_iterator Intrusive_list_column<Master_matrix>::end()
    const noexcept
{
  return column_.end();
}

template <class Master_matrix>
inline typename Intrusive_list_column<Master_matrix>::reverse_iterator
Intrusive_list_column<Master_matrix>::rbegin() noexcept
{
  return column_.rbegin();
}

template <class Master_matrix>
inline typename Intrusive_list_column<Master_matrix>::const_reverse_iterator
Intrusive_list_column<Master_matrix>::rbegin() const noexcept
{
  return column_.rbegin();
}

template <class Master_matrix>
inline typename Intrusive_list_column<Master_matrix>::reverse_iterator
Intrusive_list_column<Master_matrix>::rend() noexcept
{
  return column_.rend();
}

template <class Master_matrix>
inline typename Intrusive_list_column<Master_matrix>::const_reverse_iterator
Intrusive_list_column<Master_matrix>::rend() const noexcept
{
  return column_.rend();
}

template <class Master_matrix>
inline typename Intrusive_list_column<Master_matrix>::Content_range
Intrusive_list_column<Master_matrix>::get_non_zero_content_range() const
{
  return column_;
}

template <class Master_matrix>
template <class Entry_range>
inline Intrusive_list_column<Master_matrix>& Intrusive_list_column<Master_matrix>::operator+=(const Entry_range& column)
{
  static_assert((!Master_matrix::isNonBasic || std::is_same_v<Entry_range, Intrusive_list_column>),
                "For boundary columns, the range has to be a column of same type to help ensure the validity of the "
                "base element.");  // could be removed, if we give the responsibility to the user.
  static_assert((!Master_matrix::isNonBasic || Master_matrix::Option_list::is_of_boundary_type),
                "For chain columns, the given column cannot be constant.");

  _add(column);

  return *this;
}

template <class Master_matrix>
inline Intrusive_list_column<Master_matrix>& Intrusive_list_column<Master_matrix>::operator+=(
    Intrusive_list_column& column)
{
  if constexpr (Master_matrix::isNonBasic && !Master_matrix::Option_list::is_of_boundary_type) {
    // assumes that the addition never zeros out this column.
    if (_add(column)) {
      Chain_opt::_swap_pivots(column);
      Dim_opt::_swap_dimension(column);
    }
  } else {
    _add(column);
  }

  return *this;
}

template <class Master_matrix>
inline Intrusive_list_column<Master_matrix>& Intrusive_list_column<Master_matrix>::operator*=(const Field_element& val)
{
  Field_element realVal = Master_matrix::get_coefficient_value(val, operators_);

  if (realVal == Field_operators::get_additive_identity()) {
    if constexpr (Master_matrix::isNonBasic && !Master_matrix::Option_list::is_of_boundary_type) {
      throw std::invalid_argument("A chain column should not be multiplied by 0.");
    } else {
      clear();
    }
    return *this;
  }

  if (realVal == Field_operators::get_multiplicative_identity()) return *this;

  // multiply_inplace needs a non-const reference to element, so even if Z2 never reaches here, it won't compile
  // without the constexpr, as we are not storing a dummy value just for this purpose.
  if constexpr (!Master_matrix::Option_list::is_z2) {
    for (Entry& entry : column_) {
      operators_->multiply_inplace(entry.get_element(), realVal);
      if constexpr (Master_matrix::Option_list::has_row_access) RA_opt::update_entry(entry);
    }
  }

  return *this;
}

template <class Master_matrix>
template <class Entry_range>
inline Intrusive_list_column<Master_matrix>& Intrusive_list_column<Master_matrix>::multiply_target_and_add(
    const Field_element& val,
    const Entry_range& column)
{
  static_assert((!Master_matrix::isNonBasic || std::is_same_v<Entry_range, Intrusive_list_column>),
                "For boundary columns, the range has to be a column of same type to help ensure the validity of the "
                "base element.");  // could be removed, if we give the responsibility to the user.
  static_assert((!Master_matrix::isNonBasic || Master_matrix::Option_list::is_of_boundary_type),
                "For chain columns, the given column cannot be constant.");

  _multiply_target_and_add(Master_matrix::get_coefficient_value(val, operators_), column);

  return *this;
}

template <class Master_matrix>
inline Intrusive_list_column<Master_matrix>& Intrusive_list_column<Master_matrix>::multiply_target_and_add(
    const Field_element& val,
    Intrusive_list_column& column)
{
  if constexpr (Master_matrix::isNonBasic && !Master_matrix::Option_list::is_of_boundary_type) {
    // assumes that the addition never zeros out this column.
<<<<<<< HEAD
    if constexpr (Master_matrix::Option_list::is_z2) {
      if (val) {
        if (_add(column)) {
          Chain_opt::_swap_pivots(column);
          Dim_opt::_swap_dimension(column);
        }
      } else {
        throw std::invalid_argument("A chain column should not be multiplied by 0.");
      }
    } else {
      if (_multiply_target_and_add(val, column)) {
        Chain_opt::_swap_pivots(column);
        Dim_opt::_swap_dimension(column);
      }
=======
    if (_multiply_target_and_add(Master_matrix::get_coefficient_value(val, operators_), column)) {
      Chain_opt::_swap_pivots(column);
      Dim_opt::_swap_dimension(column);
>>>>>>> 153a887f
    }
  } else {
    _multiply_target_and_add(Master_matrix::get_coefficient_value(val, operators_), column);
  }

  return *this;
}

template <class Master_matrix>
template <class Entry_range>
inline Intrusive_list_column<Master_matrix>& Intrusive_list_column<Master_matrix>::multiply_source_and_add(
    const Entry_range& column,
    const Field_element& val)
{
  static_assert((!Master_matrix::isNonBasic || std::is_same_v<Entry_range, Intrusive_list_column>),
                "For boundary columns, the range has to be a column of same type to help ensure the validity of the "
                "base element.");  // could be removed, if we give the responsibility to the user.
  static_assert((!Master_matrix::isNonBasic || Master_matrix::Option_list::is_of_boundary_type),
                "For chain columns, the given column cannot be constant.");

  _multiply_source_and_add(column, Master_matrix::get_coefficient_value(val, operators_));

  return *this;
}

template <class Master_matrix>
inline Intrusive_list_column<Master_matrix>& Intrusive_list_column<Master_matrix>::multiply_source_and_add(
    Intrusive_list_column& column,
    const Field_element& val)
{
  if constexpr (Master_matrix::isNonBasic && !Master_matrix::Option_list::is_of_boundary_type) {
    // assumes that the addition never zeros out this column.
<<<<<<< HEAD
    if constexpr (Master_matrix::Option_list::is_z2) {
      if (val) {
        if (_add(column)) {
          Chain_opt::_swap_pivots(column);
          Dim_opt::_swap_dimension(column);
        }
      }
    } else {
      if (_multiply_source_and_add(column, val)) {
        Chain_opt::_swap_pivots(column);
        Dim_opt::_swap_dimension(column);
      }
=======
    if (_multiply_source_and_add(column, Master_matrix::get_coefficient_value(val, operators_))) {
      Chain_opt::_swap_pivots(column);
      Dim_opt::_swap_dimension(column);
>>>>>>> 153a887f
    }
  } else {
    _multiply_source_and_add(column, Master_matrix::get_coefficient_value(val, operators_));
  }

  return *this;
}

template <class Master_matrix>
inline void Intrusive_list_column<Master_matrix>::push_back(const Entry& entry)
{
  static_assert(Master_matrix::Option_list::is_of_boundary_type, "`push_back` is not available for Chain matrices.");

  GUDHI_CHECK(entry.get_row_index() > get_pivot(), "The new row index has to be higher than the current pivot.");

  _insert_entry(column_.end(), entry.get_row_index(), entry.get_element());
}

template <class Master_matrix>
inline Intrusive_list_column<Master_matrix>& Intrusive_list_column<Master_matrix>::operator=(
    const Intrusive_list_column& other)
{
  static_assert(!Master_matrix::Option_list::has_row_access, "= assignment not enabled with row access option.");

  // otherwise the column will be destroyed before copying itself...
  if (this == &other) return *this;

  Dim_opt::operator=(other);
  Chain_opt::operator=(other);

  // order is important
  column_.clear_and_dispose(Delete_disposer(this));
  operators_ = other.operators_;
  entryPool_ = other.entryPool_;
  column_.clone_from(other.column_, New_cloner(entryPool_), Delete_disposer(this));

  return *this;
}

template <class Master_matrix>
inline Intrusive_list_column<Master_matrix>& Intrusive_list_column<Master_matrix>::operator=(
    Intrusive_list_column&& other) noexcept
{
  static_assert(!Master_matrix::Option_list::has_row_access, "= assignment not enabled with row access option.");

  // to avoid destroying the column before building from it-self...
  if (&column_ == &(other.column_)) return *this;

  Dim_opt::operator=(std::move(other));
  Chain_opt::operator=(std::move(other));

  column_.clear_and_dispose(Delete_disposer(this));

  operators_ = std::exchange(other.operators_, nullptr);
  entryPool_ = std::exchange(other.entryPool_, nullptr);
  column_ = std::move(other.column_);

  return *this;
}

template <class Master_matrix>
inline void Intrusive_list_column<Master_matrix>::_delete_entry(iterator& it)
{
<<<<<<< HEAD
  if constexpr (Master_matrix::Option_list::has_row_access) {
    Entry* newEntry = entryPool_->construct(RA_opt::get_column_index(), rowIndex);
    newEntry->set_element(value);
    column_.insert(position, *newEntry);
    RA_opt::insert_entry(rowIndex, newEntry);
    return newEntry;
  } else {
    Entry* newEntry = entryPool_->construct(rowIndex);
    newEntry->set_element(value);
    column_.insert(position, *newEntry);
    return newEntry;
  }
=======
  it = column_.erase_and_dispose(it, Delete_disposer(this));
>>>>>>> 153a887f
}

template <class Master_matrix>
inline typename Intrusive_list_column<Master_matrix>::Entry* Intrusive_list_column<Master_matrix>::_insert_entry(
    const iterator& position,
    ID_index rowIndex,
    const Field_element& value)
{
  Entry* newEntry;
  if constexpr (Master_matrix::Option_list::has_row_access) {
<<<<<<< HEAD
    Entry* newEntry = entryPool_->construct(RA_opt::get_column_index(), rowIndex);
    column_.insert(position, *newEntry);
    RA_opt::insert_entry(rowIndex, newEntry);
=======
    newEntry = entryPool_->construct(RA_opt::get_column_index(), rowIndex);
>>>>>>> 153a887f
  } else {
    newEntry = entryPool_->construct(rowIndex);
  }
  newEntry->set_element(value);
  column_.insert(position, *newEntry);
  if constexpr (Master_matrix::Option_list::has_row_access) RA_opt::insert_entry(rowIndex, newEntry);
  return newEntry;
}

template <class Master_matrix>
template <class Entry_range>
inline bool Intrusive_list_column<Master_matrix>::_add(const Entry_range& column)
{
  return _add_to_column(column, *this);
}

template <class Master_matrix>
template <class Entry_range>
inline bool Intrusive_list_column<Master_matrix>::_multiply_target_and_add(const Field_element& val,
                                                                           const Entry_range& column)
{
  return _multiply_target_and_add_to_column(val, column, *this);
}

template <class Master_matrix>
template <class Entry_range>
inline bool Intrusive_list_column<Master_matrix>::_multiply_source_and_add(const Entry_range& column,
                                                                           const Field_element& val)
{
  return _multiply_source_and_add_to_column(val, column, *this);
}

}  // namespace persistence_matrix
}  // namespace Gudhi

/**
 * @ingroup persistence_matrix
 *
 * @brief Hash method for @ref Gudhi::persistence_matrix::Intrusive_list_column.
 *
 * @tparam Master_matrix Template parameter of @ref Gudhi::persistence_matrix::Intrusive_list_column.
 * @tparam Entry_constructor Template parameter of @ref Gudhi::persistence_matrix::Intrusive_list_column.
 */
template <class Master_matrix>
struct std::hash<Gudhi::persistence_matrix::Intrusive_list_column<Master_matrix> > {
  std::size_t operator()(const Gudhi::persistence_matrix::Intrusive_list_column<Master_matrix>& column) const
  {
    return Gudhi::persistence_matrix::hash_column(column);
  }
};

#endif  // PM_INTRUSIVE_LIST_COLUMN_H<|MERGE_RESOLUTION|>--- conflicted
+++ resolved
@@ -756,26 +756,9 @@
 {
   if constexpr (Master_matrix::isNonBasic && !Master_matrix::Option_list::is_of_boundary_type) {
     // assumes that the addition never zeros out this column.
-<<<<<<< HEAD
-    if constexpr (Master_matrix::Option_list::is_z2) {
-      if (val) {
-        if (_add(column)) {
-          Chain_opt::_swap_pivots(column);
-          Dim_opt::_swap_dimension(column);
-        }
-      } else {
-        throw std::invalid_argument("A chain column should not be multiplied by 0.");
-      }
-    } else {
-      if (_multiply_target_and_add(val, column)) {
-        Chain_opt::_swap_pivots(column);
-        Dim_opt::_swap_dimension(column);
-      }
-=======
     if (_multiply_target_and_add(Master_matrix::get_coefficient_value(val, operators_), column)) {
       Chain_opt::_swap_pivots(column);
       Dim_opt::_swap_dimension(column);
->>>>>>> 153a887f
     }
   } else {
     _multiply_target_and_add(Master_matrix::get_coefficient_value(val, operators_), column);
@@ -808,24 +791,9 @@
 {
   if constexpr (Master_matrix::isNonBasic && !Master_matrix::Option_list::is_of_boundary_type) {
     // assumes that the addition never zeros out this column.
-<<<<<<< HEAD
-    if constexpr (Master_matrix::Option_list::is_z2) {
-      if (val) {
-        if (_add(column)) {
-          Chain_opt::_swap_pivots(column);
-          Dim_opt::_swap_dimension(column);
-        }
-      }
-    } else {
-      if (_multiply_source_and_add(column, val)) {
-        Chain_opt::_swap_pivots(column);
-        Dim_opt::_swap_dimension(column);
-      }
-=======
     if (_multiply_source_and_add(column, Master_matrix::get_coefficient_value(val, operators_))) {
       Chain_opt::_swap_pivots(column);
       Dim_opt::_swap_dimension(column);
->>>>>>> 153a887f
     }
   } else {
     _multiply_source_and_add(column, Master_matrix::get_coefficient_value(val, operators_));
@@ -889,22 +857,7 @@
 template <class Master_matrix>
 inline void Intrusive_list_column<Master_matrix>::_delete_entry(iterator& it)
 {
-<<<<<<< HEAD
-  if constexpr (Master_matrix::Option_list::has_row_access) {
-    Entry* newEntry = entryPool_->construct(RA_opt::get_column_index(), rowIndex);
-    newEntry->set_element(value);
-    column_.insert(position, *newEntry);
-    RA_opt::insert_entry(rowIndex, newEntry);
-    return newEntry;
-  } else {
-    Entry* newEntry = entryPool_->construct(rowIndex);
-    newEntry->set_element(value);
-    column_.insert(position, *newEntry);
-    return newEntry;
-  }
-=======
   it = column_.erase_and_dispose(it, Delete_disposer(this));
->>>>>>> 153a887f
 }
 
 template <class Master_matrix>
@@ -915,13 +868,7 @@
 {
   Entry* newEntry;
   if constexpr (Master_matrix::Option_list::has_row_access) {
-<<<<<<< HEAD
-    Entry* newEntry = entryPool_->construct(RA_opt::get_column_index(), rowIndex);
-    column_.insert(position, *newEntry);
-    RA_opt::insert_entry(rowIndex, newEntry);
-=======
     newEntry = entryPool_->construct(RA_opt::get_column_index(), rowIndex);
->>>>>>> 153a887f
   } else {
     newEntry = entryPool_->construct(rowIndex);
   }
