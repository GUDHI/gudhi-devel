--- conflicted
+++ resolved
@@ -716,26 +716,9 @@
 {
   if constexpr (Master_matrix::isNonBasic && !Master_matrix::Option_list::is_of_boundary_type) {
     // assumes that the addition never zeros out this column.
-<<<<<<< HEAD
-    if constexpr (Master_matrix::Option_list::is_z2) {
-      if (val) {
-        if (_add(column)) {
-          Chain_opt::_swap_pivots(column);
-          Dim_opt::_swap_dimension(column);
-        }
-      } else {
-        throw std::invalid_argument("A chain column should not be multiplied by 0.");
-      }
-    } else {
-      if (_multiply_target_and_add(val, column)) {
-        Chain_opt::_swap_pivots(column);
-        Dim_opt::_swap_dimension(column);
-      }
-=======
     if (_multiply_target_and_add(Master_matrix::get_coefficient_value(val, operators_), column)) {
       Chain_opt::_swap_pivots(column);
       Dim_opt::_swap_dimension(column);
->>>>>>> 153a887f
     }
   } else {
     _multiply_target_and_add(Master_matrix::get_coefficient_value(val, operators_), column);
@@ -768,24 +751,9 @@
 {
   if constexpr (Master_matrix::isNonBasic && !Master_matrix::Option_list::is_of_boundary_type) {
     // assumes that the addition never zeros out this column.
-<<<<<<< HEAD
-    if constexpr (Master_matrix::Option_list::is_z2) {
-      if (val) {
-        if (_add(column)) {
-          Chain_opt::_swap_pivots(column);
-          Dim_opt::_swap_dimension(column);
-        }
-      }
-    } else {
-      if (_multiply_source_and_add(column, val)) {
-        Chain_opt::_swap_pivots(column);
-        Dim_opt::_swap_dimension(column);
-      }
-=======
     if (_multiply_source_and_add(column, Master_matrix::get_coefficient_value(val, operators_))) {
       Chain_opt::_swap_pivots(column);
       Dim_opt::_swap_dimension(column);
->>>>>>> 153a887f
     }
   } else {
     _multiply_source_and_add(column, Master_matrix::get_coefficient_value(val, operators_));
@@ -872,35 +840,9 @@
 {
   Entry* newEntry;
   if constexpr (Master_matrix::Option_list::has_row_access) {
-<<<<<<< HEAD
-    Entry* newEntry = entryPool_->construct(RA_opt::get_column_index(), rowIndex);
-    newEntry->set_element(value);
-    column_.insert(newEntry);
-    RA_opt::insert_entry(rowIndex, newEntry);
-    return newEntry;
-  } else {
-    Entry* newEntry = entryPool_->construct(rowIndex);
-    newEntry->set_element(value);
-    column_.insert(newEntry);
-    return newEntry;
-  }
-}
-
-template <class Master_matrix>
-inline void Unordered_set_column<Master_matrix>::_insert_entry(ID_index rowIndex)
-{
-  if constexpr (Master_matrix::Option_list::has_row_access) {
-    Entry* newEntry = entryPool_->construct(RA_opt::get_column_index(), rowIndex);
-    column_.insert(newEntry);
-    RA_opt::insert_entry(rowIndex, newEntry);
-  } else {
-    Entry* newEntry = entryPool_->construct(rowIndex);
-    column_.insert(newEntry);
-=======
     newEntry = entryPool_->construct(RA_opt::get_column_index(), rowIndex);
   } else {
     newEntry = entryPool_->construct(rowIndex);
->>>>>>> 153a887f
   }
   newEntry->set_element(value);
   column_.insert(newEntry);
