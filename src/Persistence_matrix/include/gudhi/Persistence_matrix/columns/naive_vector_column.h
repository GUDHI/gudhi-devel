/*    This file is part of the Gudhi Library - https://gudhi.inria.fr/ - which is released under MIT.
 *    See file LICENSE or go to https://gudhi.inria.fr/licensing/ for full license details.
 *    Author(s):       Hannah Schreiber
 *
 *    Copyright (C) 2022-24 Inria
 *
 *    Modification(s):
 *      - YYYY/MM Author: Description of the modification
 */

/**
 * @file naive_vector_column.h
 * @author Hannah Schreiber
 * @brief Contains the @ref Gudhi::persistence_matrix::Naive_vector_column class.
 * Also defines the std::hash method for @ref Gudhi::persistence_matrix::Naive_vector_column.
 */

#ifndef PM_NAIVE_VECTOR_COLUMN_H
#define PM_NAIVE_VECTOR_COLUMN_H

#include <vector>
#include <stdexcept>
#include <type_traits>
#include <algorithm>  //binary_search
#include <utility>    //std::swap, std::move & std::exchange

#include <boost/iterator/indirect_iterator.hpp>
#include <boost/container/small_vector.hpp>

#include <gudhi/Persistence_matrix/allocators/entry_constructors.h>
#include <gudhi/Persistence_matrix/columns/column_utilities.h>

namespace Gudhi {
namespace persistence_matrix {

/**
 * @class Naive_vector_column naive_vector_column.h gudhi/Persistence_matrix/columns/naive_vector_column.h
 * @ingroup persistence_matrix
 *
 * @brief Column class following the @ref PersistenceMatrixColumn concept.
 *
 * Column based on a vector structure. The entries are always ordered by row index and only non-zero values
 * are stored uniquely in the underlying container.
 *
 * @tparam Master_matrix An instantiation of @ref Matrix from which all types and options are deduced.
 */
template <class Master_matrix, class Support>
class Naive_vector_column : public Master_matrix::Row_access_option,
                            public Master_matrix::Column_dimension_option,
                            public Master_matrix::Chain_column_option
{
 public:
  using Master = Master_matrix;
  using Index = typename Master_matrix::Index;
  using ID_index = typename Master_matrix::ID_index;
  using Dimension = typename Master_matrix::Dimension;
  using Field_element = typename Master_matrix::Element;
  using Entry = typename Master_matrix::Matrix_entry;
  using Column_settings = typename Master_matrix::Column_settings;

 private:
  using Field_operators = typename Master_matrix::Field_operators;
  using Column_support = Support;
  using Entry_constructor = typename Master_matrix::Entry_constructor;

 public:
  using iterator = boost::indirect_iterator<typename Column_support::iterator>;
  using const_iterator = boost::indirect_iterator<typename Column_support::const_iterator>;
  using reverse_iterator = boost::indirect_iterator<typename Column_support::reverse_iterator>;
  using const_reverse_iterator = boost::indirect_iterator<typename Column_support::const_reverse_iterator>;

  Naive_vector_column(Column_settings* colSettings = nullptr);
  template <class Container = typename Master_matrix::Boundary>
  Naive_vector_column(const Container& nonZeroRowIndices, Column_settings* colSettings);
  template <class Container = typename Master_matrix::Boundary, class Row_container>
  Naive_vector_column(Index columnIndex,
                      const Container& nonZeroRowIndices,
                      Row_container* rowContainer,
                      Column_settings* colSettings);
  template <class Container = typename Master_matrix::Boundary>
  Naive_vector_column(const Container& nonZeroChainRowIndices, Dimension dimension, Column_settings* colSettings);
  template <class Container = typename Master_matrix::Boundary, class Row_container>
  Naive_vector_column(Index columnIndex,
                      const Container& nonZeroChainRowIndices,
                      Dimension dimension,
                      Row_container* rowContainer,
                      Column_settings* colSettings);
  Naive_vector_column(const Naive_vector_column& column, Column_settings* colSettings = nullptr);
  template <class Row_container>
  Naive_vector_column(const Naive_vector_column& column,
                      Index columnIndex,
                      Row_container* rowContainer,
                      Column_settings* colSettings = nullptr);
  Naive_vector_column(Naive_vector_column&& column) noexcept;
  ~Naive_vector_column();

  std::vector<Field_element> get_content(int columnLength = -1) const;
  bool is_non_zero(ID_index rowIndex) const;
  bool is_empty() const;
  std::size_t size() const;

  template <class Row_index_map>
  void reorder(const Row_index_map& valueMap,
               [[maybe_unused]] Index columnIndex = Master_matrix::template get_null_value<Index>());
  void clear();
  void clear(ID_index rowIndex);

  ID_index get_pivot() const;
  Field_element get_pivot_value() const;

  iterator begin() noexcept;
  const_iterator begin() const noexcept;
  iterator end() noexcept;
  const_iterator end() const noexcept;
  reverse_iterator rbegin() noexcept;
  const_reverse_iterator rbegin() const noexcept;
  reverse_iterator rend() noexcept;
  const_reverse_iterator rend() const noexcept;

  template <class Entry_range>
  Naive_vector_column& operator+=(const Entry_range& column);
  Naive_vector_column& operator+=(Naive_vector_column& column);

  Naive_vector_column& operator*=(unsigned int v);

  // this = v * this + column
  template <class Entry_range>
  Naive_vector_column& multiply_target_and_add(const Field_element& val, const Entry_range& column);
  Naive_vector_column& multiply_target_and_add(const Field_element& val, Naive_vector_column& column);
  // this = this + column * v
  template <class Entry_range>
  Naive_vector_column& multiply_source_and_add(const Entry_range& column, const Field_element& val);
  Naive_vector_column& multiply_source_and_add(Naive_vector_column& column, const Field_element& val);

  void push_back(const Entry& entry);

  friend bool operator==(const Naive_vector_column& c1, const Naive_vector_column& c2) {
    if (&c1 == &c2) return true;
    if (c1.column_.size() != c2.column_.size()) return false;

    auto it1 = c1.column_.begin();
    auto it2 = c2.column_.begin();
    while (it1 != c1.column_.end() && it2 != c2.column_.end()) {
      if constexpr (Master_matrix::Option_list::is_z2) {
        if ((*it1)->get_row_index() != (*it2)->get_row_index()) return false;
      } else {
        if ((*it1)->get_row_index() != (*it2)->get_row_index() || (*it1)->get_element() != (*it2)->get_element())
          return false;
      }
      ++it1;
      ++it2;
    }
    return true;
  }

  friend bool operator<(const Naive_vector_column& c1, const Naive_vector_column& c2) {
    if (&c1 == &c2) return false;

    auto it1 = c1.column_.begin();
    auto it2 = c2.column_.begin();
    while (it1 != c1.column_.end() && it2 != c2.column_.end()) {
      if ((*it1)->get_row_index() != (*it2)->get_row_index()) return (*it1)->get_row_index() < (*it2)->get_row_index();
      if constexpr (!Master_matrix::Option_list::is_z2) {
        if ((*it1)->get_element() != (*it2)->get_element()) return (*it1)->get_element() < (*it2)->get_element();
      }
      ++it1;
      ++it2;
    }
    return it2 != c2.column_.end();
  }

  // Disabled with row access.
  Naive_vector_column& operator=(const Naive_vector_column& other);

  friend void swap(Naive_vector_column& col1, Naive_vector_column& col2) {
    swap(static_cast<typename Master_matrix::Row_access_option&>(col1),
         static_cast<typename Master_matrix::Row_access_option&>(col2));
    swap(static_cast<typename Master_matrix::Column_dimension_option&>(col1),
         static_cast<typename Master_matrix::Column_dimension_option&>(col2));
    swap(static_cast<typename Master_matrix::Chain_column_option&>(col1),
         static_cast<typename Master_matrix::Chain_column_option&>(col2));
    col1.column_.swap(col2.column_);
    std::swap(col1.operators_, col2.operators_);
    std::swap(col1.entryPool_, col2.entryPool_);
  }

 private:
  using RA_opt = typename Master_matrix::Row_access_option;
  using Dim_opt = typename Master_matrix::Column_dimension_option;
  using Chain_opt = typename Master_matrix::Chain_column_option;

  Column_support column_;
  Field_operators* operators_;
  Entry_constructor* entryPool_;

  template <class Column, class Entry_iterator, typename F1, typename F2, typename F3, typename F4>
  friend void _generic_merge_entry_to_column(Column& targetColumn,
                                             Entry_iterator& itSource,
                                             typename Column::Column_support::iterator& itTarget,
                                             F1&& process_target,
                                             F2&& process_source,
                                             F3&& update_target1,
                                             F4&& update_target2,
                                             bool& pivotIsZeroed);
  template <class Column, class Entry_range, typename F1, typename F2, typename F3, typename F4, typename F5>
  friend bool _generic_add_to_column(const Entry_range& source,
                                     Column& targetColumn,
                                     F1&& process_target,
                                     F2&& process_source,
                                     F3&& update_target1,
                                     F4&& update_target2,
                                     F5&& finish_target);

  void _delete_entry(Entry* entry);
  void _delete_entry(typename Column_support::iterator& it);
  Entry* _insert_entry(const Field_element& value, ID_index rowIndex, Column_support& column);
  void _insert_entry(ID_index rowIndex, Column_support& column);
  void _update_entry(const Field_element& value, ID_index rowIndex, Index position);
  void _update_entry(ID_index rowIndex, Index position);
  template <class Entry_range>
  bool _add(const Entry_range& column);
  template <class Entry_range>
  bool _multiply_target_and_add(const Field_element& val, const Entry_range& column);
  template <class Entry_range>
  bool _multiply_source_and_add(const Entry_range& column, const Field_element& val);
};

template <class Master_matrix>
using Naive_std_vector_column = Naive_vector_column<Master_matrix, std::vector<typename Master_matrix::Matrix_entry*> >;
template <class Master_matrix>
using Naive_small_vector_column =
    Naive_vector_column<Master_matrix, boost::container::small_vector<typename Master_matrix::Matrix_entry*, 8> >;

template <class Master_matrix, class Support>
inline Naive_vector_column<Master_matrix,Support>::Naive_vector_column(Column_settings* colSettings)
    : RA_opt(),
      Dim_opt(),
      Chain_opt(),
      operators_(nullptr),
      entryPool_(colSettings == nullptr ? nullptr : &(colSettings->entryConstructor))
{
  if (operators_ == nullptr && entryPool_ == nullptr)
    return;  // to allow default constructor which gives a dummy column
  if constexpr (!Master_matrix::Option_list::is_z2) {
    operators_ = &(colSettings->operators);
  }
}

template <class Master_matrix, class Support>
template <class Container>
inline Naive_vector_column<Master_matrix,Support>::Naive_vector_column(const Container& nonZeroRowIndices,
                                                               Column_settings* colSettings)
    : RA_opt(),
      Dim_opt(nonZeroRowIndices.size() == 0 ? 0 : nonZeroRowIndices.size() - 1),
      Chain_opt(),
      column_(nonZeroRowIndices.size(), nullptr),
      operators_(nullptr),
      entryPool_(&(colSettings->entryConstructor))
{
  static_assert(!Master_matrix::isNonBasic || Master_matrix::Option_list::is_of_boundary_type,
                "Constructor not available for chain columns, please specify the dimension of the chain.");

  Index i = 0;
  if constexpr (Master_matrix::Option_list::is_z2) {
    for (ID_index id : nonZeroRowIndices) {
      _update_entry(id, i++);
    }
  } else {
    operators_ = &(colSettings->operators);
    for (const auto& p : nonZeroRowIndices) {
      _update_entry(operators_->get_value(p.second), p.first, i++);
    }
  }
}

template <class Master_matrix, class Support>
template <class Container, class Row_container>
inline Naive_vector_column<Master_matrix,Support>::Naive_vector_column(Index columnIndex,
                                                               const Container& nonZeroRowIndices,
                                                               Row_container* rowContainer,
                                                               Column_settings* colSettings)
    : RA_opt(columnIndex, rowContainer),
      Dim_opt(nonZeroRowIndices.size() == 0 ? 0 : nonZeroRowIndices.size() - 1),
      Chain_opt([&] {
        if constexpr (Master_matrix::Option_list::is_z2) {
          return nonZeroRowIndices.begin() == nonZeroRowIndices.end()
                     ? Master_matrix::template get_null_value<ID_index>()
                     : *std::prev(nonZeroRowIndices.end());
        } else {
          return nonZeroRowIndices.begin() == nonZeroRowIndices.end()
                     ? Master_matrix::template get_null_value<ID_index>()
                     : std::prev(nonZeroRowIndices.end())->first;
        }
      }()),
      column_(nonZeroRowIndices.size(), nullptr),
      operators_(nullptr),
      entryPool_(&(colSettings->entryConstructor))
{
  static_assert(!Master_matrix::isNonBasic || Master_matrix::Option_list::is_of_boundary_type,
                "Constructor not available for chain columns, please specify the dimension of the chain.");

  Index i = 0;
  if constexpr (Master_matrix::Option_list::is_z2) {
    for (ID_index id : nonZeroRowIndices) {
      _update_entry(id, i++);
    }
  } else {
    operators_ = &(colSettings->operators);
    for (const auto& p : nonZeroRowIndices) {
      _update_entry(operators_->get_value(p.second), p.first, i++);
    }
  }
}

template <class Master_matrix, class Support>
template <class Container>
inline Naive_vector_column<Master_matrix,Support>::Naive_vector_column(const Container& nonZeroRowIndices,
                                                               Dimension dimension,
                                                               Column_settings* colSettings)
    : RA_opt(),
      Dim_opt(dimension),
      Chain_opt([&] {
        if constexpr (Master_matrix::Option_list::is_z2) {
          return nonZeroRowIndices.begin() == nonZeroRowIndices.end()
                     ? Master_matrix::template get_null_value<ID_index>()
                     : *std::prev(nonZeroRowIndices.end());
        } else {
          return nonZeroRowIndices.begin() == nonZeroRowIndices.end()
                     ? Master_matrix::template get_null_value<ID_index>()
                     : std::prev(nonZeroRowIndices.end())->first;
        }
      }()),
      column_(nonZeroRowIndices.size(), nullptr),
      operators_(nullptr),
      entryPool_(&(colSettings->entryConstructor))
{
  Index i = 0;
  if constexpr (Master_matrix::Option_list::is_z2) {
    for (ID_index id : nonZeroRowIndices) {
      _update_entry(id, i++);
    }
  } else {
    operators_ = &(colSettings->operators);
    for (const auto& p : nonZeroRowIndices) {
      _update_entry(operators_->get_value(p.second), p.first, i++);
    }
  }
}

template <class Master_matrix, class Support>
template <class Container, class Row_container>
inline Naive_vector_column<Master_matrix,Support>::Naive_vector_column(Index columnIndex,
                                                               const Container& nonZeroRowIndices,
                                                               Dimension dimension,
                                                               Row_container* rowContainer,
                                                               Column_settings* colSettings)
    : RA_opt(columnIndex, rowContainer),
      Dim_opt(dimension),
      Chain_opt([&] {
        if constexpr (Master_matrix::Option_list::is_z2) {
          return nonZeroRowIndices.begin() == nonZeroRowIndices.end()
                     ? Master_matrix::template get_null_value<ID_index>()
                     : *std::prev(nonZeroRowIndices.end());
        } else {
          return nonZeroRowIndices.begin() == nonZeroRowIndices.end()
                     ? Master_matrix::template get_null_value<ID_index>()
                     : std::prev(nonZeroRowIndices.end())->first;
        }
      }()),
      column_(nonZeroRowIndices.size(), nullptr),
      operators_(nullptr),
      entryPool_(&(colSettings->entryConstructor))
{
  Index i = 0;
  if constexpr (Master_matrix::Option_list::is_z2) {
    for (ID_index id : nonZeroRowIndices) {
      _update_entry(id, i++);
    }
  } else {
    operators_ = &(colSettings->operators);
    for (const auto& p : nonZeroRowIndices) {
      _update_entry(operators_->get_value(p.second), p.first, i++);
    }
  }
}

template <class Master_matrix, class Support>
inline Naive_vector_column<Master_matrix,Support>::Naive_vector_column(const Naive_vector_column& column,
                                                               Column_settings* colSettings)
    : RA_opt(),
      Dim_opt(static_cast<const Dim_opt&>(column)),
      Chain_opt(static_cast<const Chain_opt&>(column)),
      column_(column.column_.size(), nullptr),
      operators_(colSettings == nullptr ? column.operators_ : nullptr),
      entryPool_(colSettings == nullptr ? column.entryPool_ : &(colSettings->entryConstructor))
{
  static_assert(!Master_matrix::Option_list::has_row_access,
                "Simple copy constructor not available when row access option enabled. Please specify the new column "
                "index and the row container.");

  if constexpr (!Master_matrix::Option_list::is_z2) {
    if (colSettings != nullptr) operators_ = &(colSettings->operators);
  }

  Index i = 0;
  for (const Entry* entry : column.column_) {
    if constexpr (Master_matrix::Option_list::is_z2) {
      _update_entry(entry->get_row_index(), i++);
    } else {
      _update_entry(entry->get_element(), entry->get_row_index(), i++);
    }
  }
}

template <class Master_matrix, class Support>
template <class Row_container>
inline Naive_vector_column<Master_matrix,Support>::Naive_vector_column(const Naive_vector_column& column,
                                                               Index columnIndex,
                                                               Row_container* rowContainer,
                                                               Column_settings* colSettings)
    : RA_opt(columnIndex, rowContainer),
      Dim_opt(static_cast<const Dim_opt&>(column)),
      Chain_opt(static_cast<const Chain_opt&>(column)),
      column_(column.column_.size(), nullptr),
      operators_(colSettings == nullptr ? column.operators_ : nullptr),
      entryPool_(colSettings == nullptr ? column.entryPool_ : &(colSettings->entryConstructor))
{
  if constexpr (!Master_matrix::Option_list::is_z2) {
    if (colSettings != nullptr) operators_ = &(colSettings->operators);
  }

  Index i = 0;
  for (const Entry* entry : column.column_) {
    if constexpr (Master_matrix::Option_list::is_z2) {
      _update_entry(entry->get_row_index(), i++);
    } else {
      _update_entry(entry->get_element(), entry->get_row_index(), i++);
    }
  }
}

template <class Master_matrix, class Support>
inline Naive_vector_column<Master_matrix,Support>::Naive_vector_column(Naive_vector_column&& column) noexcept
    : RA_opt(std::move(static_cast<RA_opt&>(column))),
      Dim_opt(std::move(static_cast<Dim_opt&>(column))),
      Chain_opt(std::move(static_cast<Chain_opt&>(column))),
      column_(std::move(column.column_)),
      operators_(std::exchange(column.operators_, nullptr)),
      entryPool_(std::exchange(column.entryPool_, nullptr))
{}

template <class Master_matrix, class Support>
inline Naive_vector_column<Master_matrix,Support>::~Naive_vector_column()
{
  for (auto* entry : column_) {
    _delete_entry(entry);
  }
}

template <class Master_matrix, class Support>
inline std::vector<typename Naive_vector_column<Master_matrix,Support>::Field_element>
Naive_vector_column<Master_matrix,Support>::get_content(int columnLength) const
{
  if (columnLength < 0 && column_.size() > 0)
    columnLength = column_.back()->get_row_index() + 1;
  else if (columnLength < 0)
    return std::vector<Field_element>();

  std::vector<Field_element> container(columnLength, 0);
  for (auto it = column_.begin(); it != column_.end() && (*it)->get_row_index() < static_cast<ID_index>(columnLength);
       ++it) {
    if constexpr (Master_matrix::Option_list::is_z2) {
      container[(*it)->get_row_index()] = 1;
    } else {
      container[(*it)->get_row_index()] = (*it)->get_element();
    }
  }
  return container;
}

template <class Master_matrix, class Support>
inline bool Naive_vector_column<Master_matrix,Support>::is_non_zero(ID_index rowIndex) const
{
  Entry entry(rowIndex);
  return std::binary_search(column_.begin(), column_.end(), &entry, [](const Entry* a, const Entry* b) {
    return a->get_row_index() < b->get_row_index();
  });
}

template <class Master_matrix, class Support>
inline bool Naive_vector_column<Master_matrix,Support>::is_empty() const
{
  return column_.empty();
}

template <class Master_matrix, class Support>
inline std::size_t Naive_vector_column<Master_matrix,Support>::size() const
{
  return column_.size();
}

template <class Master_matrix, class Support>
template <class Row_index_map>
inline void Naive_vector_column<Master_matrix,Support>::reorder(const Row_index_map& valueMap,
                                                        [[maybe_unused]] Index columnIndex)
{
  static_assert(!Master_matrix::isNonBasic || Master_matrix::Option_list::is_of_boundary_type,
                "Method not available for chain columns.");

  for (Entry* entry : column_) {
    if constexpr (Master_matrix::Option_list::has_row_access) {
      RA_opt::unlink(entry);
      if (columnIndex != Master_matrix::template get_null_value<Index>()) entry->set_column_index(columnIndex);
    }
    entry->set_row_index(valueMap.at(entry->get_row_index()));
    if constexpr (Master_matrix::Option_list::has_intrusive_rows && Master_matrix::Option_list::has_row_access)
      RA_opt::insert_entry(entry->get_row_index(), entry);
  }

  // all entries have to be deleted first, to avoid problem with insertion when row is a set
  if constexpr (!Master_matrix::Option_list::has_intrusive_rows && Master_matrix::Option_list::has_row_access) {
    for (Entry* entry : column_) {
      RA_opt::insert_entry(entry->get_row_index(), entry);
    }
  }

  std::sort(column_.begin(), column_.end(), [](const Entry* c1, const Entry* c2) { return *c1 < *c2; });
}

template <class Master_matrix, class Support>
inline void Naive_vector_column<Master_matrix,Support>::clear()
{
  static_assert(!Master_matrix::isNonBasic || Master_matrix::Option_list::is_of_boundary_type,
                "Method not available for chain columns as a base element should not be empty.");

  for (auto* entry : column_) {
    if constexpr (Master_matrix::Option_list::has_row_access) RA_opt::unlink(entry);
    entryPool_->destroy(entry);
  }

  column_.clear();
}

template <class Master_matrix, class Support>
inline void Naive_vector_column<Master_matrix,Support>::clear(ID_index rowIndex)
{
  static_assert(!Master_matrix::isNonBasic || Master_matrix::Option_list::is_of_boundary_type,
                "Method not available for chain columns.");

  auto it = column_.begin();
  while (it != column_.end() && (*it)->get_row_index() != rowIndex) ++it;
  if (it != column_.end()) {
    _delete_entry(*it);
    column_.erase(it);
  }
}

template <class Master_matrix, class Support>
inline typename Naive_vector_column<Master_matrix,Support>::ID_index Naive_vector_column<Master_matrix,Support>::get_pivot() const
{
  static_assert(Master_matrix::isNonBasic,
                "Method not available for base columns.");  // could technically be, but is the notion useful then?

  if constexpr (Master_matrix::Option_list::is_of_boundary_type) {
    return column_.empty() ? Master_matrix::template get_null_value<ID_index>() : column_.back()->get_row_index();
  } else {
    return Chain_opt::get_pivot();
  }
}

template <class Master_matrix, class Support>
inline typename Naive_vector_column<Master_matrix,Support>::Field_element Naive_vector_column<Master_matrix,Support>::get_pivot_value()
    const
{
  static_assert(Master_matrix::isNonBasic,
                "Method not available for base columns.");  // could technically be, but is the notion useful then?

  if constexpr (Master_matrix::Option_list::is_z2) {
    return 1;
  } else {
    if constexpr (Master_matrix::Option_list::is_of_boundary_type) {
      return column_.empty() ? Field_element() : column_.back()->get_element();
    } else {
      if (Chain_opt::get_pivot() == Master_matrix::template get_null_value<ID_index>()) return Field_element();
      for (const Entry* entry : column_) {
        if (entry->get_row_index() == Chain_opt::get_pivot()) return entry->get_element();
      }
      return Field_element();  // should never happen if chain column is used properly
    }
  }
}

template <class Master_matrix, class Support>
inline typename Naive_vector_column<Master_matrix,Support>::iterator Naive_vector_column<Master_matrix,Support>::begin() noexcept
{
  return column_.begin();
}

template <class Master_matrix, class Support>
inline typename Naive_vector_column<Master_matrix,Support>::const_iterator Naive_vector_column<Master_matrix,Support>::begin()
    const noexcept
{
  return column_.begin();
}

template <class Master_matrix, class Support>
inline typename Naive_vector_column<Master_matrix,Support>::iterator Naive_vector_column<Master_matrix,Support>::end() noexcept
{
  return column_.end();
}

template <class Master_matrix, class Support>
inline typename Naive_vector_column<Master_matrix,Support>::const_iterator Naive_vector_column<Master_matrix,Support>::end()
    const noexcept
{
  return column_.end();
}

template <class Master_matrix, class Support>
inline typename Naive_vector_column<Master_matrix,Support>::reverse_iterator
Naive_vector_column<Master_matrix,Support>::rbegin() noexcept
{
  return column_.rbegin();
}

template <class Master_matrix, class Support>
inline typename Naive_vector_column<Master_matrix,Support>::const_reverse_iterator Naive_vector_column<Master_matrix,Support>::rbegin()
    const noexcept
{
  return column_.rbegin();
}

<<<<<<< HEAD
template <class Master_matrix, class Support>
inline typename Naive_vector_column<Master_matrix,Support>::reverse_iterator
Naive_vector_column<Master_matrix,Support>::rend() noexcept
=======
template <class Master_matrix>
inline typename Naive_vector_column<Master_matrix>::reverse_iterator Naive_vector_column<Master_matrix>::rend() noexcept
>>>>>>> 9b26cab4
{
  return column_.rend();
}

template <class Master_matrix, class Support>
inline typename Naive_vector_column<Master_matrix,Support>::const_reverse_iterator Naive_vector_column<Master_matrix,Support>::rend()
    const noexcept
{
  return column_.rend();
}

template <class Master_matrix, class Support>
template <class Entry_range>
inline Naive_vector_column<Master_matrix,Support>& Naive_vector_column<Master_matrix,Support>::operator+=(const Entry_range& column)
{
  static_assert((!Master_matrix::isNonBasic || std::is_same_v<Entry_range, Naive_vector_column>),
                "For boundary columns, the range has to be a column of same type to help ensure the validity of the "
                "base element.");  // could be removed, if we give the responsibility to the user.
  static_assert((!Master_matrix::isNonBasic || Master_matrix::Option_list::is_of_boundary_type),
                "For chain columns, the given column cannot be constant.");

  _add(column);

  return *this;
}

template <class Master_matrix, class Support>
inline Naive_vector_column<Master_matrix,Support>& Naive_vector_column<Master_matrix,Support>::operator+=(Naive_vector_column& column)
{
  if constexpr (Master_matrix::isNonBasic && !Master_matrix::Option_list::is_of_boundary_type) {
    // assumes that the addition never zeros out this column.
    if (_add(column)) {
      Chain_opt::swap_pivots(column);
      Dim_opt::swap_dimension(column);
    }
  } else {
    _add(column);
  }

  return *this;
}

template <class Master_matrix, class Support>
inline Naive_vector_column<Master_matrix,Support>& Naive_vector_column<Master_matrix,Support>::operator*=(unsigned int v)
{
  if constexpr (Master_matrix::Option_list::is_z2) {
    if (v % 2 == 0) {
      if constexpr (Master_matrix::isNonBasic && !Master_matrix::Option_list::is_of_boundary_type) {
        throw std::invalid_argument("A chain column should not be multiplied by 0.");
      } else {
        clear();
      }
    }
  } else {
    Field_element val = operators_->get_value(v);

    if (val == Field_operators::get_additive_identity()) {
      if constexpr (Master_matrix::isNonBasic && !Master_matrix::Option_list::is_of_boundary_type) {
        throw std::invalid_argument("A chain column should not be multiplied by 0.");
      } else {
        clear();
      }
      return *this;
    }

    if (val == Field_operators::get_multiplicative_identity()) return *this;

    for (Entry* entry : column_) {
      operators_->multiply_inplace(entry->get_element(), val);
      if constexpr (Master_matrix::Option_list::has_row_access) RA_opt::update_entry(*entry);
    }
  }

  return *this;
}

template <class Master_matrix, class Support>
template <class Entry_range>
<<<<<<< HEAD
inline Naive_vector_column<Master_matrix,Support>& Naive_vector_column<Master_matrix,Support>::multiply_target_and_add(
    const Field_element& val, const Entry_range& column)
=======
inline Naive_vector_column<Master_matrix>& Naive_vector_column<Master_matrix>::multiply_target_and_add(
    const Field_element& val,
    const Entry_range& column)
>>>>>>> 9b26cab4
{
  static_assert((!Master_matrix::isNonBasic || std::is_same_v<Entry_range, Naive_vector_column>),
                "For boundary columns, the range has to be a column of same type to help ensure the validity of the "
                "base element.");  // could be removed, if we give the responsibility to the user.
  static_assert((!Master_matrix::isNonBasic || Master_matrix::Option_list::is_of_boundary_type),
                "For chain columns, the given column cannot be constant.");

  if constexpr (Master_matrix::Option_list::is_z2) {
    if (val) {
      _add(column);
    } else {
      clear();
      _add(column);
    }
  } else {
    _multiply_target_and_add(val, column);
  }

  return *this;
}

<<<<<<< HEAD
template <class Master_matrix, class Support>
inline Naive_vector_column<Master_matrix,Support>& Naive_vector_column<Master_matrix,Support>::multiply_target_and_add(
    const Field_element& val, Naive_vector_column& column)
=======
template <class Master_matrix>
inline Naive_vector_column<Master_matrix>& Naive_vector_column<Master_matrix>::multiply_target_and_add(
    const Field_element& val,
    Naive_vector_column& column)
>>>>>>> 9b26cab4
{
  if constexpr (Master_matrix::isNonBasic && !Master_matrix::Option_list::is_of_boundary_type) {
    // assumes that the addition never zeros out this column.
    if constexpr (Master_matrix::Option_list::is_z2) {
      if (val) {
        if (_add(column)) {
          Chain_opt::swap_pivots(column);
          Dim_opt::swap_dimension(column);
        }
      } else {
        throw std::invalid_argument("A chain column should not be multiplied by 0.");
      }
    } else {
      if (_multiply_target_and_add(val, column)) {
        Chain_opt::swap_pivots(column);
        Dim_opt::swap_dimension(column);
      }
    }
  } else {
    if constexpr (Master_matrix::Option_list::is_z2) {
      if (val) {
        _add(column);
      } else {
        clear();
        _add(column);
      }
    } else {
      _multiply_target_and_add(val, column);
    }
  }

  return *this;
}

template <class Master_matrix, class Support>
template <class Entry_range>
<<<<<<< HEAD
inline Naive_vector_column<Master_matrix,Support>& Naive_vector_column<Master_matrix,Support>::multiply_source_and_add(
    const Entry_range& column, const Field_element& val)
=======
inline Naive_vector_column<Master_matrix>& Naive_vector_column<Master_matrix>::multiply_source_and_add(
    const Entry_range& column,
    const Field_element& val)
>>>>>>> 9b26cab4
{
  static_assert((!Master_matrix::isNonBasic || std::is_same_v<Entry_range, Naive_vector_column>),
                "For boundary columns, the range has to be a column of same type to help ensure the validity of the "
                "base element.");  // could be removed, if we give the responsibility to the user.
  static_assert((!Master_matrix::isNonBasic || Master_matrix::Option_list::is_of_boundary_type),
                "For chain columns, the given column cannot be constant.");

  if constexpr (Master_matrix::Option_list::is_z2) {
    if (val) {
      _add(column);
    }
  } else {
    _multiply_source_and_add(column, val);
  }

  return *this;
}

<<<<<<< HEAD
template <class Master_matrix, class Support>
inline Naive_vector_column<Master_matrix,Support>& Naive_vector_column<Master_matrix,Support>::multiply_source_and_add(
    Naive_vector_column& column, const Field_element& val)
=======
template <class Master_matrix>
inline Naive_vector_column<Master_matrix>& Naive_vector_column<Master_matrix>::multiply_source_and_add(
    Naive_vector_column& column,
    const Field_element& val)
>>>>>>> 9b26cab4
{
  if constexpr (Master_matrix::isNonBasic && !Master_matrix::Option_list::is_of_boundary_type) {
    // assumes that the addition never zeros out this column.
    if constexpr (Master_matrix::Option_list::is_z2) {
      if (val) {
        if (_add(column)) {
          Chain_opt::swap_pivots(column);
          Dim_opt::swap_dimension(column);
        }
      }
    } else {
      if (_multiply_source_and_add(column, val)) {
        Chain_opt::swap_pivots(column);
        Dim_opt::swap_dimension(column);
      }
    }
  } else {
    if constexpr (Master_matrix::Option_list::is_z2) {
      if (val) {
        _add(column);
      }
    } else {
      _multiply_source_and_add(column, val);
    }
  }

  return *this;
}

template <class Master_matrix, class Support>
inline void Naive_vector_column<Master_matrix,Support>::push_back(const Entry& entry)
{
  static_assert(Master_matrix::Option_list::is_of_boundary_type, "`push_back` is not available for Chain matrices.");

  GUDHI_CHECK(entry.get_row_index() > get_pivot(), "The new row index has to be higher than the current pivot.");

  if constexpr (Master_matrix::Option_list::is_z2) {
    _insert_entry(entry.get_row_index(), column_);
  } else {
    _insert_entry(entry.get_element(), entry.get_row_index(), column_);
  }
}

template <class Master_matrix, class Support>
inline Naive_vector_column<Master_matrix,Support>& Naive_vector_column<Master_matrix,Support>::operator=(
    const Naive_vector_column& other)
{
  static_assert(!Master_matrix::Option_list::has_row_access, "= assignment not enabled with row access option.");

  Dim_opt::operator=(other);
  Chain_opt::operator=(other);

  auto tmpPool = entryPool_;
  entryPool_ = other.entryPool_;

  while (column_.size() > other.column_.size()) {
    if (column_.back() == nullptr) {
      if constexpr (Master_matrix::Option_list::has_row_access) RA_opt::unlink(column_.back());
      tmpPool->destroy(column_.back());
    }
    column_.pop_back();
  }

  column_.resize(other.column_.size(), nullptr);
  Index i = 0;
  for (const Entry* entry : other.column_) {
    if (column_[i] != nullptr) {
      if constexpr (Master_matrix::Option_list::has_row_access) RA_opt::unlink(column_[i]);
      tmpPool->destroy(column_[i]);
    }
    if constexpr (Master_matrix::Option_list::is_z2) {
      _update_entry(entry->get_row_index(), i++);
    } else {
      _update_entry(entry->get_element(), entry->get_row_index(), i++);
    }
  }

  operators_ = other.operators_;

  return *this;
}

template <class Master_matrix, class Support>
inline void Naive_vector_column<Master_matrix,Support>::_delete_entry(Entry* entry)
{
  if constexpr (Master_matrix::Option_list::has_row_access) RA_opt::unlink(entry);
  entryPool_->destroy(entry);
}

template <class Master_matrix, class Support>
inline void Naive_vector_column<Master_matrix,Support>::_delete_entry(typename Column_support::iterator& it)
{
  _delete_entry(*it);
  ++it;
}

<<<<<<< HEAD
template <class Master_matrix, class Support>
inline typename Naive_vector_column<Master_matrix,Support>::Entry* Naive_vector_column<Master_matrix,Support>::_insert_entry(
    const Field_element& value, ID_index rowIndex, Column_support& column)
=======
template <class Master_matrix>
inline typename Naive_vector_column<Master_matrix>::Entry*
Naive_vector_column<Master_matrix>::_insert_entry(const Field_element& value, ID_index rowIndex, Column_support& column)
>>>>>>> 9b26cab4
{
  if constexpr (Master_matrix::Option_list::has_row_access) {
    Entry* newEntry = entryPool_->construct(RA_opt::columnIndex_, rowIndex);
    newEntry->set_element(value);
    column.push_back(newEntry);
    RA_opt::insert_entry(rowIndex, newEntry);
    return newEntry;
  } else {
    Entry* newEntry = entryPool_->construct(rowIndex);
    column.push_back(newEntry);
    newEntry->set_element(value);
    return newEntry;
  }
}

template <class Master_matrix, class Support>
inline void Naive_vector_column<Master_matrix,Support>::_insert_entry(ID_index rowIndex, Column_support& column)
{
  if constexpr (Master_matrix::Option_list::has_row_access) {
    Entry* newEntry = entryPool_->construct(RA_opt::columnIndex_, rowIndex);
    column.push_back(newEntry);
    RA_opt::insert_entry(rowIndex, newEntry);
  } else {
    column.push_back(entryPool_->construct(rowIndex));
  }
}

<<<<<<< HEAD
template <class Master_matrix, class Support>
inline void Naive_vector_column<Master_matrix,Support>::_update_entry(const Field_element& value,
                                                             ID_index rowIndex,
                                                             Index position)
=======
template <class Master_matrix>
inline void Naive_vector_column<Master_matrix>::_update_entry(const Field_element& value,
                                                              ID_index rowIndex,
                                                              Index position)
>>>>>>> 9b26cab4
{
  if constexpr (Master_matrix::Option_list::has_row_access) {
    Entry* newEntry = entryPool_->construct(RA_opt::columnIndex_, rowIndex);
    newEntry->set_element(value);
    column_[position] = newEntry;
    RA_opt::insert_entry(rowIndex, newEntry);
  } else {
    column_[position] = entryPool_->construct(rowIndex);
    column_[position]->set_element(value);
  }
}

template <class Master_matrix, class Support>
inline void Naive_vector_column<Master_matrix,Support>::_update_entry(ID_index rowIndex, Index position)
{
  if constexpr (Master_matrix::Option_list::has_row_access) {
    Entry* newEntry = entryPool_->construct(RA_opt::columnIndex_, rowIndex);
    column_[position] = newEntry;
    RA_opt::insert_entry(rowIndex, newEntry);
  } else {
    column_[position] = entryPool_->construct(rowIndex);
  }
}

template <class Master_matrix, class Support>
template <class Entry_range>
inline bool Naive_vector_column<Master_matrix,Support>::_add(const Entry_range& column)
{
  if (column.begin() == column.end()) return false;
  if (column_.empty()) {  // chain should never enter here.
    column_.resize(column.size());
    Index i = 0;
    for (const Entry& entry : column) {
      if constexpr (Master_matrix::Option_list::is_z2) {
        _update_entry(entry.get_row_index(), i++);
      } else {
        _update_entry(entry.get_element(), entry.get_row_index(), i++);
      }
    }
    return true;
  }

  Column_support newColumn;
  newColumn.reserve(column_.size() + column.size());  // safe upper bound

  auto pivotIsZeroed = _generic_add_to_column(
      column,
      *this,
      [&](Entry* entryTarget) { newColumn.push_back(entryTarget); },
      [&](typename Entry_range::const_iterator& itSource,
          [[maybe_unused]] const typename Column_support::iterator& itTarget) {
        if constexpr (Master_matrix::Option_list::is_z2) {
          _insert_entry(itSource->get_row_index(), newColumn);
        } else {
          _insert_entry(itSource->get_element(), itSource->get_row_index(), newColumn);
        }
      },
      [&](Field_element& targetElement, typename Entry_range::const_iterator& itSource) {
        if constexpr (!Master_matrix::Option_list::is_z2)
          operators_->add_inplace(targetElement, itSource->get_element());
      },
      [&](Entry* entryTarget) { newColumn.push_back(entryTarget); },
      [&](typename Column_support::iterator& itTarget) {
        while (itTarget != column_.end()) {
          newColumn.push_back(*itTarget);
          itTarget++;
        }
      });

  column_.swap(newColumn);

  return pivotIsZeroed;
}

template <class Master_matrix, class Support>
template <class Entry_range>
inline bool Naive_vector_column<Master_matrix,Support>::_multiply_target_and_add(const Field_element& val,
                                                                         const Entry_range& column)
{
  if (val == 0u) {
    if constexpr (Master_matrix::isNonBasic && !Master_matrix::Option_list::is_of_boundary_type) {
      throw std::invalid_argument("A chain column should not be multiplied by 0.");
      // this would not only mess up the base, but also the pivots stored.
    } else {
      clear();
    }
  }
  if (column_.empty()) {  // chain should never enter here.
    column_.resize(column.size());
    Index i = 0;
    for (const Entry& entry : column) {
      if constexpr (Master_matrix::Option_list::is_z2) {
        _update_entry(entry.get_row_index(), i++);
      } else {
        _update_entry(entry.get_element(), entry.get_row_index(), i++);
      }
    }
    return true;
  }

  Column_support newColumn;
  newColumn.reserve(column_.size() + column.size());  // safe upper bound

  auto pivotIsZeroed = _generic_add_to_column(
      column,
      *this,
      [&](Entry* entryTarget) {
        operators_->multiply_inplace(entryTarget->get_element(), val);
        if constexpr (Master_matrix::Option_list::has_row_access) RA_opt::update_entry(*entryTarget);
        newColumn.push_back(entryTarget);
      },
      [&](typename Entry_range::const_iterator& itSource, const typename Column_support::iterator& itTarget) {
        _insert_entry(itSource->get_element(), itSource->get_row_index(), newColumn);
      },
      [&](Field_element& targetElement, typename Entry_range::const_iterator& itSource) {
        operators_->multiply_and_add_inplace_front(targetElement, val, itSource->get_element());
      },
      [&](Entry* entryTarget) { newColumn.push_back(entryTarget); },
      [&](typename Column_support::iterator& itTarget) {
        while (itTarget != column_.end()) {
          operators_->multiply_inplace((*itTarget)->get_element(), val);
          if constexpr (Master_matrix::Option_list::has_row_access) RA_opt::update_entry(**itTarget);
          newColumn.push_back(*itTarget);
          itTarget++;
        }
      });

  column_.swap(newColumn);

  return pivotIsZeroed;
}

template <class Master_matrix, class Support>
template <class Entry_range>
inline bool Naive_vector_column<Master_matrix,Support>::_multiply_source_and_add(const Entry_range& column,
                                                                         const Field_element& val)
{
  if (val == 0u || column.begin() == column.end()) {
    return false;
  }

  Column_support newColumn;
  newColumn.reserve(column_.size() + column.size());  // safe upper bound

  auto pivotIsZeroed = _generic_add_to_column(
      column,
      *this,
      [&](Entry* entryTarget) { newColumn.push_back(entryTarget); },
      [&](typename Entry_range::const_iterator& itSource, const typename Column_support::iterator& itTarget) {
        Entry* newEntry = _insert_entry(itSource->get_element(), itSource->get_row_index(), newColumn);
        operators_->multiply_inplace(newEntry->get_element(), val);
        if constexpr (Master_matrix::Option_list::has_row_access) RA_opt::update_entry(*newEntry);
      },
      [&](Field_element& targetElement, typename Entry_range::const_iterator& itSource) {
        operators_->multiply_and_add_inplace_back(itSource->get_element(), val, targetElement);
      },
      [&](Entry* entryTarget) { newColumn.push_back(entryTarget); },
      [&](typename Column_support::iterator& itTarget) {
        while (itTarget != column_.end()) {
          newColumn.push_back(*itTarget);
          itTarget++;
        }
      });

  column_.swap(newColumn);

  return pivotIsZeroed;
}

}  // namespace persistence_matrix
}  // namespace Gudhi

/**
 * @ingroup persistence_matrix
 *
 * @brief Hash method for @ref Gudhi::persistence_matrix::Naive_vector_column.
 *
 * @tparam Master_matrix Template parameter of @ref Gudhi::persistence_matrix::Naive_vector_column.
 * @tparam Entry_constructor Template parameter of @ref Gudhi::persistence_matrix::Naive_vector_column.
 */
template <class Master_matrix, class Support>
struct std::hash<Gudhi::persistence_matrix::Naive_vector_column<Master_matrix,Support> > {
  std::size_t operator()(const Gudhi::persistence_matrix::Naive_vector_column<Master_matrix,Support>& column) const {
    return Gudhi::persistence_matrix::hash_column(column);
  }
};

#endif  // PM_NAIVE_VECTOR_COLUMN_H<|MERGE_RESOLUTION|>--- conflicted
+++ resolved
@@ -630,14 +630,9 @@
   return column_.rbegin();
 }
 
-<<<<<<< HEAD
 template <class Master_matrix, class Support>
 inline typename Naive_vector_column<Master_matrix,Support>::reverse_iterator
 Naive_vector_column<Master_matrix,Support>::rend() noexcept
-=======
-template <class Master_matrix>
-inline typename Naive_vector_column<Master_matrix>::reverse_iterator Naive_vector_column<Master_matrix>::rend() noexcept
->>>>>>> 9b26cab4
 {
   return column_.rend();
 }
@@ -716,14 +711,8 @@
 
 template <class Master_matrix, class Support>
 template <class Entry_range>
-<<<<<<< HEAD
 inline Naive_vector_column<Master_matrix,Support>& Naive_vector_column<Master_matrix,Support>::multiply_target_and_add(
     const Field_element& val, const Entry_range& column)
-=======
-inline Naive_vector_column<Master_matrix>& Naive_vector_column<Master_matrix>::multiply_target_and_add(
-    const Field_element& val,
-    const Entry_range& column)
->>>>>>> 9b26cab4
 {
   static_assert((!Master_matrix::isNonBasic || std::is_same_v<Entry_range, Naive_vector_column>),
                 "For boundary columns, the range has to be a column of same type to help ensure the validity of the "
@@ -745,16 +734,9 @@
   return *this;
 }
 
-<<<<<<< HEAD
 template <class Master_matrix, class Support>
 inline Naive_vector_column<Master_matrix,Support>& Naive_vector_column<Master_matrix,Support>::multiply_target_and_add(
     const Field_element& val, Naive_vector_column& column)
-=======
-template <class Master_matrix>
-inline Naive_vector_column<Master_matrix>& Naive_vector_column<Master_matrix>::multiply_target_and_add(
-    const Field_element& val,
-    Naive_vector_column& column)
->>>>>>> 9b26cab4
 {
   if constexpr (Master_matrix::isNonBasic && !Master_matrix::Option_list::is_of_boundary_type) {
     // assumes that the addition never zeros out this column.
@@ -791,14 +773,8 @@
 
 template <class Master_matrix, class Support>
 template <class Entry_range>
-<<<<<<< HEAD
 inline Naive_vector_column<Master_matrix,Support>& Naive_vector_column<Master_matrix,Support>::multiply_source_and_add(
     const Entry_range& column, const Field_element& val)
-=======
-inline Naive_vector_column<Master_matrix>& Naive_vector_column<Master_matrix>::multiply_source_and_add(
-    const Entry_range& column,
-    const Field_element& val)
->>>>>>> 9b26cab4
 {
   static_assert((!Master_matrix::isNonBasic || std::is_same_v<Entry_range, Naive_vector_column>),
                 "For boundary columns, the range has to be a column of same type to help ensure the validity of the "
@@ -817,16 +793,9 @@
   return *this;
 }
 
-<<<<<<< HEAD
 template <class Master_matrix, class Support>
 inline Naive_vector_column<Master_matrix,Support>& Naive_vector_column<Master_matrix,Support>::multiply_source_and_add(
     Naive_vector_column& column, const Field_element& val)
-=======
-template <class Master_matrix>
-inline Naive_vector_column<Master_matrix>& Naive_vector_column<Master_matrix>::multiply_source_and_add(
-    Naive_vector_column& column,
-    const Field_element& val)
->>>>>>> 9b26cab4
 {
   if constexpr (Master_matrix::isNonBasic && !Master_matrix::Option_list::is_of_boundary_type) {
     // assumes that the addition never zeros out this column.
@@ -923,15 +892,9 @@
   ++it;
 }
 
-<<<<<<< HEAD
 template <class Master_matrix, class Support>
 inline typename Naive_vector_column<Master_matrix,Support>::Entry* Naive_vector_column<Master_matrix,Support>::_insert_entry(
     const Field_element& value, ID_index rowIndex, Column_support& column)
-=======
-template <class Master_matrix>
-inline typename Naive_vector_column<Master_matrix>::Entry*
-Naive_vector_column<Master_matrix>::_insert_entry(const Field_element& value, ID_index rowIndex, Column_support& column)
->>>>>>> 9b26cab4
 {
   if constexpr (Master_matrix::Option_list::has_row_access) {
     Entry* newEntry = entryPool_->construct(RA_opt::columnIndex_, rowIndex);
@@ -959,17 +922,10 @@
   }
 }
 
-<<<<<<< HEAD
-template <class Master_matrix, class Support>
-inline void Naive_vector_column<Master_matrix,Support>::_update_entry(const Field_element& value,
-                                                             ID_index rowIndex,
-                                                             Index position)
-=======
-template <class Master_matrix>
-inline void Naive_vector_column<Master_matrix>::_update_entry(const Field_element& value,
-                                                              ID_index rowIndex,
-                                                              Index position)
->>>>>>> 9b26cab4
+template <class Master_matrix, class Support>
+inline void Naive_vector_column<Master_matrix, Support>::_update_entry(const Field_element& value,
+                                                                       ID_index rowIndex,
+                                                                       Index position)
 {
   if constexpr (Master_matrix::Option_list::has_row_access) {
     Entry* newEntry = entryPool_->construct(RA_opt::columnIndex_, rowIndex);
