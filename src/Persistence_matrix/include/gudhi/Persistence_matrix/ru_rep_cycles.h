--- conflicted
+++ resolved
@@ -98,28 +98,13 @@
  private:
   using Master_RU_matrix = typename Master_matrix::Master_RU_matrix;
   using Inverse_column = Cycle;
-<<<<<<< HEAD
-=======
   using Content_range = typename Master_matrix::Column::Content_range;
->>>>>>> 153a887f
 
   std::vector<Cycle> representativeCycles_; /**< Cycle container. */
   std::vector<Index> birthToCycle_;         /**< Map from birth index to cycle index. */
 
   constexpr Master_RU_matrix* _matrix() { return static_cast<Master_RU_matrix*>(this); }
   constexpr const Master_RU_matrix* _matrix() const { return static_cast<const Master_RU_matrix*>(this); }
-<<<<<<< HEAD
-
-  void _retrieve_cycle_from_r(Index colIdx, Index repIdx);
-  void _retrieve_cycle_from_u(Index colIdx, Index repIdx);
-  Inverse_column _get_inverse(Index c);
-};
-
-template <class Master_matrix>
-inline RU_representative_cycles<Master_matrix>::RU_representative_cycles() 
-{}
-=======
->>>>>>> 153a887f
 
   void _retrieve_cycle_from_r(Index colIdx, Index repIdx);
   void _retrieve_cycle_from_u(Index colIdx, Index repIdx);
@@ -144,17 +129,10 @@
   }
 
   representativeCycles_.resize(c);
-<<<<<<< HEAD
-  for (Index i = 0; i < nberColumns; ++i){
-    if (birthToCycle_[i] != nullValue){
-      Index colIdx = _matrix()->_get_column_with_pivot(i);
-      if (colIdx == nullValue){
-=======
   for (Index i = 0; i < nberColumns; ++i) {
     if (birthToCycle_[i] != nullValue) {
       Index colIdx = _matrix()->_get_column_with_pivot(i);
       if (colIdx == nullValue) {
->>>>>>> 153a887f
         _retrieve_cycle_from_u(i, birthToCycle_[i]);
       } else {
         _retrieve_cycle_from_r(colIdx, birthToCycle_[i]);
@@ -285,169 +263,6 @@
   birthToCycle_.clear();
 }
 
-template <class Master_matrix>
-inline void RU_representative_cycles<Master_matrix>::_retrieve_cycle_from_r(Index colIdx, Index repIdx)
-{
-  if constexpr (is_well_behaved<Master_matrix::Option_list::column_type>::value) {
-    const auto& col = _matrix()->reducedMatrixR_.get_column(colIdx);
-    representativeCycles_[repIdx].resize(col.size());
-    Index j = 0;
-    for (const auto& cell : col) {
-      if constexpr (Master_matrix::Option_list::is_z2) {
-        representativeCycles_[repIdx][j] = cell.get_row_index();
-      } else {
-        representativeCycles_[repIdx][j].first = cell.get_row_index();
-        representativeCycles_[repIdx][j].second = cell.get_element();
-      }
-      ++j;
-    }
-  } else {
-    auto col = _matrix()->reducedMatrixR_.get_column(colIdx).get_content();
-    for (Index j = 0; j < col.size(); ++j) {
-      if (col[j] != 0) {
-        if constexpr (Master_matrix::Option_list::is_z2) {
-          representativeCycles_[repIdx].push_back(j);
-        } else {
-          representativeCycles_[repIdx].push_back({j, col[j]});
-        }
-      }
-    }
-  }
-}
-
-template <class Master_matrix>
-inline void RU_representative_cycles<Master_matrix>::_retrieve_cycle_from_u(Index colIdx, Index repIdx){
-  // TODO: if rep_cycles true but not vineyards, this could be avoided by directly computing V instead of U
-  representativeCycles_[repIdx] = _get_inverse(colIdx);
-}
-
-template <class Master_matrix>
-inline typename RU_representative_cycles<Master_matrix>::Inverse_column
-RU_representative_cycles<Master_matrix>::_get_inverse(Index c)
-{
-  using E = typename Master_matrix::Element;
-  auto& matrix = _matrix()->mirrorMatrixU_;
-  auto size = matrix.get_number_of_columns();
-  [[maybe_unused]] const auto& op = _matrix()->operators_;
-  Inverse_column res;
-
-  auto _last_diagonal_value = [&]() -> E {
-    auto& col = matrix.get_column(size - 1);
-    if (col.is_empty()) return 0;  // happens only if the user multiplied by 0 a column in R
-    // if column not empty, pivot has to be on the diagonal
-    if constexpr (Master_matrix::Option_list::is_z2) {
-      return 1;
-    } else {
-      return op->get_inverse(matrix.get_column(size - 1).get_pivot_value());
-    }
-  };
-
-  auto _push_cell = [&](auto i, E e) -> void {
-    if constexpr (Master_matrix::Option_list::is_z2) {
-      if (e) res.push_back(i);
-    } else {
-      if (e != op->get_additive_identity()) res.push_back({i, e});
-    }
-  };
-
-  auto _substract = [&](E& e, auto resIt, const auto& cell) -> void {
-    if constexpr (Master_matrix::Option_list::is_z2) {
-      if (resIt != res.rend() && *resIt == cell.get_row_index()) e = !e;
-    } else {
-      if (resIt != res.rend() && resIt->first == cell.get_row_index())
-        op->subtract_inplace_front(e, cell.get_element() * resIt->second);
-    }
-  };
-
-  auto _substract_vec = [&](E& e, auto p, auto line) -> void {
-    if constexpr (Master_matrix::Option_list::is_z2) {
-      if (line[p]) e = !e;
-    } else {
-      if (line[p.first]) op->subtract_inplace_front(e, line[p.first] * p.second);
-    }
-  };
-
-  auto _multiply = [&](E& e, E m) -> void {
-    if constexpr (Master_matrix::Option_list::is_z2) {
-      e = m && e;  // just in case, but m is only possibly 0 if the user multiplied by 0 a column in R
-    } else {
-      op->multiply_inplace(e, op->get_inverse(m));
-    }
-  };
-
-  auto _assign = [&](E& e, const auto& cell) -> void {
-    if constexpr (Master_matrix::Option_list::is_z2) {
-      e = !e;
-    } else {
-      e = cell.get_element();
-    }
-  };
-
-  auto _get_index = [&](auto resIt) {
-    if constexpr (Master_matrix::Option_list::is_z2) {
-      return *resIt;
-    } else {
-      return resIt->first;
-    }
-  };
-
-  auto _translate = [&](std::size_t i) -> void {
-    const auto& map = _matrix()->positionToID_;
-    if constexpr (Master_matrix::Option_list::is_z2) {
-      auto it = map.find(res[i]);
-      if (it != map.end()) res[i] = it->second;
-    } else {
-      auto it = map.find(res[i].first);
-      if (it != map.end()) res[i].first = it->second;
-    }
-  };
-
-  if (c == size - 1) _push_cell(size - 1, _last_diagonal_value());
-  for (int i = size - 2; i >= 0; --i) {
-    E e = static_cast<int>(c) == i;
-    // ugly......
-    if constexpr (is_well_behaved<Master_matrix::Option_list::column_type>::value) {
-      const auto& line = matrix.get_column(i);
-      auto resIt = res.rbegin();
-      auto lineIt = line.begin();
-      E diag(0);
-      if (static_cast<int>(lineIt->get_row_index()) == i) {
-        _assign(diag, *lineIt);
-        ++lineIt;
-      }
-      while (lineIt != line.end() && resIt != res.rend()) {
-        while (resIt != res.rend() && _get_index(resIt) < lineIt->get_row_index()) ++resIt;
-        _substract(e, resIt, *lineIt);
-        ++lineIt;
-      }
-      _multiply(e, diag);
-    } else {
-      auto line = matrix.get_column(i).get_content(size); // linear...
-      for (const auto& p : res) {
-        _substract_vec(e, p, line);
-      }
-      _multiply(e, line[i]);
-    }
-    _push_cell(i, e);
-  }
-
-  // reverse order + PosIdx to IDIdx translation
-  for (std::size_t incr = 0, decr = res.size() - 1; incr < decr; ++incr, --decr){
-    _translate(incr);
-    _translate(decr);
-    std::swap(res[incr], res[decr]);
-  }
-
-  return res;
-}
-
-template <class Master_matrix>
-inline void RU_representative_cycles<Master_matrix>::_reset()
-{
-  representativeCycles_.clear();
-  birthToCycle_.clear();
-}
-
 }  // namespace persistence_matrix
 }  // namespace Gudhi
 
