/*    This file is part of the Gudhi Library - https://gudhi.inria.fr/ - which is released under MIT.
 *    See file LICENSE or go to https://gudhi.inria.fr/licensing/ for full license details.
 *    Author(s):       Hannah Schreiber
 *
 *    Copyright (C) 2022-24 Inria
 *
 *    Modification(s):
 *      - YYYY/MM Author: Description of the modification
 */

/**
 * @file Base_matrix.h
 * @author Hannah Schreiber
 * @brief Contains the @ref Gudhi::persistence_matrix::Base_matrix class.
 */

#ifndef PM_BASE_MATRIX_H
#define PM_BASE_MATRIX_H

#include <iostream>  //print() only
#include <vector>
#include <utility>  //std::swap, std::move & std::exchange

namespace Gudhi {
namespace persistence_matrix {

/**
 * @class Base_matrix Base_matrix.h gudhi/Persistence_matrix/Base_matrix.h
 * @ingroup persistence_matrix
 *
 * @brief A @ref basematrix "basic matrix" structure allowing to easily manipulate and access entire columns and rows,
 * but not individual entries.
 *
 * @tparam Master_matrix An instantiation of @ref Matrix from which all types and options are deduced.
 */
template <class Master_matrix>
class Base_matrix : public Master_matrix::template Base_swap_option<Base_matrix<Master_matrix> >,
                    protected Master_matrix::Matrix_row_access_option
{
 private:
  using Swap_opt = typename Master_matrix::template Base_swap_option<Base_matrix<Master_matrix> >;
  using RA_opt = typename Master_matrix::Matrix_row_access_option;

 public:
  using Index = typename Master_matrix::Index;         /**< Container index type. */
  using Dimension = typename Master_matrix::Dimension; /**< Dimension value type. */
  /**
   * @brief Field operators class. Necessary only if @ref PersistenceMatrixOptions::is_z2 is false.
   */
  using Field_operators = typename Master_matrix::Field_operators;
  using Field_element = typename Master_matrix::Element;               /**< Type of a field element. */
  using Column = typename Master_matrix::Column;                       /**< Column type. */
  using Boundary = typename Master_matrix::Boundary;                   /**< Type of the column container. */
  using Row = typename Master_matrix::Row;                             /**< Row type,
                                                                            only necessary with row access option. */
  using Entry_constructor = typename Master_matrix::Entry_constructor; /**< Factory of @ref Entry classes. */
  using Column_settings = typename Master_matrix::Column_settings;     /**< Structure giving access to the columns to
                                                                            necessary external classes. */

  /**
   * @brief Constructs an empty matrix.
   *
   * @param colSettings Pointer to an existing setting structure for the columns. The structure should contain all
   * the necessary external classes specifically necessary for the chosen column type, such as custom allocators.
   */
  Base_matrix(Column_settings* colSettings);
  /**
   * @brief Constructs a matrix from the given ordered columns. The columns are inserted in the given order.
   *
   * @tparam Container Range type for @ref Matrix::Entry_representative ranges.
   * Assumed to have a begin(), end() and size() method.
   * @param columns A vector of @ref Matrix::Entry_representative ranges to construct the columns from.
   * The content of the ranges are assumed to be sorted by increasing ID value.
   * @param colSettings Pointer to an existing setting structure for the columns. The structure should contain all
   * the necessary external classes specifically necessary for the chosen column type, such as custom allocators.
   */
  template <class Container = Boundary>
  Base_matrix(const std::vector<Container>& columns, Column_settings* colSettings);
  /**
   * @brief Constructs a new empty matrix and reserves space for the given number of columns.
   *
   * @param numberOfColumns Number of columns to reserve space for.
   * @param colSettings Pointer to an existing setting structure for the columns. The structure should contain all
   * the necessary external classes specifically necessary for the chosen column type, such as custom allocators.
   */
  Base_matrix(unsigned int numberOfColumns, Column_settings* colSettings);
  /**
   * @brief Copy constructor. If @p colSettings is not a null pointer, its value is kept
   * instead of the one in the copied matrix.
   *
   * @param matrixToCopy Matrix to copy.
   * @param colSettings Either a pointer to an existing setting structure for the columns or a null pointer.
   * The structure should contain all the necessary external classes specifically necessary for the chosen column type,
   * such as custom allocators. If null pointer, the pointer stored in @p matrixToCopy is used instead.
   */
  Base_matrix(const Base_matrix& matrixToCopy, Column_settings* colSettings = nullptr);
  /**
   * @brief Move constructor.
   *
   * @param other Matrix to move.
   */
  Base_matrix(Base_matrix&& other) noexcept;

  ~Base_matrix() = default;

  /**
   * @brief Inserts a new ordered column at the end of the matrix by copying the given range of
   * @ref Matrix::Entry_representative. The content of the range is assumed to be sorted by increasing ID value.
   *
   * @tparam Container Range of @ref Matrix::Entry_representative. Assumed to have a begin(), end() and size() method.
   * @param column Range of @ref Matrix::Entry_representative from which the column has to be constructed. Assumed to be
   * ordered by increasing ID value.
   */
  template <class Container = Boundary, class = std::enable_if_t<!std::is_arithmetic_v<Container> > >
  void insert_column(const Container& column);
  /**
   * @brief Inserts a new ordered column at the given index by copying the given range of
   * @ref Matrix::Entry_representative.
   * There should not be any other column inserted at that index which was not explicitly removed before.
   * The content of the range is assumed to be sorted by increasing ID value.
   * Not available when row access is enabled.
   *
   * @tparam Container Range of @ref Matrix::Entry_representative. Assumed to have a begin(), end() and size() method.
   * @param column Range of @ref Matrix::Entry_representative from which the column has to be constructed. Assumed to be
   * ordered by increasing ID value.
   * @param columnIndex @ref MatIdx index to which the column has to be inserted.
   */
  template <class Container = Boundary, class = std::enable_if_t<!std::is_arithmetic_v<Container> > >
  void insert_column(const Container& column, Index columnIndex);
  /**
   * @brief Inserts a new column at the end of the matrix. The column will consist of the given index only.
   * 
   * @param idx Entry ID.
   * @param e Entry coefficient. Ignored if the coefficient field is Z2. Default value: 0.
   */
  void insert_column(Index idx, Field_element e = 0);
  /**
   * @brief Same as @ref insert_column, only for interface purposes. The given dimension is ignored and not stored.
   *
   * @tparam Boundary_range Range of @ref Matrix::Entry_representative. Assumed to have a begin(), end() and size()
   * method.
   * @param boundary Range of @ref Matrix::Entry_representative from which the column has to be constructed. Assumed to
   * be ordered by increasing ID value.
   * @param dim Ignored.
   */
  template <class Boundary_range>
  void insert_boundary(const Boundary_range& boundary,
                       Dimension dim = Master_matrix::template get_null_value<Dimension>());
  /**
   * @brief Returns the column at the given @ref MatIdx index.
   * The type of the column depends on the chosen options, see @ref PersistenceMatrixOptions::column_type.
   *
   * Note that before returning the column, all column entries can eventually be reordered, if lazy swaps occurred.
   * It is therefore recommended to avoid calling @ref get_column between column or row swaps, otherwise the benefits
   * of the the laziness is lost.
   *
   * @param columnIndex @ref MatIdx index of the column to return.
   * @return Reference to the column.
   */
  Column& get_column(Index columnIndex);
  /**
   * @brief Only available if @ref PersistenceMatrixOptions::has_row_access is true.
   * Returns the row at the given @ref rowindex "row index" of the matrix.
   * The type of the row depends on the chosen options, see @ref PersistenceMatrixOptions::has_intrusive_rows.
   *
   * Note that before returning the row, all column entries can eventually be reordered, if lazy swaps occurred.
   * It is therefore recommended to avoid calling @ref get_row between column or row swaps, otherwise the benefits
   * of the the laziness is lost.
   *
   * @param rowIndex @ref rowindex "Row index" of the row to return.
   * @return Reference to the row.
   */
  Row& get_row(Index rowIndex);
  /**
   * @brief Only available if @ref PersistenceMatrixOptions::has_map_column_container is true. Otherwise, see
   * @ref remove_last. Erases the given column from the matrix. If the given column index corresponded to the last
   * used column index, the "new last column index" will be `columnIndex - 1`, even if a column was never explicitly
   * inserted at this index (possible when
   * @ref insert_column(const Container& column, Index columnIndex) "insert_column(column, columnIndex)" was used).
   * If the column didn't existed, it will simply be considered as an empty column.
   *
   * If @ref PersistenceMatrixOptions::has_row_access is also true, the deleted column entries are also automatically
   * removed from their  respective rows.
   *
   * @param columnIndex @ref MatIdx index of the column to remove.
   */
  void remove_column(Index columnIndex);
  /**
   * @brief Removes the last column from the matrix. The last column is at index \f$ max(ins1, ins2, rem - 1) \f$,
   * where:
   * - \f$ ins1 \f$ is the index of the last column inserted by
   * @ref insert_column(const Container& column) "insert_column(column)",
   * - \f$ ins2 \f$ is largest index used with
   * @ref insert_column(const Container& column, Index columnIndex) "insert_column(column, columnIndex)",
   * - \f$ rem \f$ is the last index just before the last call of @ref remove_column or @ref remove_last.
   *
   * If \f$ max(ins1, ins2, rem - 1) = rem - 1 \f$ but no column was explicitly inserted at that index (possible
   * by the use of
   * @ref insert_column(const Container& column, Index columnIndex) "insert_column(column, columnIndex)"),
   * the column is assumed to be an empty column.
   *
   * See also @ref remove_column.
   */
  void remove_last();
  /**
   * @brief If @ref PersistenceMatrixOptions::has_row_access and @ref PersistenceMatrixOptions::has_removable_rows
   * are true: assumes that the row is empty and removes it. If @ref PersistenceMatrixOptions::has_map_column_container
   * and @ref PersistenceMatrixOptions::has_column_and_row_swaps are true: cleans up maps used for the lazy row swaps.
   * Otherwise, does nothing.
   *
   * @warning The removed rows are always assumed to be empty. If it is not the case, the deleted row entries are not
   * removed from their columns. And in the case of intrusive rows, this will generate a segmentation fault when
   * the column entries are destroyed later. The row access is just meant as a "read only" access to the rows and the
   * @ref erase_empty_row method just as a way to specify that a row is empty and can therefore be removed from
   * dictionaries. This allows to avoid testing the emptiness of a row at each column entry removal, what can be
   * quite frequent.
   *
   * @param rowIndex @ref rowindex "Row index" of the empty row.
   */
  void erase_empty_row(Index rowIndex);

  /**
   * @brief Returns the current number of columns in the matrix.
   *
   * @return The number of columns.
   */
  Index get_number_of_columns() const;

  /**
   * @brief Adds column represented by @p sourceColumn onto the column at @p targetColumnIndex in the matrix.
   *
   * @tparam Entry_range_or_column_index Either a range of @ref Entry with a begin() and end() method,
   * or any integer type.
   * @param sourceColumn Either an entry range or the @ref MatIdx index of the column to add.
   * @param targetColumnIndex @ref MatIdx index of the target column.
   */
  template <class Entry_range_or_column_index>
  void add_to(const Entry_range_or_column_index& sourceColumn, Index targetColumnIndex);
  /**
   * @brief Multiplies the target column with the coefficient and then adds the source column to it.
   * That is: `targetColumn = (targetColumn * coefficient) + sourceColumn`.
   *
   * @tparam Entry_range_or_column_index Either a range of @ref Entry with a begin() and end() method,
   * or any integer type.
   * @param sourceColumn Either an entry range or the @ref MatIdx index of the column to add.
   * @param coefficient Value to multiply.
   * @param targetColumnIndex @ref MatIdx index of the target column.
   */
  template <class Entry_range_or_column_index>
  void multiply_target_and_add_to(const Entry_range_or_column_index& sourceColumn,
                                  const Field_element& coefficient,
                                  Index targetColumnIndex);
  /**
   * @brief Multiplies the source column with the coefficient before adding it to the target column.
   * That is: `targetColumn += (coefficient * sourceColumn)`. The source column will **not** be modified.
   *
   * @tparam Entry_range_or_column_index Either a range of @ref Entry with a begin() and end() method,
   * or any integer type.
   * @param coefficient Value to multiply.
   * @param sourceColumn Either an entry range or the @ref MatIdx index of the column to add.
   * @param targetColumnIndex @ref MatIdx index of the target column.
   */
  template <class Entry_range_or_column_index>
  void multiply_source_and_add_to(const Field_element& coefficient,
                                  const Entry_range_or_column_index& sourceColumn,
                                  Index targetColumnIndex);

  /**
   * @brief Zeroes the entry at the given coordinates.
   *
   * @param columnIndex @ref MatIdx index of the column of the entry.
   * @param rowIndex @ref rowindex "Row index" of the row of the entry.
   */
  void zero_entry(Index columnIndex, Index rowIndex);
  /**
   * @brief Zeroes the column at the given index.
   *
   * @param columnIndex @ref MatIdx index of the column to zero.
   */
  void zero_column(Index columnIndex);
  /**
   * @brief Indicates if the entry at given coordinates has value zero.
   *
   * @param columnIndex @ref MatIdx index of the column of the entry.
   * @param rowIndex @ref rowindex "Row index" of the row of the entry.
   * @return true If the entry has value zero.
   * @return false Otherwise.
   */
  bool is_zero_entry(Index columnIndex, Index rowIndex) const;
  /**
   * @brief Indicates if the column at given index has value zero.
   *
   * @param columnIndex @ref MatIdx index of the column.
   * @return true If the column has value zero.
   * @return false Otherwise.
   */
  bool is_zero_column(Index columnIndex);

  /**
   * @brief Resets the matrix to an empty matrix.
   *
   * @param colSettings Pointer to an existing setting structure for the columns. The structure should contain all
   * the necessary external classes specifically necessary for the chosen column type, such as custom allocators.
   */
<<<<<<< HEAD
  void reset(Column_settings* colSettings) {
=======
  void reset(Column_settings* colSettings)
  {
>>>>>>> 153a887f
    if constexpr (Master_matrix::Option_list::has_vine_update || Master_matrix::Option_list::has_column_and_row_swaps)
      Swap_opt::_reset();
    matrix_.clear();
    nextInsertIndex_ = 0;
    colSettings_ = colSettings;
  }

  /**
   * @brief Assign operator.
   */
  Base_matrix& operator=(const Base_matrix& other);
  /**
   * @brief Move assign operator.
   */
  Base_matrix& operator=(Base_matrix&& other) noexcept;

  /**
   * @brief Swap operator.
   */
<<<<<<< HEAD
  friend void swap(Base_matrix& matrix1, Base_matrix& matrix2) {
=======
  friend void swap(Base_matrix& matrix1, Base_matrix& matrix2) noexcept
  {
>>>>>>> 153a887f
    swap(static_cast<Swap_opt&>(matrix1), static_cast<Swap_opt&>(matrix2));
    matrix1.matrix_.swap(matrix2.matrix_);
    std::swap(matrix1.nextInsertIndex_, matrix2.nextInsertIndex_);
    std::swap(matrix1.colSettings_, matrix2.colSettings_);

    if constexpr (Master_matrix::Option_list::has_row_access) {
      swap(static_cast<RA_opt&>(matrix1), static_cast<RA_opt&>(matrix2));
    }
  }

  void print();  // for debug

 private:
  using Column_container = typename Master_matrix::Column_container;
  using Entry_representative =
      typename std::conditional<Master_matrix::Option_list::is_z2, Index, std::pair<Index, Field_element> >::type;

  friend Swap_opt;  // direct access to matrix_ to avoid row reorder.

  Column_container matrix_;      /**< Column container. */
  Index nextInsertIndex_;        /**< Next unused column index. */
  Column_settings* colSettings_; /**< Entry factory. */

  template <class Container = Boundary, class = std::enable_if_t<!std::is_arithmetic_v<Container> > >
  void _insert(const Container& column, Index columnIndex, Dimension dim);
  void _insert(Index idx, Field_element e, Index columnIndex, Dimension dim);
  void _orderRowsIfNecessary();
  const Column& _get_column(Index columnIndex) const;
  Column& _get_column(Index columnIndex);
  Index _get_real_row_index(Index rowIndex) const;
  template <class Container>
  void _container_insert(const Container& column, Index pos, Dimension dim);
  void _container_insert(Index idx, Field_element e, Index pos, Dimension dim);
  template <class ColumnIterator>
  void _container_insert(const ColumnIterator& rep);
};

template <class Master_matrix>
inline Base_matrix<Master_matrix>::Base_matrix(Column_settings* colSettings)
    : Swap_opt(), RA_opt(), nextInsertIndex_(0), colSettings_(colSettings)
{}

template <class Master_matrix>
template <class Container>
inline Base_matrix<Master_matrix>::Base_matrix(const std::vector<Container>& columns, Column_settings* colSettings)
    : Swap_opt(columns.size()),
      // not ideal if max row index is much smaller than max column index, does that happen often?
      RA_opt(columns.size()),
      matrix_(!Master_matrix::Option_list::has_map_column_container && Master_matrix::Option_list::has_row_access
                  ? 0
                  : columns.size()),
      nextInsertIndex_(columns.size()),
      colSettings_(colSettings)
{
  if constexpr (!Master_matrix::Option_list::has_map_column_container && Master_matrix::Option_list::has_row_access)
    matrix_.reserve(columns.size());

  for (Index i = 0; i < columns.size(); i++) {
    _container_insert(columns[i], i, columns[i].size() == 0 ? 0 : columns[i].size() - 1);
  }
}

template <class Master_matrix>
inline Base_matrix<Master_matrix>::Base_matrix(unsigned int numberOfColumns, Column_settings* colSettings)
    : Swap_opt(numberOfColumns),
      RA_opt(numberOfColumns),
      matrix_(!Master_matrix::Option_list::has_map_column_container && Master_matrix::Option_list::has_row_access
                  ? 0
                  : numberOfColumns),
      nextInsertIndex_(0),
      colSettings_(colSettings)
{
  if constexpr (!Master_matrix::Option_list::has_map_column_container && Master_matrix::Option_list::has_row_access)
    matrix_.reserve(numberOfColumns);
}

template <class Master_matrix>
inline Base_matrix<Master_matrix>::Base_matrix(const Base_matrix& matrixToCopy, Column_settings* colSettings)
    : Swap_opt(static_cast<const Swap_opt&>(matrixToCopy)),
      RA_opt(static_cast<const RA_opt&>(matrixToCopy)),
      nextInsertIndex_(matrixToCopy.nextInsertIndex_),
      colSettings_(colSettings == nullptr ? matrixToCopy.colSettings_ : colSettings)
{
  matrix_.reserve(matrixToCopy.matrix_.size());
  for (const auto& cont : matrixToCopy.matrix_) {
    _container_insert(cont);
  }
}

template <class Master_matrix>
inline Base_matrix<Master_matrix>::Base_matrix(Base_matrix&& other) noexcept
    : Swap_opt(std::move(static_cast<Swap_opt&>(other))),
      RA_opt(std::move(static_cast<RA_opt&>(other))),
      matrix_(std::move(other.matrix_)),
      nextInsertIndex_(std::exchange(other.nextInsertIndex_, 0)),
      colSettings_(std::exchange(other.colSettings_, nullptr))
{
}

template <class Master_matrix>
template <class Container, class>
inline void Base_matrix<Master_matrix>::insert_column(const Container& column)
{
  // TODO: dim not actually stored right now, so either get rid of it or store it again
  _insert(column, nextInsertIndex_, column.size() == 0 ? 0 : column.size() - 1);
  ++nextInsertIndex_;
}

template <class Master_matrix>
template <class Container, class>
inline void Base_matrix<Master_matrix>::insert_column(const Container& column, Index columnIndex)
{
  static_assert(!Master_matrix::Option_list::has_row_access,
                "Columns have to be inserted at the end of the matrix when row access is enabled.");

  if (columnIndex >= nextInsertIndex_) nextInsertIndex_ = columnIndex + 1;
  // TODO: dim not actually stored right now, so either get rid of it or store it again
  _insert(column, columnIndex, column.size() == 0 ? 0 : column.size() - 1);
}

template <class Master_matrix>
inline void Base_matrix<Master_matrix>::insert_column(Index idx, Field_element e)
{
  // TODO: dim not actually stored right now, so either get rid of it or store it again
  _insert(idx, e, nextInsertIndex_, 0);
  ++nextInsertIndex_;
}

template <class Master_matrix>
template <class Boundary_range>
inline void Base_matrix<Master_matrix>::insert_boundary(const Boundary_range& boundary, Dimension dim)
{
  if (dim == Master_matrix::template get_null_value<Dimension>()) dim = boundary.size() == 0 ? 0 : boundary.size() - 1;
  // TODO: dim not actually stored right now, so either get rid of it or store it again
  _insert(boundary, nextInsertIndex_++, dim);
}

template <class Master_matrix>
inline typename Base_matrix<Master_matrix>::Column& Base_matrix<Master_matrix>::get_column(Index columnIndex)
{
  _orderRowsIfNecessary();
  return _get_column(columnIndex);
}

template <class Master_matrix>
inline typename Base_matrix<Master_matrix>::Row& Base_matrix<Master_matrix>::get_row(Index rowIndex)
{
  static_assert(Master_matrix::Option_list::has_row_access, "Row access has to be enabled for this method.");

  _orderRowsIfNecessary();
  return RA_opt::get_row(rowIndex);
}

template <class Master_matrix>
inline void Base_matrix<Master_matrix>::remove_column(Index columnIndex)
{
  static_assert(Master_matrix::Option_list::has_map_column_container,
                "'remove_column' is not implemented for the chosen options.");

  // assumes that eventual "holes" left at unused indices are considered as empty columns.
  if (columnIndex == nextInsertIndex_ - 1) --nextInsertIndex_;

  matrix_.erase(columnIndex);
}

template <class Master_matrix>
inline void Base_matrix<Master_matrix>::remove_last()
{
  if (nextInsertIndex_ == 0) return;  // empty matrix
  --nextInsertIndex_;  // assumes that eventual "holes" left at unused indices are considered as empty columns.

  if constexpr (Master_matrix::Option_list::has_map_column_container) {
    matrix_.erase(nextInsertIndex_);
  } else {
    if constexpr (Master_matrix::Option_list::has_row_access) {
      GUDHI_CHECK(nextInsertIndex_ == matrix_.size() - 1,
                  std::logic_error("Base_matrix::remove_last - Indexation problem."));
      matrix_.pop_back();
    } else {
      matrix_[nextInsertIndex_].clear();
    }
  }
}

template <class Master_matrix>
inline void Base_matrix<Master_matrix>::erase_empty_row(Index rowIndex)
{
  if constexpr (Master_matrix::Option_list::has_row_access && Master_matrix::Option_list::has_removable_rows) {
    RA_opt::erase_empty_row(_get_real_row_index(rowIndex));
  }
  if constexpr ((Master_matrix::Option_list::has_column_and_row_swaps || Master_matrix::Option_list::has_vine_update) &&
                Master_matrix::Option_list::has_map_column_container) {
    Swap_opt::_erase_row(rowIndex);
  }
}

template <class Master_matrix>
inline typename Base_matrix<Master_matrix>::Index Base_matrix<Master_matrix>::get_number_of_columns() const
{
  if constexpr (Master_matrix::Option_list::has_map_column_container) {
    return matrix_.size();
  } else {
    return nextInsertIndex_;  // matrix could have been resized much bigger while insert
  }
}

template <class Master_matrix>
template <class Entry_range_or_column_index>
inline void Base_matrix<Master_matrix>::add_to(const Entry_range_or_column_index& sourceColumn, Index targetColumnIndex)
{
  if constexpr (std::is_integral_v<Entry_range_or_column_index>) {
    _get_column(targetColumnIndex) += _get_column(sourceColumn);
  } else {
    _get_column(targetColumnIndex) += sourceColumn;
  }
}

template <class Master_matrix>
template <class Entry_range_or_column_index>
inline void Base_matrix<Master_matrix>::multiply_target_and_add_to(const Entry_range_or_column_index& sourceColumn,
                                                                   const Field_element& coefficient,
                                                                   Index targetColumnIndex)
{
  if constexpr (std::is_integral_v<Entry_range_or_column_index>) {
    _get_column(targetColumnIndex).multiply_target_and_add(coefficient, _get_column(sourceColumn));
  } else {
    _get_column(targetColumnIndex).multiply_target_and_add(coefficient, sourceColumn);
  }
}

template <class Master_matrix>
template <class Entry_range_or_column_index>
inline void Base_matrix<Master_matrix>::multiply_source_and_add_to(const Field_element& coefficient,
                                                                   const Entry_range_or_column_index& sourceColumn,
                                                                   Index targetColumnIndex)
{
  if constexpr (std::is_integral_v<Entry_range_or_column_index>) {
    _get_column(targetColumnIndex).multiply_source_and_add(_get_column(sourceColumn), coefficient);
  } else {
    _get_column(targetColumnIndex).multiply_source_and_add(sourceColumn, coefficient);
  }
}

template <class Master_matrix>
inline void Base_matrix<Master_matrix>::zero_entry(Index columnIndex, Index rowIndex)
{
  _get_column(columnIndex).clear(_get_real_row_index(rowIndex));
}

template <class Master_matrix>
inline void Base_matrix<Master_matrix>::zero_column(Index columnIndex)
{
  _get_column(columnIndex).clear();
}

template <class Master_matrix>
inline bool Base_matrix<Master_matrix>::is_zero_entry(Index columnIndex, Index rowIndex) const
{
  return !(_get_column(columnIndex).is_non_zero(_get_real_row_index(rowIndex)));
}

template <class Master_matrix>
inline bool Base_matrix<Master_matrix>::is_zero_column(Index columnIndex)
{
  return _get_column(columnIndex).is_empty();
}

template <class Master_matrix>
inline Base_matrix<Master_matrix>& Base_matrix<Master_matrix>::operator=(const Base_matrix& other)
{
  if (this == &other) return *this;

  Swap_opt::operator=(other);
  RA_opt::operator=(other);
  matrix_.clear();
  nextInsertIndex_ = other.nextInsertIndex_;
  colSettings_ = other.colSettings_;

  matrix_.reserve(other.matrix_.size());
  for (const auto& cont : other.matrix_) {
    _container_insert(cont);
  }

  return *this;
}

template <class Master_matrix>
inline Base_matrix<Master_matrix>& Base_matrix<Master_matrix>::operator=(Base_matrix&& other) noexcept
{
  if (this == &other) return *this;

  Swap_opt::operator=(std::move(other));
  RA_opt::operator=(std::move(other));

  matrix_ = std::move(other.matrix_);
  nextInsertIndex_ = std::exchange(other.nextInsertIndex_, 0);
  colSettings_ = std::exchange(other.colSettings_, nullptr);

  return *this;
}

template <class Master_matrix>
inline void Base_matrix<Master_matrix>::print()
{
  _orderRowsIfNecessary();
  std::cout << "Base_matrix:\n";
  for (Index i = 0; i < nextInsertIndex_; ++i) {
    const Column& col = matrix_[i];
    for (const auto& e : col.get_content(nextInsertIndex_)) {
      if (e == 0U)
        std::cout << "- ";
      else
        std::cout << e << " ";
    }
    std::cout << "\n";
  }
  std::cout << "\n";
  if constexpr (Master_matrix::Option_list::has_row_access) {
    std::cout << "Row Matrix:\n";
    for (Index i = 0; i < nextInsertIndex_; ++i) {
      const auto& row = RA_opt::get_row(i);
      for (const auto& entry : row) {
        std::cout << entry.get_column_index() << " ";
      }
      std::cout << "(" << i << ")\n";
    }
    std::cout << "\n";
  }
}

template <class Master_matrix>
template <class Container, class>
inline void Base_matrix<Master_matrix>::_insert(const Container& column, Index columnIndex, Dimension dim)
{
  _orderRowsIfNecessary();

  // resize of containers when necessary:
  Index pivot = 0;
  if (column.begin() != column.end()) {
    // first, compute pivot of `column`
    pivot = Master_matrix::get_row_index(*std::prev(column.end()));
    // row container
    if constexpr (Master_matrix::Option_list::has_row_access && !Master_matrix::Option_list::has_removable_rows)
      RA_opt::_resize(pivot);
  }

  // row swap map containers
  if constexpr (Master_matrix::Option_list::has_map_column_container) {
    if constexpr (Master_matrix::Option_list::has_column_and_row_swaps || Master_matrix::Option_list::has_vine_update) {
<<<<<<< HEAD
      for (auto id : column) {
        Index idx;
        if constexpr (Master_matrix::Option_list::is_z2) {
          idx = id;
        } else {
          idx = id.first;
        }
        Swap_opt::_initialize_row_index(idx);
=======
      for (const auto& id : column) {
        Swap_opt::_initialize_row_index(Master_matrix::get_row_index(id));
>>>>>>> 153a887f
      }
    }
  } else {
    if constexpr (Master_matrix::Option_list::has_column_and_row_swaps || Master_matrix::Option_list::has_vine_update) {
      Swap_opt::_initialize_row_index(pivot);
    }
    // column container
    if constexpr (!Master_matrix::Option_list::has_row_access) {
      if (matrix_.size() <= columnIndex) {
        matrix_.resize(columnIndex + 1);
      }
    }
  }

  _container_insert(column, columnIndex, dim);
}

template <class Master_matrix>
inline void Base_matrix<Master_matrix>::_insert(Index idx, Field_element e, Index columnIndex, Dimension dim)
{
  _orderRowsIfNecessary();

  // resize of containers when necessary:
  if constexpr (Master_matrix::Option_list::has_row_access && !Master_matrix::Option_list::has_removable_rows)
    RA_opt::_resize(idx);

  // row swap map containers
  if constexpr (Master_matrix::Option_list::has_column_and_row_swaps || Master_matrix::Option_list::has_vine_update) {
    Swap_opt::_initialize_row_index(idx);
  }

  // column container
  if constexpr (!Master_matrix::Option_list::has_map_column_container && !Master_matrix::Option_list::has_row_access) {
    if (matrix_.size() <= columnIndex) {
      matrix_.resize(columnIndex + 1);
    }
  }

  _container_insert(idx, e, columnIndex, dim);
}

template <class Master_matrix>
inline void Base_matrix<Master_matrix>::_orderRowsIfNecessary()
{
  if constexpr (Master_matrix::Option_list::has_column_and_row_swaps || Master_matrix::Option_list::has_vine_update) {
    if (Swap_opt::_row_were_swapped()) Swap_opt::_orderRows();
  }
}

template <class Master_matrix>
inline const typename Base_matrix<Master_matrix>::Column& Base_matrix<Master_matrix>::_get_column(
    Index columnIndex) const
{
  if constexpr (Master_matrix::Option_list::has_map_column_container) {
    return matrix_.at(columnIndex);
  } else {
    return matrix_[columnIndex];
  }
}

template <class Master_matrix>
inline typename Base_matrix<Master_matrix>::Column& Base_matrix<Master_matrix>::_get_column(Index columnIndex)
{
  if constexpr (Master_matrix::Option_list::has_map_column_container) {
    return matrix_.at(columnIndex);
  } else {
    return matrix_[columnIndex];
  }
}

template <class Master_matrix>
inline typename Base_matrix<Master_matrix>::Index Base_matrix<Master_matrix>::_get_real_row_index(Index rowIndex) const
{
  if constexpr (Master_matrix::Option_list::has_column_and_row_swaps || Master_matrix::Option_list::has_vine_update) {
    return Swap_opt::_get_row_index(rowIndex);
  } else {
    return rowIndex;
  }
}

template <class Master_matrix>
template <class Container>
inline void Base_matrix<Master_matrix>::_container_insert(const Container& column, Index pos, Dimension dim)
{
  if constexpr (Master_matrix::Option_list::has_map_column_container) {
    if constexpr (Master_matrix::Option_list::has_row_access) {
      matrix_.try_emplace(pos, Column(pos, column, dim, RA_opt::_get_rows_ptr(), colSettings_));
    } else {
      matrix_.try_emplace(pos, Column(column, dim, colSettings_));
    }
  } else {
    if constexpr (Master_matrix::Option_list::has_row_access) {
      matrix_.emplace_back(pos, column, dim, RA_opt::_get_rows_ptr(), colSettings_);
    } else {
      matrix_[pos] = Column(column, dim, colSettings_);
    }
  }
}

template <class Master_matrix>
inline void Base_matrix<Master_matrix>::_container_insert(Index idx, [[maybe_unused]] Field_element e, Index pos, Dimension dim){
  if constexpr (Master_matrix::Option_list::has_map_column_container) {
    if constexpr (Master_matrix::Option_list::has_row_access) {
      if constexpr (Master_matrix::Option_list::is_z2){
        matrix_.try_emplace(pos, Column(pos, idx, dim, RA_opt::_get_rows_ptr(), colSettings_));
      } else {
        matrix_.try_emplace(pos, Column(pos, idx, e, dim, RA_opt::_get_rows_ptr(), colSettings_));
      }
    } else {
      if constexpr (Master_matrix::Option_list::is_z2){
        matrix_.try_emplace(pos, Column(idx, dim, colSettings_));
      } else {
        matrix_.try_emplace(pos, Column(idx, e, dim, colSettings_));
      }
    }
  } else {
    if constexpr (Master_matrix::Option_list::has_row_access) {
      if constexpr (Master_matrix::Option_list::is_z2){
        matrix_.emplace_back(pos, idx, dim, RA_opt::_get_rows_ptr(), colSettings_);
      } else {
        matrix_.emplace_back(pos, idx, e, dim, RA_opt::_get_rows_ptr(), colSettings_);
      }
    } else {
      if constexpr (Master_matrix::Option_list::is_z2){
        matrix_[pos] = Column(idx, dim, colSettings_);
      } else {
        matrix_[pos] = Column(idx, e, dim, colSettings_);
      }
    }
  }
}

template <class Master_matrix>
template <class ColumnIterator> // Pair (pos,Column) if has_map_column_container, Column otherwise
inline void Base_matrix<Master_matrix>::_container_insert(const ColumnIterator& rep)
{
  if constexpr (Master_matrix::Option_list::has_map_column_container) {
    const auto& col = rep.second;
    if constexpr (Master_matrix::Option_list::has_row_access) {
<<<<<<< HEAD
      matrix_.try_emplace(pos, Column(column, column.get_column_index(), RA_opt::_get_rows_ptr(), colSettings_));
=======
      matrix_.try_emplace(rep.first, Column(col, col.get_column_index(), RA_opt::_get_rows_ptr(), colSettings_));
>>>>>>> 153a887f
    } else {
      matrix_.try_emplace(rep.first, Column(col, colSettings_));
    }
  } else {
    if constexpr (Master_matrix::Option_list::has_row_access) {
<<<<<<< HEAD
      matrix_.emplace_back(column, column.get_column_index(), RA_opt::_get_rows_ptr(), colSettings_);
=======
      matrix_.emplace_back(rep, rep.get_column_index(), RA_opt::_get_rows_ptr(), colSettings_);
>>>>>>> 153a887f
    } else {
      matrix_.emplace_back(rep, colSettings_);
    }
  }
}

}  // namespace persistence_matrix
}  // namespace Gudhi

#endif  // PM_BASE_MATRIX_H<|MERGE_RESOLUTION|>--- conflicted
+++ resolved
@@ -302,12 +302,8 @@
    * @param colSettings Pointer to an existing setting structure for the columns. The structure should contain all
    * the necessary external classes specifically necessary for the chosen column type, such as custom allocators.
    */
-<<<<<<< HEAD
-  void reset(Column_settings* colSettings) {
-=======
   void reset(Column_settings* colSettings)
   {
->>>>>>> 153a887f
     if constexpr (Master_matrix::Option_list::has_vine_update || Master_matrix::Option_list::has_column_and_row_swaps)
       Swap_opt::_reset();
     matrix_.clear();
@@ -327,12 +323,8 @@
   /**
    * @brief Swap operator.
    */
-<<<<<<< HEAD
-  friend void swap(Base_matrix& matrix1, Base_matrix& matrix2) {
-=======
   friend void swap(Base_matrix& matrix1, Base_matrix& matrix2) noexcept
   {
->>>>>>> 153a887f
     swap(static_cast<Swap_opt&>(matrix1), static_cast<Swap_opt&>(matrix2));
     matrix1.matrix_.swap(matrix2.matrix_);
     std::swap(matrix1.nextInsertIndex_, matrix2.nextInsertIndex_);
@@ -682,19 +674,8 @@
   // row swap map containers
   if constexpr (Master_matrix::Option_list::has_map_column_container) {
     if constexpr (Master_matrix::Option_list::has_column_and_row_swaps || Master_matrix::Option_list::has_vine_update) {
-<<<<<<< HEAD
-      for (auto id : column) {
-        Index idx;
-        if constexpr (Master_matrix::Option_list::is_z2) {
-          idx = id;
-        } else {
-          idx = id.first;
-        }
-        Swap_opt::_initialize_row_index(idx);
-=======
       for (const auto& id : column) {
         Swap_opt::_initialize_row_index(Master_matrix::get_row_index(id));
->>>>>>> 153a887f
       }
     }
   } else {
@@ -834,21 +815,13 @@
   if constexpr (Master_matrix::Option_list::has_map_column_container) {
     const auto& col = rep.second;
     if constexpr (Master_matrix::Option_list::has_row_access) {
-<<<<<<< HEAD
-      matrix_.try_emplace(pos, Column(column, column.get_column_index(), RA_opt::_get_rows_ptr(), colSettings_));
-=======
       matrix_.try_emplace(rep.first, Column(col, col.get_column_index(), RA_opt::_get_rows_ptr(), colSettings_));
->>>>>>> 153a887f
     } else {
       matrix_.try_emplace(rep.first, Column(col, colSettings_));
     }
   } else {
     if constexpr (Master_matrix::Option_list::has_row_access) {
-<<<<<<< HEAD
-      matrix_.emplace_back(column, column.get_column_index(), RA_opt::_get_rows_ptr(), colSettings_);
-=======
       matrix_.emplace_back(rep, rep.get_column_index(), RA_opt::_get_rows_ptr(), colSettings_);
->>>>>>> 153a887f
     } else {
       matrix_.emplace_back(rep, colSettings_);
     }
