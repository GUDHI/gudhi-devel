/*    This file is part of the Gudhi Library - https://gudhi.inria.fr/ - which is released under MIT.
 *    See file LICENSE or go to https://gudhi.inria.fr/licensing/ for full license details.
 *    Author(s):       Hannah Schreiber
 *
 *    Copyright (C) 2022-24 Inria
 *
 *    Modification(s):
 *      - YYYY/MM Author: Description of the modification
 */

/**
 * @file Base_matrix.h
 * @author Hannah Schreiber
 * @brief Contains the @ref Gudhi::persistence_matrix::Base_matrix class.
 */

#ifndef PM_BASE_MATRIX_H
#define PM_BASE_MATRIX_H

#include <iostream>  //print() only
#include <vector>
#include <utility>  //std::swap, std::move & std::exchange

namespace Gudhi {
namespace persistence_matrix {

/**
 * @class Base_matrix Base_matrix.h gudhi/Persistence_matrix/Base_matrix.h
 * @ingroup persistence_matrix
 *
 * @brief A @ref basematrix "basic matrix" structure allowing to easily manipulate and access entire columns and rows,
 * but not individual entries.
 *
 * @tparam Master_matrix An instantiation of @ref Matrix from which all types and options are deduced.
 */
template <class Master_matrix>
class Base_matrix : public Master_matrix::template Base_swap_option<Base_matrix<Master_matrix> >,
                    protected Master_matrix::Matrix_row_access_option
{
 private:
  using Swap_opt = typename Master_matrix::template Base_swap_option<Base_matrix<Master_matrix> >;
  using RA_opt = typename Master_matrix::Matrix_row_access_option;

 public:
  using Index = typename Master_matrix::Index;         /**< Container index type. */
  using Dimension = typename Master_matrix::Dimension; /**< Dimension value type. */
  /**
   * @brief Field operators class. Necessary only if @ref PersistenceMatrixOptions::is_z2 is false.
   */
  using Field_operators = typename Master_matrix::Field_operators;
  using Field_element = typename Master_matrix::Element;               /**< Type of a field element. */
  using Column = typename Master_matrix::Column;                       /**< Column type. */
  using Boundary = typename Master_matrix::Boundary;                   /**< Type of the column container. */
  using Row = typename Master_matrix::Row;                             /**< Row type,
                                                                            only necessary with row access option. */
  using Entry_constructor = typename Master_matrix::Entry_constructor; /**< Factory of @ref Entry classes. */
  using Column_settings = typename Master_matrix::Column_settings;     /**< Structure giving access to the columns to
                                                                            necessary external classes. */

  /**
   * @brief Constructs an empty matrix.
   *
   * @param colSettings Pointer to an existing setting structure for the columns. The structure should contain all
   * the necessary external classes specifically necessary for the chosen column type, such as custom allocators.
   */
  Base_matrix(Column_settings* colSettings);
  /**
   * @brief Constructs a matrix from the given ordered columns. The columns are inserted in the given order.
   *
   * @tparam Container Range type for @ref Matrix::Entry_representative ranges.
   * Assumed to have a begin(), end() and size() method.
   * @param columns A vector of @ref Matrix::Entry_representative ranges to construct the columns from.
   * The content of the ranges are assumed to be sorted by increasing ID value.
   * @param colSettings Pointer to an existing setting structure for the columns. The structure should contain all
   * the necessary external classes specifically necessary for the chosen column type, such as custom allocators.
   */
  template <class Container = Boundary>
  Base_matrix(const std::vector<Container>& columns, Column_settings* colSettings);
  /**
   * @brief Constructs a new empty matrix and reserves space for the given number of columns.
   *
   * @param numberOfColumns Number of columns to reserve space for.
   * @param colSettings Pointer to an existing setting structure for the columns. The structure should contain all
   * the necessary external classes specifically necessary for the chosen column type, such as custom allocators.
   */
  Base_matrix(unsigned int numberOfColumns, Column_settings* colSettings);
  /**
   * @brief Copy constructor. If @p colSettings is not a null pointer, its value is kept
   * instead of the one in the copied matrix.
   *
   * @param matrixToCopy Matrix to copy.
   * @param colSettings Either a pointer to an existing setting structure for the columns or a null pointer.
   * The structure should contain all the necessary external classes specifically necessary for the chosen column type,
   * such as custom allocators. If null pointer, the pointer stored in @p matrixToCopy is used instead.
   */
  Base_matrix(const Base_matrix& matrixToCopy, Column_settings* colSettings = nullptr);
  /**
   * @brief Move constructor.
   *
   * @param other Matrix to move.
   */
  Base_matrix(Base_matrix&& other) noexcept;

  ~Base_matrix() = default;

  /**
   * @brief Inserts a new ordered column at the end of the matrix by copying the given range of
   * @ref Matrix::Entry_representative. The content of the range is assumed to be sorted by increasing ID value.
   *
   * @tparam Container Range of @ref Matrix::Entry_representative. Assumed to have a begin(), end() and size() method.
   * @param column Range of @ref Matrix::Entry_representative from which the column has to be constructed. Assumed to be
   * ordered by increasing ID value.
   */
  template <class Container = Boundary>
  void insert_column(const Container& column);
  /**
   * @brief Inserts a new ordered column at the given index by copying the given range of
   * @ref Matrix::Entry_representative.
   * There should not be any other column inserted at that index which was not explicitly removed before.
   * The content of the range is assumed to be sorted by increasing ID value.
   * Not available when row access is enabled.
   *
   * @tparam Container Range of @ref Matrix::Entry_representative. Assumed to have a begin(), end() and size() method.
   * @param column Range of @ref Matrix::Entry_representative from which the column has to be constructed. Assumed to be
   * ordered by increasing ID value.
   * @param columnIndex @ref MatIdx index to which the column has to be inserted.
   */
  template <class Container = Boundary>
  void insert_column(const Container& column, Index columnIndex);
  /**
   * @brief Same as @ref insert_column, only for interface purposes. The given dimension is ignored and not stored.
   *
   * @tparam Boundary_range Range of @ref Matrix::Entry_representative. Assumed to have a begin(), end() and size()
   * method.
   * @param boundary Range of @ref Matrix::Entry_representative from which the column has to be constructed. Assumed to
   * be ordered by increasing ID value.
   * @param dim Ignored.
   */
  template <class Boundary_range>
  void insert_boundary(const Boundary_range& boundary,
                       Dimension dim = Master_matrix::template get_null_value<Dimension>());
  /**
   * @brief Returns the column at the given @ref MatIdx index.
   * The type of the column depends on the chosen options, see @ref PersistenceMatrixOptions::column_type.
   *
   * Note that before returning the column, all column entries can eventually be reordered, if lazy swaps occurred.
   * It is therefore recommended to avoid calling @ref get_column between column or row swaps, otherwise the benefits
   * of the the laziness is lost.
   *
   * @param columnIndex @ref MatIdx index of the column to return.
   * @return Reference to the column.
   */
  Column& get_column(Index columnIndex);
  /**
   * @brief Only available if @ref PersistenceMatrixOptions::has_row_access is true.
   * Returns the row at the given @ref rowindex "row index" of the matrix.
   * The type of the row depends on the chosen options, see @ref PersistenceMatrixOptions::has_intrusive_rows.
   *
   * Note that before returning the row, all column entries can eventually be reordered, if lazy swaps occurred.
   * It is therefore recommended to avoid calling @ref get_row between column or row swaps, otherwise the benefits
   * of the the laziness is lost.
   *
   * @param rowIndex @ref rowindex "Row index" of the row to return.
   * @return Reference to the row.
   */
  Row& get_row(Index rowIndex);
  /**
   * @brief Only available if @ref PersistenceMatrixOptions::has_map_column_container is true. Otherwise, see
   * @ref remove_last. Erases the given column from the matrix. If the given column index corresponded to the last
   * used column index, the "new last column index" will be `columnIndex - 1`, even if a column was never explicitly
   * inserted at this index (possible when
   * @ref insert_column(const Container& column, Index columnIndex) "insert_column(column, columnIndex)" was used).
   * If the column didn't existed, it will simply be considered as an empty column.
   *
   * If @ref PersistenceMatrixOptions::has_row_access is also true, the deleted column entries are also automatically
   * removed from their  respective rows.
   *
   * @param columnIndex @ref MatIdx index of the column to remove.
   */
  void remove_column(Index columnIndex);
  /**
   * @brief Removes the last column from the matrix. The last column is at index \f$ max(ins1, ins2, rem - 1) \f$,
   * where:
   * - \f$ ins1 \f$ is the index of the last column inserted by
   * @ref insert_column(const Container& column) "insert_column(column)",
   * - \f$ ins2 \f$ is largest index used with
   * @ref insert_column(const Container& column, Index columnIndex) "insert_column(column, columnIndex)",
   * - \f$ rem \f$ is the last index just before the last call of @ref remove_column or @ref remove_last.
   *
   * If \f$ max(ins1, ins2, rem - 1) = rem - 1 \f$ but no column was explicitly inserted at that index (possible
   * by the use of
   * @ref insert_column(const Container& column, Index columnIndex) "insert_column(column, columnIndex)"),
   * the column is assumed to be an empty column.
   *
   * See also @ref remove_column.
   */
  void remove_last();
  /**
   * @brief If @ref PersistenceMatrixOptions::has_row_access and @ref PersistenceMatrixOptions::has_removable_rows
   * are true: assumes that the row is empty and removes it. If @ref PersistenceMatrixOptions::has_map_column_container
   * and @ref PersistenceMatrixOptions::has_column_and_row_swaps are true: cleans up maps used for the lazy row swaps.
   * Otherwise, does nothing.
   *
   * @warning The removed rows are always assumed to be empty. If it is not the case, the deleted row entries are not
   * removed from their columns. And in the case of intrusive rows, this will generate a segmentation fault when
   * the column entries are destroyed later. The row access is just meant as a "read only" access to the rows and the
   * @ref erase_empty_row method just as a way to specify that a row is empty and can therefore be removed from
   * dictionaries. This allows to avoid testing the emptiness of a row at each column entry removal, what can be
   * quite frequent.
   *
   * @param rowIndex @ref rowindex "Row index" of the empty row.
   */
  void erase_empty_row(Index rowIndex);

  /**
   * @brief Returns the current number of columns in the matrix.
   *
   * @return The number of columns.
   */
  Index get_number_of_columns() const;

  /**
   * @brief Adds column represented by @p sourceColumn onto the column at @p targetColumnIndex in the matrix.
   *
   * @tparam Entry_range_or_column_index Either a range of @ref Entry with a begin() and end() method,
   * or any integer type.
   * @param sourceColumn Either an entry range or the @ref MatIdx index of the column to add.
   * @param targetColumnIndex @ref MatIdx index of the target column.
   */
  template <class Entry_range_or_column_index>
  void add_to(const Entry_range_or_column_index& sourceColumn, Index targetColumnIndex);
  /**
   * @brief Multiplies the target column with the coefficient and then adds the source column to it.
   * That is: `targetColumn = (targetColumn * coefficient) + sourceColumn`.
   *
   * @tparam Entry_range_or_column_index Either a range of @ref Entry with a begin() and end() method,
   * or any integer type.
   * @param sourceColumn Either an entry range or the @ref MatIdx index of the column to add.
   * @param coefficient Value to multiply.
   * @param targetColumnIndex @ref MatIdx index of the target column.
   */
  template <class Entry_range_or_column_index>
  void multiply_target_and_add_to(const Entry_range_or_column_index& sourceColumn,
                                  const Field_element& coefficient,
                                  Index targetColumnIndex);
  /**
   * @brief Multiplies the source column with the coefficient before adding it to the target column.
   * That is: `targetColumn += (coefficient * sourceColumn)`. The source column will **not** be modified.
   *
   * @tparam Entry_range_or_column_index Either a range of @ref Entry with a begin() and end() method,
   * or any integer type.
   * @param coefficient Value to multiply.
   * @param sourceColumn Either an entry range or the @ref MatIdx index of the column to add.
   * @param targetColumnIndex @ref MatIdx index of the target column.
   */
  template <class Entry_range_or_column_index>
  void multiply_source_and_add_to(const Field_element& coefficient,
                                  const Entry_range_or_column_index& sourceColumn,
                                  Index targetColumnIndex);

  /**
   * @brief Zeroes the entry at the given coordinates.
   *
   * @param columnIndex @ref MatIdx index of the column of the entry.
   * @param rowIndex @ref rowindex "Row index" of the row of the entry.
   */
  void zero_entry(Index columnIndex, Index rowIndex);
  /**
   * @brief Zeroes the column at the given index.
   *
   * @param columnIndex @ref MatIdx index of the column to zero.
   */
  void zero_column(Index columnIndex);
  /**
   * @brief Indicates if the entry at given coordinates has value zero.
   *
   * @param columnIndex @ref MatIdx index of the column of the entry.
   * @param rowIndex @ref rowindex "Row index" of the row of the entry.
   * @return true If the entry has value zero.
   * @return false Otherwise.
   */
  bool is_zero_entry(Index columnIndex, Index rowIndex) const;
  /**
   * @brief Indicates if the column at given index has value zero.
   *
   * @param columnIndex @ref MatIdx index of the column.
   * @return true If the column has value zero.
   * @return false Otherwise.
   */
  bool is_zero_column(Index columnIndex);

  /**
   * @brief Resets the matrix to an empty matrix.
   *
   * @param colSettings Pointer to an existing setting structure for the columns. The structure should contain all
   * the necessary external classes specifically necessary for the chosen column type, such as custom allocators.
   */
<<<<<<< HEAD
  void reset(Column_settings* colSettings) {
=======
  void reset(Column_settings* colSettings)
  {
>>>>>>> 690e0efe
    if constexpr (Master_matrix::Option_list::has_vine_update || Master_matrix::Option_list::has_column_and_row_swaps)
      Swap_opt::_reset();
    matrix_.clear();
    nextInsertIndex_ = 0;
    colSettings_ = colSettings;
  }

  /**
   * @brief Assign operator.
   */
  Base_matrix& operator=(const Base_matrix& other);
  /**
   * @brief Move assign operator.
   */
  Base_matrix& operator=(Base_matrix&& other) noexcept;

  /**
   * @brief Swap operator.
   */
<<<<<<< HEAD
  friend void swap(Base_matrix& matrix1, Base_matrix& matrix2) {
=======
  friend void swap(Base_matrix& matrix1, Base_matrix& matrix2) noexcept
  {
>>>>>>> 690e0efe
    swap(static_cast<Swap_opt&>(matrix1), static_cast<Swap_opt&>(matrix2));
    matrix1.matrix_.swap(matrix2.matrix_);
    std::swap(matrix1.nextInsertIndex_, matrix2.nextInsertIndex_);
    std::swap(matrix1.colSettings_, matrix2.colSettings_);

    if constexpr (Master_matrix::Option_list::has_row_access) {
      swap(static_cast<RA_opt&>(matrix1), static_cast<RA_opt&>(matrix2));
    }
  }

  void print();  // for debug

 private:
  using Column_container = typename Master_matrix::Column_container;
  using Entry_representative =
      typename std::conditional<Master_matrix::Option_list::is_z2, Index, std::pair<Index, Field_element> >::type;

  friend Swap_opt;  // direct access to matrix_ to avoid row reorder.

  Column_container matrix_;      /**< Column container. */
  Index nextInsertIndex_;        /**< Next unused column index. */
  Column_settings* colSettings_; /**< Entry factory. */

  template <class Container = Boundary>
  void _insert(const Container& column, Index columnIndex, Dimension dim);
  void _orderRowsIfNecessary();
  const Column& _get_column(Index columnIndex) const;
  Column& _get_column(Index columnIndex);
  Index _get_real_row_index(Index rowIndex) const;
  template <class Container>
  void _container_insert(const Container& column, Index pos, Dimension dim);
  void _container_insert(const Column& column, [[maybe_unused]] Index pos = 0);
};

template <class Master_matrix>
inline Base_matrix<Master_matrix>::Base_matrix(Column_settings* colSettings)
    : Swap_opt(), RA_opt(), nextInsertIndex_(0), colSettings_(colSettings)
{}

template <class Master_matrix>
template <class Container>
inline Base_matrix<Master_matrix>::Base_matrix(const std::vector<Container>& columns, Column_settings* colSettings)
    : Swap_opt(columns.size()),
      // not ideal if max row index is much smaller than max column index, does that happen often?
      RA_opt(columns.size()),
      matrix_(!Master_matrix::Option_list::has_map_column_container && Master_matrix::Option_list::has_row_access
                  ? 0
                  : columns.size()),
      nextInsertIndex_(columns.size()),
      colSettings_(colSettings)
{
  if constexpr (!Master_matrix::Option_list::has_map_column_container && Master_matrix::Option_list::has_row_access)
    matrix_.reserve(columns.size());

  for (Index i = 0; i < columns.size(); i++) {
    _container_insert(columns[i], i, columns[i].size() == 0 ? 0 : columns[i].size() - 1);
  }
}

template <class Master_matrix>
inline Base_matrix<Master_matrix>::Base_matrix(unsigned int numberOfColumns, Column_settings* colSettings)
    : Swap_opt(numberOfColumns),
      RA_opt(numberOfColumns),
      matrix_(!Master_matrix::Option_list::has_map_column_container && Master_matrix::Option_list::has_row_access
                  ? 0
                  : numberOfColumns),
      nextInsertIndex_(0),
      colSettings_(colSettings)
{
  if constexpr (!Master_matrix::Option_list::has_map_column_container && Master_matrix::Option_list::has_row_access)
    matrix_.reserve(numberOfColumns);
}

template <class Master_matrix>
inline Base_matrix<Master_matrix>::Base_matrix(const Base_matrix& matrixToCopy, Column_settings* colSettings)
    : Swap_opt(static_cast<const Swap_opt&>(matrixToCopy)),
      RA_opt(static_cast<const RA_opt&>(matrixToCopy)),
      nextInsertIndex_(matrixToCopy.nextInsertIndex_),
      colSettings_(colSettings == nullptr ? matrixToCopy.colSettings_ : colSettings)
{
  matrix_.reserve(matrixToCopy.matrix_.size());
  for (const auto& cont : matrixToCopy.matrix_) {
    if constexpr (Master_matrix::Option_list::has_map_column_container) {
      _container_insert(cont.second, cont.first);
    } else {
      _container_insert(cont);
    }
  }
}

template <class Master_matrix>
inline Base_matrix<Master_matrix>::Base_matrix(Base_matrix&& other) noexcept
    : Swap_opt(std::move(static_cast<Swap_opt&>(other))),
      RA_opt(std::move(static_cast<RA_opt&>(other))),
      matrix_(std::move(other.matrix_)),
      nextInsertIndex_(std::exchange(other.nextInsertIndex_, 0)),
      colSettings_(std::exchange(other.colSettings_, nullptr))
{
}

template <class Master_matrix>
template <class Container>
inline void Base_matrix<Master_matrix>::insert_column(const Container& column)
{
  // TODO: dim not actually stored right now, so either get rid of it or store it again
  _insert(column, nextInsertIndex_, column.size() == 0 ? 0 : column.size() - 1);
  ++nextInsertIndex_;
}

template <class Master_matrix>
template <class Container>
inline void Base_matrix<Master_matrix>::insert_column(const Container& column, Index columnIndex)
{
  static_assert(!Master_matrix::Option_list::has_row_access,
                "Columns have to be inserted at the end of the matrix when row access is enabled.");

  if (columnIndex >= nextInsertIndex_) nextInsertIndex_ = columnIndex + 1;
  // TODO: dim not actually stored right now, so either get rid of it or store it again
  _insert(column, columnIndex, column.size() == 0 ? 0 : column.size() - 1);
}

template <class Master_matrix>
template <class Boundary_range>
inline void Base_matrix<Master_matrix>::insert_boundary(const Boundary_range& boundary, Dimension dim)
{
  if (dim == Master_matrix::template get_null_value<Dimension>()) dim = boundary.size() == 0 ? 0 : boundary.size() - 1;
  // TODO: dim not actually stored right now, so either get rid of it or store it again
  _insert(boundary, nextInsertIndex_++, dim);
}

template <class Master_matrix>
inline typename Base_matrix<Master_matrix>::Column& Base_matrix<Master_matrix>::get_column(Index columnIndex)
{
  _orderRowsIfNecessary();
  return _get_column(columnIndex);
}

template <class Master_matrix>
inline typename Base_matrix<Master_matrix>::Row& Base_matrix<Master_matrix>::get_row(Index rowIndex)
{
  static_assert(Master_matrix::Option_list::has_row_access, "Row access has to be enabled for this method.");

  _orderRowsIfNecessary();
  return RA_opt::get_row(rowIndex);
}

template <class Master_matrix>
inline void Base_matrix<Master_matrix>::remove_column(Index columnIndex)
{
  static_assert(Master_matrix::Option_list::has_map_column_container,
                "'remove_column' is not implemented for the chosen options.");

  // assumes that eventual "holes" left at unused indices are considered as empty columns.
  if (columnIndex == nextInsertIndex_ - 1) --nextInsertIndex_;

  matrix_.erase(columnIndex);
}

template <class Master_matrix>
inline void Base_matrix<Master_matrix>::remove_last()
{
  if (nextInsertIndex_ == 0) return;  // empty matrix
  --nextInsertIndex_;  // assumes that eventual "holes" left at unused indices are considered as empty columns.

  if constexpr (Master_matrix::Option_list::has_map_column_container) {
    matrix_.erase(nextInsertIndex_);
  } else {
    if constexpr (Master_matrix::Option_list::has_row_access) {
      GUDHI_CHECK(nextInsertIndex_ == matrix_.size() - 1,
                  std::logic_error("Base_matrix::remove_last - Indexation problem."));
      matrix_.pop_back();
    } else {
      matrix_[nextInsertIndex_].clear();
    }
  }
}

template <class Master_matrix>
inline void Base_matrix<Master_matrix>::erase_empty_row(Index rowIndex)
{
  if constexpr (Master_matrix::Option_list::has_row_access && Master_matrix::Option_list::has_removable_rows) {
    RA_opt::erase_empty_row(_get_real_row_index(rowIndex));
  }
  if constexpr ((Master_matrix::Option_list::has_column_and_row_swaps || Master_matrix::Option_list::has_vine_update) &&
                Master_matrix::Option_list::has_map_column_container) {
    Swap_opt::_erase_row(rowIndex);
  }
}

template <class Master_matrix>
inline typename Base_matrix<Master_matrix>::Index Base_matrix<Master_matrix>::get_number_of_columns() const
{
  if constexpr (Master_matrix::Option_list::has_map_column_container) {
    return matrix_.size();
  } else {
    return nextInsertIndex_;  // matrix could have been resized much bigger while insert
  }
}

template <class Master_matrix>
template <class Entry_range_or_column_index>
inline void Base_matrix<Master_matrix>::add_to(const Entry_range_or_column_index& sourceColumn, Index targetColumnIndex)
{
  if constexpr (std::is_integral_v<Entry_range_or_column_index>) {
    _get_column(targetColumnIndex) += _get_column(sourceColumn);
  } else {
    _get_column(targetColumnIndex) += sourceColumn;
  }
}

template <class Master_matrix>
template <class Entry_range_or_column_index>
inline void Base_matrix<Master_matrix>::multiply_target_and_add_to(const Entry_range_or_column_index& sourceColumn,
                                                                   const Field_element& coefficient,
                                                                   Index targetColumnIndex)
{
  if constexpr (std::is_integral_v<Entry_range_or_column_index>) {
    _get_column(targetColumnIndex).multiply_target_and_add(coefficient, _get_column(sourceColumn));
  } else {
    _get_column(targetColumnIndex).multiply_target_and_add(coefficient, sourceColumn);
  }
}

template <class Master_matrix>
template <class Entry_range_or_column_index>
inline void Base_matrix<Master_matrix>::multiply_source_and_add_to(const Field_element& coefficient,
                                                                   const Entry_range_or_column_index& sourceColumn,
                                                                   Index targetColumnIndex)
{
  if constexpr (std::is_integral_v<Entry_range_or_column_index>) {
    _get_column(targetColumnIndex).multiply_source_and_add(_get_column(sourceColumn), coefficient);
  } else {
    _get_column(targetColumnIndex).multiply_source_and_add(sourceColumn, coefficient);
  }
}

template <class Master_matrix>
inline void Base_matrix<Master_matrix>::zero_entry(Index columnIndex, Index rowIndex)
{
  _get_column(columnIndex).clear(_get_real_row_index(rowIndex));
}

template <class Master_matrix>
inline void Base_matrix<Master_matrix>::zero_column(Index columnIndex)
{
  _get_column(columnIndex).clear();
}

template <class Master_matrix>
inline bool Base_matrix<Master_matrix>::is_zero_entry(Index columnIndex, Index rowIndex) const
{
  return !(_get_column(columnIndex).is_non_zero(_get_real_row_index(rowIndex)));
}

template <class Master_matrix>
inline bool Base_matrix<Master_matrix>::is_zero_column(Index columnIndex)
{
  return _get_column(columnIndex).is_empty();
}

template <class Master_matrix>
inline Base_matrix<Master_matrix>& Base_matrix<Master_matrix>::operator=(const Base_matrix& other)
{
  if (this == &other) return *this;

  Swap_opt::operator=(other);
  RA_opt::operator=(other);
  matrix_.clear();
  nextInsertIndex_ = other.nextInsertIndex_;
  colSettings_ = other.colSettings_;

  matrix_.reserve(other.matrix_.size());
  for (const auto& cont : other.matrix_) {
    if constexpr (Master_matrix::Option_list::has_map_column_container) {
      _container_insert(cont.second, cont.first);
    } else {
      _container_insert(cont);
    }
  }

  return *this;
}

template <class Master_matrix>
inline Base_matrix<Master_matrix>& Base_matrix<Master_matrix>::operator=(Base_matrix&& other) noexcept
{
  Swap_opt::operator=(std::move(other));
  RA_opt::operator=(std::move(other));

  matrix_ = std::move(other.matrix_);
  nextInsertIndex_ = std::exchange(other.nextInsertIndex_, 0);
  colSettings_ = std::exchange(other.colSettings_, nullptr);

  return *this;
}

template <class Master_matrix>
inline void Base_matrix<Master_matrix>::print()
{
  _orderRowsIfNecessary();
  std::cout << "Base_matrix:\n";
  for (Index i = 0; i < nextInsertIndex_; ++i) {
    const Column& col = matrix_[i];
    for (const auto& e : col.get_content(nextInsertIndex_)) {
      if (e == 0U)
        std::cout << "- ";
      else
        std::cout << e << " ";
    }
    std::cout << "\n";
  }
  std::cout << "\n";
  if constexpr (Master_matrix::Option_list::has_row_access) {
    std::cout << "Row Matrix:\n";
    for (Index i = 0; i < nextInsertIndex_; ++i) {
      const auto& row = RA_opt::get_row(i);
      for (const auto& entry : row) {
        std::cout << entry.get_column_index() << " ";
      }
      std::cout << "(" << i << ")\n";
    }
    std::cout << "\n";
  }
}

template <class Master_matrix>
template <class Container>
inline void Base_matrix<Master_matrix>::_insert(const Container& column, Index columnIndex, Dimension dim)
{
  _orderRowsIfNecessary();

  // resize of containers when necessary:
  Index pivot = 0;
  if (column.begin() != column.end()) {
    // first, compute pivot of `column`
    if constexpr (Master_matrix::Option_list::is_z2) {
      pivot = *std::prev(column.end());
    } else {
      pivot = std::prev(column.end())->first;
    }
    // row container
    if constexpr (Master_matrix::Option_list::has_row_access && !Master_matrix::Option_list::has_removable_rows)
      RA_opt::_resize(pivot);
  }

  // row swap map containers
  if constexpr (Master_matrix::Option_list::has_map_column_container) {
    if constexpr (Master_matrix::Option_list::has_column_and_row_swaps || Master_matrix::Option_list::has_vine_update) {
      for (auto id : column) {
        Index idx;
        if constexpr (Master_matrix::Option_list::is_z2) {
          idx = id;
        } else {
          idx = id.first;
        }
        Swap_opt::_initialize_row_index(idx);
      }
    }
  } else {
    if constexpr (Master_matrix::Option_list::has_column_and_row_swaps || Master_matrix::Option_list::has_vine_update) {
      Swap_opt::_initialize_row_index(pivot);
    }
    // column container
    if constexpr (!Master_matrix::Option_list::has_row_access) {
      if (matrix_.size() <= columnIndex) {
        matrix_.resize(columnIndex + 1);
      }
    }
  }

  _container_insert(column, columnIndex, dim);
}

template <class Master_matrix>
inline void Base_matrix<Master_matrix>::_orderRowsIfNecessary()
{
  if constexpr (Master_matrix::Option_list::has_column_and_row_swaps || Master_matrix::Option_list::has_vine_update) {
    if (Swap_opt::_row_were_swapped()) Swap_opt::_orderRows();
  }
}

template <class Master_matrix>
inline const typename Base_matrix<Master_matrix>::Column& Base_matrix<Master_matrix>::_get_column(
    Index columnIndex) const
{
  if constexpr (Master_matrix::Option_list::has_map_column_container) {
    return matrix_.at(columnIndex);
  } else {
    return matrix_[columnIndex];
  }
}

template <class Master_matrix>
inline typename Base_matrix<Master_matrix>::Column& Base_matrix<Master_matrix>::_get_column(Index columnIndex)
{
  if constexpr (Master_matrix::Option_list::has_map_column_container) {
    return matrix_.at(columnIndex);
  } else {
    return matrix_[columnIndex];
  }
}

template <class Master_matrix>
inline typename Base_matrix<Master_matrix>::Index Base_matrix<Master_matrix>::_get_real_row_index(Index rowIndex) const
{
  if constexpr (Master_matrix::Option_list::has_column_and_row_swaps || Master_matrix::Option_list::has_vine_update) {
    return Swap_opt::_get_row_index(rowIndex);
  } else {
    return rowIndex;
  }
}

template <class Master_matrix>
template <class Container>
inline void Base_matrix<Master_matrix>::_container_insert(const Container& column, Index pos, Dimension dim)
{
  if constexpr (Master_matrix::Option_list::has_map_column_container) {
    if constexpr (Master_matrix::Option_list::has_row_access) {
      matrix_.try_emplace(pos, Column(pos, column, dim, RA_opt::_get_rows_ptr(), colSettings_));
    } else {
      matrix_.try_emplace(pos, Column(column, dim, colSettings_));
    }
  } else {
    if constexpr (Master_matrix::Option_list::has_row_access) {
      matrix_.emplace_back(pos, column, dim, RA_opt::_get_rows_ptr(), colSettings_);
    } else {
      matrix_[pos] = Column(column, dim, colSettings_);
    }
  }
}

template <class Master_matrix>
inline void Base_matrix<Master_matrix>::_container_insert(const Column& column, [[maybe_unused]] Index pos)
{
  if constexpr (Master_matrix::Option_list::has_map_column_container) {
    if constexpr (Master_matrix::Option_list::has_row_access) {
      matrix_.try_emplace(pos, Column(column, column.get_column_index(), RA_opt::_get_rows_ptr(), colSettings_));
    } else {
      matrix_.try_emplace(pos, Column(column, colSettings_));
    }
  } else {
    if constexpr (Master_matrix::Option_list::has_row_access) {
      matrix_.emplace_back(column, column.get_column_index(), RA_opt::_get_rows_ptr(), colSettings_);
    } else {
      matrix_.emplace_back(column, colSettings_);
    }
  }
}

}  // namespace persistence_matrix
}  // namespace Gudhi

#endif  // PM_BASE_MATRIX_H<|MERGE_RESOLUTION|>--- conflicted
+++ resolved
@@ -295,12 +295,8 @@
    * @param colSettings Pointer to an existing setting structure for the columns. The structure should contain all
    * the necessary external classes specifically necessary for the chosen column type, such as custom allocators.
    */
-<<<<<<< HEAD
-  void reset(Column_settings* colSettings) {
-=======
   void reset(Column_settings* colSettings)
   {
->>>>>>> 690e0efe
     if constexpr (Master_matrix::Option_list::has_vine_update || Master_matrix::Option_list::has_column_and_row_swaps)
       Swap_opt::_reset();
     matrix_.clear();
@@ -320,12 +316,8 @@
   /**
    * @brief Swap operator.
    */
-<<<<<<< HEAD
-  friend void swap(Base_matrix& matrix1, Base_matrix& matrix2) {
-=======
   friend void swap(Base_matrix& matrix1, Base_matrix& matrix2) noexcept
   {
->>>>>>> 690e0efe
     swap(static_cast<Swap_opt&>(matrix1), static_cast<Swap_opt&>(matrix2));
     matrix1.matrix_.swap(matrix2.matrix_);
     std::swap(matrix1.nextInsertIndex_, matrix2.nextInsertIndex_);
