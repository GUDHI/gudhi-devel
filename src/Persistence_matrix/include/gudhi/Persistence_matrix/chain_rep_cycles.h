/*    This file is part of the Gudhi Library - https://gudhi.inria.fr/ - which is released under MIT.
 *    See file LICENSE or go to https://gudhi.inria.fr/licensing/ for full license details.
 *    Author(s):       Hannah Schreiber
 *
 *    Copyright (C) 2022-24 Inria
 *
 *    Modification(s):
 *      - YYYY/MM Author: Description of the modification
 */

/**
 * @file chain_rep_cycles.h
 * @author Hannah Schreiber
 * @brief Contains the @ref Gudhi::persistence_matrix::Chain_representative_cycles class and
 * @ref Gudhi::persistence_matrix::Dummy_chain_representative_cycles structure.
 */

#ifndef PM_CHAIN_REP_CYCLES_H
#define PM_CHAIN_REP_CYCLES_H

#include <vector>

#include <gudhi/persistence_matrix_options.h>

namespace Gudhi {
namespace persistence_matrix {

/**
 * @ingroup persistence_matrix
 *
 * @brief Empty structure.
 * Inherited instead of @ref Chain_representative_cycles, when the computation of the representative cycles
 * were not enabled.
 */
struct Dummy_chain_representative_cycles {
  friend void swap([[maybe_unused]] Dummy_chain_representative_cycles& d1,
                   [[maybe_unused]] Dummy_chain_representative_cycles& d2) noexcept
  {}
};

/**
 * @class Chain_representative_cycles chain_rep_cycles.h gudhi/Persistence_matrix/chain_rep_cycles.h
 * @ingroup persistence_matrix
 *
 * @brief Class managing the representative cycles for @ref Chain_matrix if the option was enabled.
 *
 * @tparam Master_matrix An instantiation of @ref Matrix from which all types and options are deduced.
 */
template <class Master_matrix>
class Chain_representative_cycles
{
 public:
<<<<<<< HEAD
  using Bar = typename Master_matrix::Bar;                            /**< Bar type. */
  using Cycle = typename Master_matrix::Cycle;                        /**< Cycle type. */
  using Column_container = typename Master_matrix::Column_container;  /**< Column container type. */
  using Index = typename Master_matrix::Index;                        /**< @ref MatIdx index type. */
  using ID_index = typename Master_matrix::ID_index;                  /**< @ref IDIdx index type. */
=======
  using Bar = typename Master_matrix::Bar;                           /**< Bar type. */
  using Cycle = typename Master_matrix::Cycle;                       /**< Cycle type. */
  using Column_container = typename Master_matrix::Column_container; /**< Column container type. */
  using Index = typename Master_matrix::Index;                       /**< @ref MatIdx index type. */
  using ID_index = typename Master_matrix::ID_index;                 /**< @ref IDIdx index type. */
>>>>>>> 153a887f

  /**
   * @brief Default constructor.
   */
  Chain_representative_cycles() = default;

  /**
   * @brief Computes the current representative cycles of the matrix.
   */
  void update_representative_cycles();

  /**
   * @brief Returns the current representative cycles. If the matrix is modified later after the first call,
   * @ref update_representative_cycles has to be called to update the returned cycles.
   *
   * @return A const reference to a vector of @ref Matrix::Cycle containing all representative cycles.
   */
  const std::vector<Cycle>& get_representative_cycles();
  /**
   * @brief Returns the representative cycle corresponding to the given bar.
   * If the matrix is modified later after the first call,
   * @ref update_representative_cycles has to be called to update the returned cycles.
   *
   * @param bar Bar corresponding to the wanted representative cycle.
   * @return A const reference to the representative cycle.
   */
  const Cycle& get_representative_cycle(const Bar& bar);

  /**
   * @brief Swap operator.
   */
  friend void swap(Chain_representative_cycles& base1, Chain_representative_cycles& base2) noexcept
  {
    base1.representativeCycles_.swap(base2.representativeCycles_);
    base1.birthToCycle_.swap(base2.birthToCycle_);
  }

 protected:
  void _reset();

 private:
  using Master_chain_matrix = typename Master_matrix::Master_chain_matrix;

<<<<<<< HEAD
  std::vector<Cycle> representativeCycles_;                 /**< Cycle container. */
  std::vector<Index> birthToCycle_; /**< Map from birth index to cycle index. */
=======
  std::vector<Cycle> representativeCycles_; /**< Cycle container. */
  std::vector<Index> birthToCycle_;         /**< Map from birth index to cycle index. */
>>>>>>> 153a887f

  // access to inheriting Chain_matrix class
  constexpr Master_chain_matrix* _matrix() { return static_cast<Master_chain_matrix*>(this); }

  constexpr const Master_chain_matrix* _matrix() const { return static_cast<const Master_chain_matrix*>(this); }
};

template <class Master_matrix>
inline void Chain_representative_cycles<Master_matrix>::update_representative_cycles()
{
  auto nberColumns = _matrix()->get_number_of_columns();
  auto get_position = [&](ID_index pivot) {
    if constexpr (Master_matrix::Option_list::has_vine_update) {
      if constexpr (Master_matrix::Option_list::has_map_column_container) {
        return _matrix()->map_.at(pivot);
      } else {
        return _matrix()->map_[pivot];
      }
    } else {
      return pivot;
    }
  };

  birthToCycle_.clear();
  birthToCycle_.resize(nberColumns, Master_matrix::template get_null_value<Index>());
  representativeCycles_.clear();

  for (ID_index i = 0; i < nberColumns; i++) {
    auto& col = _matrix()->get_column(_matrix()->get_column_with_pivot(i));
    if (!col.is_paired() || get_position(i) < get_position(_matrix()->get_pivot(col.get_paired_chain_index()))) {
<<<<<<< HEAD
      Cycle cycle;
      if constexpr (is_well_behaved<Master_matrix::Option_list::column_type>::value) {
        cycle.reserve(col.size());
        for (const auto& c : col) {
          if constexpr (Master_matrix::Option_list::is_z2) {
            cycle.push_back(c.get_row_index());
          } else {
            cycle.push_back({c.get_row_index(), c.get_element()});
          }
        }
      } else {
        auto cont = col.get_content();
        for (Index j = 0; j < cont.size(); ++j) {
          if (cont[j] != 0) {
            if constexpr (Master_matrix::Option_list::is_z2) {
              cycle.push_back(j);
            } else {
              cycle.push_back({j, cont[j]});
            }
          }
        }
      }
      representativeCycles_.push_back(std::move(cycle));
=======
      representativeCycles_.push_back(Master_matrix::build_cycle_from_range(col.get_non_zero_content_range()));
>>>>>>> 153a887f
      birthToCycle_[get_position(i)] = representativeCycles_.size() - 1;
    }
  }
}

template <class Master_matrix>
inline const std::vector<typename Chain_representative_cycles<Master_matrix>::Cycle>&
Chain_representative_cycles<Master_matrix>::get_representative_cycles()
{
  if (representativeCycles_.empty()) update_representative_cycles();
  return representativeCycles_;
}

template <class Master_matrix>
inline const typename Chain_representative_cycles<Master_matrix>::Cycle&
Chain_representative_cycles<Master_matrix>::get_representative_cycle(const Bar& bar)
{
  if (representativeCycles_.empty()) update_representative_cycles();
  return representativeCycles_[birthToCycle_[bar.birth]];
}

template <class Master_matrix>
inline void Chain_representative_cycles<Master_matrix>::_reset()
{
  representativeCycles_.clear();
  birthToCycle_.clear();
}

template <class Master_matrix>
inline void Chain_representative_cycles<Master_matrix>::_reset()
{
  representativeCycles_.clear();
  birthToCycle_.clear();
}

}  // namespace persistence_matrix
}  // namespace Gudhi

#endif  // PM_CHAIN_REP_CYCLES_H<|MERGE_RESOLUTION|>--- conflicted
+++ resolved
@@ -50,19 +50,11 @@
 class Chain_representative_cycles
 {
  public:
-<<<<<<< HEAD
-  using Bar = typename Master_matrix::Bar;                            /**< Bar type. */
-  using Cycle = typename Master_matrix::Cycle;                        /**< Cycle type. */
-  using Column_container = typename Master_matrix::Column_container;  /**< Column container type. */
-  using Index = typename Master_matrix::Index;                        /**< @ref MatIdx index type. */
-  using ID_index = typename Master_matrix::ID_index;                  /**< @ref IDIdx index type. */
-=======
   using Bar = typename Master_matrix::Bar;                           /**< Bar type. */
   using Cycle = typename Master_matrix::Cycle;                       /**< Cycle type. */
   using Column_container = typename Master_matrix::Column_container; /**< Column container type. */
   using Index = typename Master_matrix::Index;                       /**< @ref MatIdx index type. */
   using ID_index = typename Master_matrix::ID_index;                 /**< @ref IDIdx index type. */
->>>>>>> 153a887f
 
   /**
    * @brief Default constructor.
@@ -106,13 +98,8 @@
  private:
   using Master_chain_matrix = typename Master_matrix::Master_chain_matrix;
 
-<<<<<<< HEAD
-  std::vector<Cycle> representativeCycles_;                 /**< Cycle container. */
-  std::vector<Index> birthToCycle_; /**< Map from birth index to cycle index. */
-=======
   std::vector<Cycle> representativeCycles_; /**< Cycle container. */
   std::vector<Index> birthToCycle_;         /**< Map from birth index to cycle index. */
->>>>>>> 153a887f
 
   // access to inheriting Chain_matrix class
   constexpr Master_chain_matrix* _matrix() { return static_cast<Master_chain_matrix*>(this); }
@@ -143,33 +130,7 @@
   for (ID_index i = 0; i < nberColumns; i++) {
     auto& col = _matrix()->get_column(_matrix()->get_column_with_pivot(i));
     if (!col.is_paired() || get_position(i) < get_position(_matrix()->get_pivot(col.get_paired_chain_index()))) {
-<<<<<<< HEAD
-      Cycle cycle;
-      if constexpr (is_well_behaved<Master_matrix::Option_list::column_type>::value) {
-        cycle.reserve(col.size());
-        for (const auto& c : col) {
-          if constexpr (Master_matrix::Option_list::is_z2) {
-            cycle.push_back(c.get_row_index());
-          } else {
-            cycle.push_back({c.get_row_index(), c.get_element()});
-          }
-        }
-      } else {
-        auto cont = col.get_content();
-        for (Index j = 0; j < cont.size(); ++j) {
-          if (cont[j] != 0) {
-            if constexpr (Master_matrix::Option_list::is_z2) {
-              cycle.push_back(j);
-            } else {
-              cycle.push_back({j, cont[j]});
-            }
-          }
-        }
-      }
-      representativeCycles_.push_back(std::move(cycle));
-=======
       representativeCycles_.push_back(Master_matrix::build_cycle_from_range(col.get_non_zero_content_range()));
->>>>>>> 153a887f
       birthToCycle_[get_position(i)] = representativeCycles_.size() - 1;
     }
   }
@@ -198,13 +159,6 @@
   birthToCycle_.clear();
 }
 
-template <class Master_matrix>
-inline void Chain_representative_cycles<Master_matrix>::_reset()
-{
-  representativeCycles_.clear();
-  birthToCycle_.clear();
-}
-
 }  // namespace persistence_matrix
 }  // namespace Gudhi
 
