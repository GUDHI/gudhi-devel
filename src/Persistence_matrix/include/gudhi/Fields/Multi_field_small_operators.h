/*    This file is part of the Gudhi Library - https://gudhi.inria.fr/ - which is released under MIT.
 *    See file LICENSE or go to https://gudhi.inria.fr/licensing/ for full license details.
 *    Author(s):       Hannah Schreiber, Clément Maria
 *
 *    Copyright (C) 2022-24 Inria
 *
 *    Modification(s):
 *      - YYYY/MM Author: Description of the modification
 */

/**
 * @file Multi_field_small_operators.h
 * @author Hannah Schreiber, Clément Maria
 * @brief Contains the @ref Gudhi::persistence_fields::Multi_field_operators_with_small_characteristics class.
 */

#ifndef MATRIX_FIELD_MULTI_SMALL_OPERATORS_H_
#define MATRIX_FIELD_MULTI_SMALL_OPERATORS_H_

#include <utility>
#include <vector>
#include <climits>
#include <stdexcept>
#include <numeric>

#include <gudhi/Debug_utils.h>

namespace Gudhi {
namespace persistence_fields {

/**
 * @class Multi_field_operators_with_small_characteristics Multi_field_small_operators.h \
 * gudhi/Fields/Multi_field_small_operators.h
 * @ingroup persistence_fields
 *
 * @brief Class defining operators for a multi-field with "consecutive" characteristic range, such that
 * `productOfAllCharacteristics ^ 2` fits into an unsigned int.
 */
class Multi_field_operators_with_small_characteristics
{
 public:
  using Element = unsigned int;   /**< Type for the elements in the field. */
  using Characteristic = Element; /**< Type for the field characteristic. */

  inline static const Characteristic nullCharacteristic = 0; /**< Value of a non initialized characteristic. */

  inline static const Characteristic nullCharacteristic = 0;  /**< Value of a non initialized characteristic. */

  /**
   * @brief Default constructor, sets the product of all characteristics to 0.
   */
<<<<<<< HEAD
  Multi_field_operators_with_small_characteristics() : productOfAllCharacteristics_(nullCharacteristic) /* , multiplicativeID_(1) */ 
=======
  Multi_field_operators_with_small_characteristics()
      : productOfAllCharacteristics_(nullCharacteristic) /* , multiplicativeID_(1) */
>>>>>>> 153a887f
  {}

  /**
   * @brief Constructor setting the characteristics to all prime numbers between the two given integers.
   * The product of all primes to the square has to fit into an unsigned int.
   *
   * @param minCharacteristic Smallest value of a prime.
   * @param maxCharacteristic Highest value of a prime.
   */
  Multi_field_operators_with_small_characteristics(int minCharacteristic, int maxCharacteristic)
      : productOfAllCharacteristics_(nullCharacteristic)  //, multiplicativeID_(1)
  {
    set_characteristic(minCharacteristic, maxCharacteristic);
  }

  /**
   * @brief Set the characteristics of the field, which are stored in a single value as a product of all of them.
   * The characteristics will be all prime numbers in the given interval.
   * The product of all primes to the square has to fit into an unsigned int.
   *
   * @param minimum Smallest value of a prime.
   * @param maximum Highest value of a prime.
   */
  void set_characteristic(int minimum, int maximum)
  {
    if (maximum < 2) throw std::invalid_argument("Characteristic must be strictly positive");
    if (minimum > maximum) throw std::invalid_argument("The given interval is not valid.");
    if (minimum == maximum && !_is_prime(minimum))
      throw std::invalid_argument("The given interval does not contain a prime number.");

    productOfAllCharacteristics_ = 1;
    primes_.clear();
    for (unsigned int i = minimum; i <= static_cast<unsigned int>(maximum); ++i) {
      if (_is_prime(static_cast<int>(i))) {
        primes_.push_back(i);
        productOfAllCharacteristics_ *= i;
      }
    }

    if (primes_.empty()) throw std::invalid_argument("The given interval does not contain a prime number.");

    partials_.resize(primes_.size());
    for (unsigned int i = 0; i < primes_.size(); ++i) {
      unsigned int p = primes_[i];
      Characteristic base = productOfAllCharacteristics_ / p;
      unsigned int exp = p - 1;
      partials_[i] = 1;

      while (exp > 0) {
        // If exp is odd, multiply with result
        if (exp & 1) partials_[i] = _multiply(partials_[i], base, productOfAllCharacteristics_);
        // y must be even now
        exp = exp >> 1;  // y = y/2
        base = _multiply(base, base, productOfAllCharacteristics_);
      }
    }

    // If I understood the paper well, multiplicativeID_ always equals to 1. But in Clement's code,
    // multiplicativeID_ is computed (see commented loop below). TODO: verify with Clement.
    //	for (unsigned int i = 0; i < partials_.size(); ++i){
    //		multiplicativeID_ = (multiplicativeID_ + partials_[i]) % productOfAllCharacteristics_;
    //	}
  }

  /**
   * @brief Returns the current characteristics as the product of all of them.
   *
   * @return The value of the current characteristic.
   */
  [[nodiscard]] const Characteristic& get_characteristic() const { return productOfAllCharacteristics_; }

  /**
   * @brief Returns the value of an element in the field.
   * That is the positive value of the integer modulo the current characteristic.
   *
   * @param e Integer to return the value from.
   * @return @p e modulo the current characteristic, such that the result is positive.
   */
  [[nodiscard]] Element get_value(Element e) const
  {
    return e < productOfAllCharacteristics_ ? e : e % productOfAllCharacteristics_;
  }

  /**
   * @brief Returns the sum of two elements in the field.
   *
   * @param e1 First element.
   * @param e2 Second element.
   * @return `(e1 + e2) % productOfAllCharacteristics`, such that the result is positive.
   */
  [[nodiscard]] Element add(Element e1, Element e2) const
  {
    return _add(get_value(e1), get_value(e2), productOfAllCharacteristics_);
  }

  /**
   * @brief Stores in the first element the sum of two given elements in the field, that is
   * `(e1 + e2) % productOfAllCharacteristics`, such that the result is positive.
   *
   * @param e1 First element.
   * @param e2 Second element.
   */
  void add_inplace(Element& e1, Element e2) const
  {
    e1 = _add(get_value(e1), get_value(e2), productOfAllCharacteristics_);
  }

  /**
   * @brief Returns the subtraction in the field of the first element by the second element.
   *
   * @param e1 First element.
   * @param e2 Second element.
   * @return `(e1 - e2) % productOfAllCharacteristics`, such that the result is positive.
   */
  [[nodiscard]] Element subtract(Element e1, Element e2) const
  {
    return _subtract(get_value(e1), get_value(e2), productOfAllCharacteristics_);
  }

  /**
   * @brief Stores in the first element the subtraction in the field of the first element by the second element,
   * that is `(e1 - e2) % productOfAllCharacteristics`, such that the result is positive.
   *
   * @param e1 First element.
   * @param e2 Second element.
   */
  void subtract_inplace_front(Element& e1, Element e2) const
  {
    e1 = _subtract(get_value(e1), get_value(e2), productOfAllCharacteristics_);
  }

  /**
   * @brief Stores in the second element the subtraction in the field of the first element by the second element,
   * that is `(e1 - e2) % productOfAllCharacteristics`, such that the result is positive.
   *
   * @param e1 First element.
   * @param e2 Second element.
   */
  void subtract_inplace_back(Element e1, Element& e2) const
  {
    e2 = _subtract(get_value(e1), get_value(e2), productOfAllCharacteristics_);
  }

  /**
   * @brief Returns the multiplication of two elements in the field.
   *
   * @param e1 First element.
   * @param e2 Second element.
   * @return `(e1 * e2) % productOfAllCharacteristics`, such that the result is positive.
   */
  [[nodiscard]] Element multiply(Element e1, Element e2) const
  {
    return _multiply(get_value(e1), get_value(e2), productOfAllCharacteristics_);
  }

  /**
   * @brief Stores in the first element the multiplication of two given elements in the field,
   * that is `(e1 * e2) % productOfAllCharacteristics`, such that the result is positive.
   *
   * @param e1 First element.
   * @param e2 Second element.
   */
  void multiply_inplace(Element& e1, Element e2) const
  {
    e1 = _multiply(get_value(e1), get_value(e2), productOfAllCharacteristics_);
  }

  /**
   * @brief Multiplies the first element with the second one and adds the third one. Returns the result in the field.
   *
   * @warning Not overflow safe.
   *
   * @param e First element.
   * @param m Second element.
   * @param a Third element.
   * @return `(e * m + a) % productOfAllCharacteristics`, such that the result is positive.
   */
  [[nodiscard]] Element multiply_and_add(Element e, Element m, Element a) const { return get_value((e * m) + a); }

  /**
   * @brief Multiplies the first element with the second one and adds the third one, that is
   * `(e * m + a) % productOfAllCharacteristics`, such that the result is positive.
   * Stores the result in the first element.
   *
   * @warning Not overflow safe.
   *
   * @param e First element.
   * @param m Second element.
   * @param a Third element.
   */
  void multiply_and_add_inplace_front(Element& e, Element m, Element a) const { e = get_value((e * m) + a); }

  /**
   * @brief Multiplies the first element with the second one and adds the third one, that is
   * `(e * m + a) % productOfAllCharacteristics`, such that the result is positive.
   * Stores the result in the third element.
   *
   * @warning Not overflow safe.
   *
   * @param e First element.
   * @param m Second element.
   * @param a Third element.
   */
  void multiply_and_add_inplace_back(Element e, Element m, Element& a) const { a = get_value((e * m) + a); }

  /**
   * @brief Adds the first element to the second one and multiplies the third one with it.
   * Returns the result in the field.
   *
   * @warning Not overflow safe.
   *
   * @param e First element.
   * @param a Second element.
   * @param m Third element.
   * @return `((e + a) * m) % productOfAllCharacteristics`, such that the result is positive.
   */
  [[nodiscard]] Element add_and_multiply(Element e, Element a, Element m) const { return get_value((e + a) * m); }

  /**
   * @brief Adds the first element to the second one and multiplies the third one with it, that is
   * `((e + a) * m) % productOfAllCharacteristics`, such that the result is positive.
   * Stores the result in the first element.
   *
   * @warning Not overflow safe.
   *
   * @param e First element.
   * @param a Second element.
   * @param m Third element.
   */
  void add_and_multiply_inplace_front(Element& e, Element a, Element m) const { e = get_value((e + a) * m); }

  /**
   * @brief Adds the first element to the second one and multiplies the third one with it, that is
   * `((e + a) * m) % productOfAllCharacteristics`, such that the result is positive.
   * Stores the result in the third element.
   *
   * @warning Not overflow safe.
   *
   * @param e First element.
   * @param a Second element.
   * @param m Third element.
   */
  void add_and_multiply_inplace_back(Element e, Element a, Element& m) const { m = get_value((e + a) * m); }

  /**
   * @brief Returns true if the two given elements are equal in the field, false otherwise.
   *
   * @param e1 First element to compare.
   * @param e2 Second element to compare.
   * @return true If `e1 % productOfAllCharacteristics == e2 % productOfAllCharacteristics`.
   * @return false Otherwise.
   */
  [[nodiscard]] bool are_equal(Element e1, Element e2) const { return get_value(e1) == get_value(e2); }

  /**
   * @brief Returns the inverse of the given element in the sense of @cite boissonnat:hal-00922572 with respect
   * to the product of all characteristics.
   *
   * @param e Element to get the inverse from.
   * @return Inverse in the current field.
   */
  [[nodiscard]] Element get_inverse(const Element& e) const
  {
    return get_partial_inverse(e, productOfAllCharacteristics_).first;
  }

  /**
   * @brief Returns the inverse of the given element in the multi-field corresponding to the given sub-product
   * of the product of all characteristics in the multi-field. See @cite boissonnat:hal-00922572 for more details.
   *
   * @param e Element to get the inverse from.
   * @param productOfCharacteristics Product of the different characteristics to take into account in the multi-field.
   * @return Pair of the inverse of @p e and the characteristic the inverse is coming from.
   */
  std::pair<Element, Characteristic> get_partial_inverse(const Element& e,
                                                         const Characteristic& productOfCharacteristics) const
  {
    GUDHI_CHECK(productOfCharacteristics >= 0 && productOfCharacteristics <= productOfAllCharacteristics_,
                "The given product is not the product of a subset of the current Multi-field characteristics.");

    Characteristic gcd = std::gcd(e, productOfAllCharacteristics_);

    if (gcd == productOfCharacteristics) return {0, get_multiplicative_identity()};  // partial inverse is 0

    Characteristic QT = productOfCharacteristics / gcd;

    const Characteristic inv_qt = _get_inverse(e, QT);

    auto res = get_partial_multiplicative_identity(QT);
    res = _multiply(res, inv_qt, productOfAllCharacteristics_);

    return {res, QT};
  }

  /**
   * @brief Returns the additive identity of a field.
   *
   * @return The additive identity of a field.
   */
  static constexpr Element get_additive_identity() { return 0; }

  /**
   * @brief Returns the multiplicative identity of a field.
   *
   * @return The multiplicative identity of a field.
   */
  static constexpr Element get_multiplicative_identity() { return 1; }

  // static Element get_multiplicative_identity(){ return multiplicativeID_; }
  /**
   * @brief Returns the partial multiplicative identity of the multi-field from the given product.
   * See @cite boissonnat:hal-00922572 for more details.
   *
   * @param productOfCharacteristics Product of the different characteristics to take into account in the multi-field.
   * @return The partial multiplicative identity of the multi-field.
   */
<<<<<<< HEAD
  Element get_partial_multiplicative_identity(const Characteristic& productOfCharacteristics) const {
    if (productOfCharacteristics == nullCharacteristic) {
=======
  [[nodiscard]] Element get_partial_multiplicative_identity(const Characteristic& productOfCharacteristics) const
  {
    GUDHI_CHECK(productOfCharacteristics >= 0 && productOfCharacteristics <= productOfAllCharacteristics_,
                "The given product is not the product of a subset of the current Multi-field characteristics.");

    if (productOfCharacteristics == nullCharacteristic || productOfCharacteristics == productOfAllCharacteristics_) {
>>>>>>> 153a887f
      return get_multiplicative_identity();
    }
    Element multIdentity = 0;
    for (unsigned int idx = 0; idx < primes_.size(); ++idx) {
      if ((productOfCharacteristics % primes_[idx]) == 0) {
        multIdentity = _add(multIdentity, partials_[idx], productOfAllCharacteristics_);
      }
    }
    return multIdentity;
  }

  /**
   * @brief Swap operator.
   */
  friend void swap(Multi_field_operators_with_small_characteristics& f1,
                   Multi_field_operators_with_small_characteristics& f2) noexcept
  {
    f1.primes_.swap(f2.primes_);
    std::swap(f1.productOfAllCharacteristics_, f2.productOfAllCharacteristics_);
    f1.partials_.swap(f2.partials_);
  }

 private:
  std::vector<unsigned int> primes_;           /**< All characteristics. */
  Characteristic productOfAllCharacteristics_; /**< Product of all characteristics. */
  std::vector<Characteristic> partials_;       /**< Partial products of the characteristics. */

  // static inline constexpr unsigned int multiplicativeID_ = 1;

  static Element _add(Element element, Element v, Characteristic characteristic)
  {
    if (UINT_MAX - element < v) {
      // automatic unsigned integer overflow behaviour will make it work
      element += v;
      element -= characteristic;
      return element;
    }

    element += v;
    if (element >= characteristic) element -= characteristic;

    return element;
  }

  static Element _subtract(Element element, Element v, Characteristic characteristic)
  {
    if (element < v) {
      element += characteristic;
    }
    element -= v;

    return element;
  }

  static Element _multiply(Element a, Element b, Characteristic characteristic)
  {
    Element res = 0;
    Element temp_b = 0;

    if (b < a) std::swap(a, b);

    while (a != 0) {
      if (a & 1) {
        /* Add b to res, modulo m, without overflow */
        if (b >= characteristic - res) res -= characteristic;
        res += b;
      }
      a >>= 1;

      /* Double b, modulo m */
      temp_b = b;
      if (b >= characteristic - b) temp_b -= characteristic;
      b += temp_b;
    }
    return res;
  }

  static constexpr long int _get_inverse(Element element, Characteristic mod)
  {
    // to solve: Ax + My = 1
    Element M = mod;
    Element A = element;
    long int y = 0, x = 1;
    // extended euclidean division
    while (A > 1) {
      int quotient = A / M;
      int temp = M;

      M = A % M, A = temp;
      temp = y;

      y = x - quotient * y;
      x = temp;
    }

    if (x < 0) x += mod;

    return x;
  }

  static constexpr bool _is_prime(const int p)
  {
    if (p <= 1) return false;
    if (p <= 3) return true;
    if (p % 2 == 0 || p % 3 == 0) return false;

    for (long i = 5; i * i <= p; i = i + 6)
      if (p % i == 0 || p % (i + 2) == 0) return false;

    return true;
  }
};

}  // namespace persistence_fields
}  // namespace Gudhi

#endif  // MATRIX_FIELD_MULTI_SMALL_OPERATORS_H_<|MERGE_RESOLUTION|>--- conflicted
+++ resolved
@@ -44,17 +44,11 @@
 
   inline static const Characteristic nullCharacteristic = 0; /**< Value of a non initialized characteristic. */
 
-  inline static const Characteristic nullCharacteristic = 0;  /**< Value of a non initialized characteristic. */
-
   /**
    * @brief Default constructor, sets the product of all characteristics to 0.
    */
-<<<<<<< HEAD
-  Multi_field_operators_with_small_characteristics() : productOfAllCharacteristics_(nullCharacteristic) /* , multiplicativeID_(1) */ 
-=======
   Multi_field_operators_with_small_characteristics()
       : productOfAllCharacteristics_(nullCharacteristic) /* , multiplicativeID_(1) */
->>>>>>> 153a887f
   {}
 
   /**
@@ -371,17 +365,12 @@
    * @param productOfCharacteristics Product of the different characteristics to take into account in the multi-field.
    * @return The partial multiplicative identity of the multi-field.
    */
-<<<<<<< HEAD
-  Element get_partial_multiplicative_identity(const Characteristic& productOfCharacteristics) const {
-    if (productOfCharacteristics == nullCharacteristic) {
-=======
   [[nodiscard]] Element get_partial_multiplicative_identity(const Characteristic& productOfCharacteristics) const
   {
     GUDHI_CHECK(productOfCharacteristics >= 0 && productOfCharacteristics <= productOfAllCharacteristics_,
                 "The given product is not the product of a subset of the current Multi-field characteristics.");
 
     if (productOfCharacteristics == nullCharacteristic || productOfCharacteristics == productOfAllCharacteristics_) {
->>>>>>> 153a887f
       return get_multiplicative_identity();
     }
     Element multIdentity = 0;
