--- conflicted
+++ resolved
@@ -39,22 +39,13 @@
   using Element = mpz_class;      /**< Type for the elements in the field. */
   using Characteristic = Element; /**< Type for the field characteristic. */
 
-<<<<<<< HEAD
-  inline static const Characteristic nullCharacteristic = 0;  /**< Value of a non initialized characteristic. */
-=======
   inline static const Characteristic nullCharacteristic = 0; /**< Value of a non initialized characteristic. */
->>>>>>> 153a887f
 
   /**
    * @brief Default constructor, sets the product of all characteristics to 0.
    */
-<<<<<<< HEAD
-  Multi_field_operators() : productOfAllCharacteristics_(nullCharacteristic) /* , multiplicativeID_(1) */ 
-  {}
-=======
   Multi_field_operators() : productOfAllCharacteristics_(nullCharacteristic) /* , multiplicativeID_(1) */ {}
 
->>>>>>> 153a887f
   /**
    * @brief Constructor setting the characteristics to all prime numbers between the two given integers.
    *
@@ -415,17 +406,12 @@
    * @param productOfCharacteristics Product of the different characteristics to take into account in the multi-field.
    * @return The partial multiplicative identity of the multi-field.
    */
-<<<<<<< HEAD
-  Element get_partial_multiplicative_identity(const Characteristic& productOfCharacteristics) const {
-    if (productOfCharacteristics == nullCharacteristic) {
-=======
   [[nodiscard]] Element get_partial_multiplicative_identity(const Characteristic& productOfCharacteristics) const
   {
     GUDHI_CHECK(productOfCharacteristics >= 0 && productOfCharacteristics <= productOfAllCharacteristics_,
                 "The given product is not the product of a subset of the current Multi-field characteristics.");
 
     if (productOfCharacteristics == nullCharacteristic || productOfCharacteristics == productOfAllCharacteristics_) {
->>>>>>> 153a887f
       return get_multiplicative_identity();
     }
     Element multIdentity(0);
