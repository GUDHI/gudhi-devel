/*    This file is part of the Gudhi Library - https://gudhi.inria.fr/ - which is released under MIT.
 *    See file LICENSE or go to https://gudhi.inria.fr/licensing/ for full license details.
 *    Author(s):       Hannah Schreiber, Clément Maria
 *
 *    Copyright (C) 2022-24 Inria
 *
 *    Modification(s):
 *      - YYYY/MM Author: Description of the modification
 */

/**
 * @file Multi_field_operators.h
 * @author Hannah Schreiber, Clément Maria
 * @brief Contains the @ref Gudhi::persistence_fields::Multi_field_operators class.
 */

#ifndef MATRIX_FIELD_MULTI_OPERATORS_H_
#define MATRIX_FIELD_MULTI_OPERATORS_H_

#include <utility>
#include <vector>
#include <gmpxx.h>
#include <stdexcept>

namespace Gudhi {
namespace persistence_fields {

/**
 * @class Multi_field_operators Multi_field_operators.h gudhi/Fields/Multi_field_operators.h
 * @ingroup persistence_fields
 *
 * @brief Class defining operators for a multi-field with "consecutive" characteristic range.
 */
class Multi_field_operators
{
 public:
  using Element = mpz_class;      /**< Type for the elements in the field. */
  using Characteristic = Element; /**< Type for the field characteristic. */

<<<<<<< HEAD
  inline static const Characteristic nullCharacteristic = 0;  /**< Value of a non initialized characteristic. */
=======
  inline static const Characteristic nullCharacteristic = 0; /**< Value of a non initialized characteristic. */
>>>>>>> 690e0efe

  /**
   * @brief Default constructor, sets the product of all characteristics to 0.
   */
<<<<<<< HEAD
  Multi_field_operators() : productOfAllCharacteristics_(nullCharacteristic) /* , multiplicativeID_(1) */ 
  {}
=======
  Multi_field_operators() : productOfAllCharacteristics_(nullCharacteristic) /* , multiplicativeID_(1) */ {}

>>>>>>> 690e0efe
  /**
   * @brief Constructor setting the characteristics to all prime numbers between the two given integers.
   *
   * @param minCharacteristic Smallest value of a prime.
   * @param maxCharacteristic Highest value of a prime.
   */
  Multi_field_operators(int minCharacteristic, int maxCharacteristic)
      : productOfAllCharacteristics_(nullCharacteristic)  //, multiplicativeID_(1)
  {
    set_characteristic(minCharacteristic, maxCharacteristic);
  }

  /**
   * @brief Set the characteristics of the field, which are stored in a single value as a product of all of them.
   * The characteristics will be all prime numbers in the given interval.
   *
   * @param minimum Smallest value of a prime.
   * @param maximum Highest value of a prime.
   */
  void set_characteristic(int minimum, int maximum)
  {
    if (maximum < 2) throw std::invalid_argument("Characteristic must be strictly positive");
    if (minimum > maximum) throw std::invalid_argument("The given interval is not valid.");
    if (minimum == maximum && !_is_prime(minimum))
      throw std::invalid_argument("The given interval does not contain a prime number.");

    unsigned int curr_prime = minimum;
    mpz_t tmp_prime;
    mpz_init_set_ui(tmp_prime, minimum);
    // test if min_prime is prime
    int is_prime = mpz_probab_prime_p(tmp_prime, 25);  // probabilistic primality test

    if (is_prime == 0) {  // min_prime is composite
      mpz_nextprime(tmp_prime, tmp_prime);
      curr_prime = mpz_get_ui(tmp_prime);
    }

    primes_.clear();
    while (curr_prime <= static_cast<unsigned int>(maximum)) {
      primes_.push_back(curr_prime);
      mpz_nextprime(tmp_prime, tmp_prime);
      curr_prime = mpz_get_ui(tmp_prime);
    }
    mpz_clear(tmp_prime);

    if (primes_.empty()) throw std::invalid_argument("The given interval does not contain a prime number.");

    productOfAllCharacteristics_ = 1;
    for (const unsigned int p : primes_) {
      productOfAllCharacteristics_ *= p;
    }

    partials_.resize(primes_.size());
    for (unsigned int i = 0; i < primes_.size(); ++i) {
      unsigned int p = primes_[i];
      partials_[i] = productOfAllCharacteristics_ / p;
      mpz_powm_ui(partials_[i].get_mpz_t(), partials_[i].get_mpz_t(), p - 1, productOfAllCharacteristics_.get_mpz_t());
    }

    // If I understood the paper well, multiplicativeID_ always equals to 1. But in Clement's code,
    // multiplicativeID_ is computed (see commented loop below). TODO: verify with Clement.
    // for (unsigned int i = 0; i < partials_.size(); ++i) {
    //   multiplicativeID_ = (multiplicativeID_ + partials_[i]) % productOfAllCharacteristics_;
    // }
  }

  /**
   * @brief Returns the current characteristics as the product of all of them.
   *
   * @return The value of the current characteristic.
   */
  [[nodiscard]] const Characteristic& get_characteristic() const { return productOfAllCharacteristics_; }

  /**
   * @brief Returns the value of an element in the field.
   * That is the positive value of the integer modulo the current characteristic.
   *
   * @param e Element to return the value from.
   * @return @p e modulo the current characteristic, such that the result is positive.
   */
  [[nodiscard]] Element get_value(Element e) const
  {
    get_value_inplace(e);
    return e;
  }

  /**
   * @brief Stores in the given element the value of this element in the field.
   * That is the positive value of the integer modulo the current characteristic.
   *
   * @param e Element to return the value from.
   */
  void get_value_inplace(Element& e) const
  {
    if (e >= productOfAllCharacteristics_ || e < -productOfAllCharacteristics_)
      mpz_mod(e.get_mpz_t(), e.get_mpz_t(), productOfAllCharacteristics_.get_mpz_t());
    if (e < 0) e += productOfAllCharacteristics_;
  }

  /**
   * @brief Returns the sum of two elements in the field.
   *
   * @param e1 First element.
   * @param e2 Second element.
   * @return `(e1 + e2) % productOfAllCharacteristics`, such that the result is positive.
   */
  [[nodiscard]] Element add(Element e1, const Element& e2) const
  {
    add_inplace(e1, e2);
    return e1;
  }

  /**
   * @brief Stores in the first element the sum of two given elements in the field, that is
   * `(e1 + e2) % productOfAllCharacteristics`, such that the result is positive.
   *
   * @param e1 First element.
   * @param e2 Second element.
   */
  void add_inplace(Element& e1, const Element& e2) const
  {
    e1 += e2;
    get_value_inplace(e1);
  }

  /**
   * @brief Returns the subtraction in the field of the first element by the second element.
   *
   * @param e1 First element.
   * @param e2 Second element.
   * @return `(e1 - e2) % productOfAllCharacteristics`, such that the result is positive.
   */
  [[nodiscard]] Element subtract(Element e1, const Element& e2) const
  {
    subtract_inplace_front(e1, e2);
    return e1;
  }

  /**
   * @brief Stores in the first element the subtraction in the field of the first element by the second element,
   * that is `(e1 - e2) % productOfAllCharacteristics`, such that the result is positive.
   *
   * @param e1 First element.
   * @param e2 Second element.
   */
  void subtract_inplace_front(Element& e1, const Element& e2) const
  {
    e1 -= e2;
    get_value_inplace(e1);
  }

  /**
   * @brief Stores in the second element the subtraction in the field of the first element by the second element,
   * that is `(e1 - e2) % productOfAllCharacteristics`, such that the result is positive.
   *
   * @param e1 First element.
   * @param e2 Second element.
   */
  void subtract_inplace_back(const Element& e1, Element& e2) const
  {
    mpz_sub(e2.get_mpz_t(), e1.get_mpz_t(), e2.get_mpz_t());
    get_value_inplace(e2);
  }

  /**
   * @brief Returns the multiplication of two elements in the field.
   *
   * @param e1 First element.
   * @param e2 Second element.
   * @return `(e1 * e2) % productOfAllCharacteristics`, such that the result is positive.
   */
  [[nodiscard]] Element multiply(Element e1, const Element& e2) const
  {
    multiply_inplace(e1, e2);
    return e1;
  }

  /**
   * @brief Stores in the first element the multiplication of two given elements in the field,
   * that is `(e1 * e2) % productOfAllCharacteristics`, such that the result is positive.
   *
   * @param e1 First element.
   * @param e2 Second element.
   */
  void multiply_inplace(Element& e1, const Element& e2) const
  {
    e1 *= e2;
    get_value_inplace(e1);
  }

  /**
   * @brief Multiplies the first element with the second one and adds the third one. Returns the result in the field.
   *
   * @param e First element.
   * @param m Second element.
   * @param a Third element.
   * @return `(e * m + a) % productOfAllCharacteristics`, such that the result is positive.
   */
  [[nodiscard]] Element multiply_and_add(Element e, const Element& m, const Element& a) const
  {
    multiply_and_add_inplace_front(e, m, a);
    return e;
  }

  /**
   * @brief Multiplies the first element with the second one and adds the third one, that is
   * `(e * m + a) % productOfAllCharacteristics`, such that the result is positive.
   * Stores the result in the first element.
   *
   * @param e First element.
   * @param m Second element.
   * @param a Third element.
   */
  void multiply_and_add_inplace_front(Element& e, const Element& m, const Element& a) const
  {
    e *= m;
    e += a;
    get_value_inplace(e);
  }

  /**
   * @brief Multiplies the first element with the second one and adds the third one, that is
   * `(e * m + a) % productOfAllCharacteristics`, such that the result is positive.
   * Stores the result in the third element.
   *
   * @param e First element.
   * @param m Second element.
   * @param a Third element.
   */
  void multiply_and_add_inplace_back(const Element& e, const Element& m, Element& a) const
  {
    a += e * m;
    get_value_inplace(a);
  }

  /**
   * @brief Adds the first element to the second one and multiplies the third one with it.
   * Returns the result in the field.
   *
   * @param e First element.
   * @param a Second element.
   * @param m Third element.
   * @return `((e + a) * m) % productOfAllCharacteristics`, such that the result is positive.
   */
  [[nodiscard]] Element add_and_multiply(Element e, const Element& a, const Element& m) const
  {
    add_and_multiply_inplace_front(e, a, m);
    return e;
  }

  /**
   * @brief Adds the first element to the second one and multiplies the third one with it, that is
   * `((e + a) * m) % productOfAllCharacteristics`, such that the result is positive.
   * Stores the result in the first element.
   *
   * @param e First element.
   * @param a Second element.
   * @param m Third element.
   */
  void add_and_multiply_inplace_front(Element& e, const Element& a, const Element& m) const
  {
    e += a;
    e *= m;
    get_value_inplace(e);
  }

  /**
   * @brief Adds the first element to the second one and multiplies the third one with it, that is
   * `((e + a) * m) % productOfAllCharacteristics`, such that the result is positive.
   * Stores the result in the third element.
   *
   * @param e First element.
   * @param a Second element.
   * @param m Third element.
   */
  void add_and_multiply_inplace_back(const Element& e, const Element& a, Element& m) const
  {
    m *= e + a;
    get_value_inplace(m);
  }

  /**
   * @brief Returns true if the two given elements are equal in the field, false otherwise.
   *
   * @param e1 First element to compare.
   * @param e2 Second element to compare.
   * @return true If `e1 % productOfAllCharacteristics == e2 % productOfAllCharacteristics`.
   * @return false Otherwise.
   */
  bool are_equal(const Element& e1, const Element& e2) const
  {
    if (e1 == e2) return true;
    return get_value(e1) == get_value(e2);
  }

  /**
   * @brief Returns the inverse of the given element in the sense of @cite boissonnat:hal-00922572 with respect
   * to the product of all characteristics.
   *
   * @param e Element to get the inverse from.
   * @return Inverse in the current field.
   */
  [[nodiscard]] Element get_inverse(const Element& e) const
  {
    return get_partial_inverse(e, productOfAllCharacteristics_).first;
  }

  /**
   * @brief Returns the inverse of the given element in the multi-field corresponding to the given sub-product
   * of the product of all characteristics in the multi-field. See @cite boissonnat:hal-00922572 for more details.
   *
   * @param e Element to get the inverse from.
   * @param productOfCharacteristics Product of the different characteristics to take into account in the multi-field.
   * @return Pair of the inverse of @p e and the characteristic the inverse is coming from.
   */
  [[nodiscard]] std::pair<Element, Characteristic> get_partial_inverse(
      const Element& e,
      const Characteristic& productOfCharacteristics) const
  {
    Characteristic QR;
    mpz_gcd(QR.get_mpz_t(), e.get_mpz_t(), productOfCharacteristics.get_mpz_t());  // QR <- gcd(x,QS)

    if (QR == productOfCharacteristics) return {0, get_multiplicative_identity()};  // partial inverse is 0

    Characteristic QT = productOfCharacteristics / QR;

    Characteristic inv_qt;
    mpz_invert(inv_qt.get_mpz_t(), e.get_mpz_t(), QT.get_mpz_t());

    std::pair<Element, Characteristic> res(get_partial_multiplicative_identity(QT), QT);
    res.first *= inv_qt;
    get_value_inplace(res.first);

    return res;
  }

  /**
   * @brief Returns the additive identity of a field.
   *
   * @return The additive identity of a field.
   */
  static const Element& get_additive_identity() { return additiveID_; }

  /**
   * @brief Returns the multiplicative identity of a field.
   *
   * @return The multiplicative identity of a field.
   */
  static const Element& get_multiplicative_identity() { return multiplicativeID_; }

  /**
   * @brief Returns the partial multiplicative identity of the multi-field from the given product.
   * See @cite boissonnat:hal-00922572 for more details.
   *
   * @param productOfCharacteristics Product of the different characteristics to take into account in the multi-field.
   * @return The partial multiplicative identity of the multi-field.
   */
<<<<<<< HEAD
  Element get_partial_multiplicative_identity(const Characteristic& productOfCharacteristics) const {
=======
  [[nodiscard]] Element get_partial_multiplicative_identity(const Characteristic& productOfCharacteristics) const
  {
>>>>>>> 690e0efe
    if (productOfCharacteristics == nullCharacteristic) {
      return get_multiplicative_identity();
    }
    Element multIdentity(0);
    for (unsigned int idx = 0; idx < primes_.size(); ++idx) {
      if ((productOfCharacteristics % primes_[idx]) == 0) {
        multIdentity += partials_[idx];
      }
    }
    get_value_inplace(multIdentity);
    return multIdentity;
  }

  /**
   * @brief Swap operator.
   */
  friend void swap(Multi_field_operators& f1, Multi_field_operators& f2) noexcept
  {
    f1.primes_.swap(f2.primes_);
    std::swap(f1.productOfAllCharacteristics_, f2.productOfAllCharacteristics_);
    f1.partials_.swap(f2.partials_);
  }

 private:
  std::vector<unsigned int> primes_;           /**< All characteristics. */
  Characteristic productOfAllCharacteristics_; /**< Product of all characteristics. */
  std::vector<Characteristic> partials_;       /**< Partial products of the characteristics. */
  inline static const Element multiplicativeID_ = 1;
  inline static const Element additiveID_ = 0;

  static constexpr bool _is_prime(const int p)
  {
    if (p <= 1) return false;
    if (p <= 3) return true;
    if (p % 2 == 0 || p % 3 == 0) return false;

    for (long i = 5; i * i <= p; i = i + 6)
      if (p % i == 0 || p % (i + 2) == 0) return false;

    return true;
  }
};

}  // namespace persistence_fields
}  // namespace Gudhi

#endif  // MATRIX_FIELD_MULTI_OPERATORS_H_<|MERGE_RESOLUTION|>--- conflicted
+++ resolved
@@ -37,22 +37,13 @@
   using Element = mpz_class;      /**< Type for the elements in the field. */
   using Characteristic = Element; /**< Type for the field characteristic. */
 
-<<<<<<< HEAD
-  inline static const Characteristic nullCharacteristic = 0;  /**< Value of a non initialized characteristic. */
-=======
   inline static const Characteristic nullCharacteristic = 0; /**< Value of a non initialized characteristic. */
->>>>>>> 690e0efe
 
   /**
    * @brief Default constructor, sets the product of all characteristics to 0.
    */
-<<<<<<< HEAD
-  Multi_field_operators() : productOfAllCharacteristics_(nullCharacteristic) /* , multiplicativeID_(1) */ 
-  {}
-=======
   Multi_field_operators() : productOfAllCharacteristics_(nullCharacteristic) /* , multiplicativeID_(1) */ {}
 
->>>>>>> 690e0efe
   /**
    * @brief Constructor setting the characteristics to all prime numbers between the two given integers.
    *
@@ -410,12 +401,8 @@
    * @param productOfCharacteristics Product of the different characteristics to take into account in the multi-field.
    * @return The partial multiplicative identity of the multi-field.
    */
-<<<<<<< HEAD
-  Element get_partial_multiplicative_identity(const Characteristic& productOfCharacteristics) const {
-=======
   [[nodiscard]] Element get_partial_multiplicative_identity(const Characteristic& productOfCharacteristics) const
   {
->>>>>>> 690e0efe
     if (productOfCharacteristics == nullCharacteristic) {
       return get_multiplicative_identity();
     }
