/*    This file is part of the Gudhi Library - https://gudhi.inria.fr/ - which is released under MIT.
 *    See file LICENSE or go to https://gudhi.inria.fr/licensing/ for full license details.
 *    Author(s):       Clément Maria
 *
 *    Copyright (C) 2014 Inria
 *
 *    Modification(s):
 *      - 2024/08 Hannah Schreiber: Update of the concept after several additions to the Simplex tree.
 *      - YYYY/MM Author: Description of the modification
 */

/** \brief Value type for a filtration function on a cell complex.
 *
 * Needs to implement `std::numeric_limits<FiltrationValue>::has_infinity`,
 * `std::numeric_limits<FiltrationValue>::infinity()` and `std::numeric_limits<FiltrationValue>::max()`.
 * But when `std::numeric_limits<FiltrationValue>::has_infinity` returns `true`,
 * `std::numeric_limits<FiltrationValue>::max()` can simply throw when called, as well as,
 * `std::numeric_limits<FiltrationValue>::infinity()` if `std::numeric_limits<FiltrationValue>::has_infinity`
 * returns `false`.
 *
 * A <EM>filtration</EM> of a cell complex (see FilteredComplex) is
 * a function \f$f:\mathbf{K} \rightarrow \mathbb{R}\f$ satisfying \f$f(\tau)\leq
 * f(\sigma)\f$ whenever \f$\tau \subseteq \sigma\f$. Ordering the simplices
 * by increasing filtration values (breaking ties so as a simplex appears after
 * its subsimplices of same filtration value) provides an indexing scheme
 * (see IndexingTag).
 */
struct FiltrationValue {
  /**
   * @brief Has to construct the default value of FiltrationValue.
   */
  FiltrationValue();
  /**
   * @brief Only necessary if `FiltrationValue(0)` does not correspond to an "empty" filtration value, or,
   * if there is an ambiguity at compile time between several constructors if
   * @ref Gudhi::simplex_tree::empty_filtration_value_t is passed.
   * Should construct a representative of what is an "empty" object. E.g., 0 for a numerical value or {} for a vector.
   * Two empty objects should evaluate to true if compared for equality.
   */
<<<<<<< HEAD
  FiltrationValue(Gudhi::simplex_tree::empty_filtration_value_t e);
=======
  explicit FiltrationValue(Gudhi::simplex_tree::empty_filtration_value_t e);
>>>>>>> fb808b3c

  // only for default ordering of filtration_vect_ in initialize_filtration and for prune_above_filtration
  /**
   * @brief Strictly smaller operator. If the filtration values are totally ordered, should be a StrictWeakOrdering.
   */
  friend bool operator<(const FiltrationValue& f1, const FiltrationValue& f2);
  /**
   * @brief Equality operator
   */
  friend bool operator==(const FiltrationValue& f1, const FiltrationValue& f2);

  /**
   * @brief Given two filtration values at which a simplex exists, computes the minimal union of births generating
   * a lifetime including those two values. The result is stored in the first parameter.
   * The overload for arithmetic types like `double` or `int` is already implemented as the minimum of the
   * two given values and can also be used for non native arithmetic types like `CGAL::Gmpq` as long as it has an
   * `operator<`. The overload is available with @ref Gudhi::unify_lifetimes "".
   *
   * For a k-critical filtration, FiltrationValue should be able to store an union of values (corresponding to the
   * different births of a same simplex) and this method adds the values of @p f2 in @p f1 and removes the values
   * from @p f1 which are comparable and greater than other values.
   * In the special case of 1-critical filtration, as the union should not contain more than one birth element,
   * this method is expected to throw if the two given elements in the filtration values are not comparable.
   * If they are comparable, the union is simply the minimum of both.
   *
   * @return True if and only if the values in @p f1 were actually modified.
   */
  friend bool unify_lifetimes(FiltrationValue& f1, const FiltrationValue& f2);

  /**
   * @brief Given two filtration values, stores in the first value the lowest common upper bound of the two values.
   * The overload for arithmetic types like `double` or `int` is already implemented as the maximum of the two
   * given values and can also be used for non native arithmetic types like `CGAL::Gmpq` as long as it has an
   * `operator<`. The overload is available with @ref Gudhi::intersect_lifetimes "".
   *
   * @return True if and only if the values in @p f1 were actually modified.
   */
  friend bool intersect_lifetimes(FiltrationValue& f1, const FiltrationValue& f2);

  /**
<<<<<<< HEAD
   * @brief Only necessary when serializing the simplex tree. Serialize the given value and insert it at start position.
   * Overloads for native arithmetic types or other simple types are already implemented with
   * Gudhi::serialize_value_to_char_buffer.
=======
   * @private
   * @brief Only necessary when serializing the simplex tree. Serialize the given value and insert it at start position.
   * Overloads for native arithmetic types or other simple types are already implemented.
>>>>>>> fb808b3c
   * 
   * @param value The value to serialize.
   * @param start Start position where the value is serialized.
   * @return The new position in the array of char for the next serialization.
   */
  friend char* serialize_value_to_char_buffer(const FiltrationValue& value, char* start);

  /**
<<<<<<< HEAD
   * @brief Only necessary when deserializing the simplex tree. Deserializes the object at the given start position in
   * an array of char, which was previously serialized by serialize_value_to_char_buffer.
   * Then, sets the value with it.
   * Overloads for native arithmetic types or other simple types are already implemented with
   * deserialize_value_from_char_buffer.
=======
   * @private
   * @brief Only necessary when deserializing the simplex tree. Deserializes the object at the given start position in
   * an array of char, which was previously serialized by @ref serialize_value_to_char_buffer "".
   * Then, sets the value with it.
   * Overloads for native arithmetic types or other simple types are already implemented.
>>>>>>> fb808b3c
   * 
   * @param value The value where to deserialize based on its type.
   * @param start Start position where the value is serialized.
   * @return The new position in the array of char for the next deserialization.
   */
  friend const char* deserialize_value_from_char_buffer(FiltrationValue& value, const char* start);

  /**
<<<<<<< HEAD
   * @brief Only necessary when serializing the simplex tree. Returns the serialization size of the given object.
   * Overloads for native arithmetic types or other simple types are already implemented with
   * Gudhi::get_serialization_size_of.
=======
   * @private
   * @brief Only necessary when serializing the simplex tree. Returns the serialization size of the given object.
   * Overloads for native arithmetic types or other simple types are already implemented.
>>>>>>> fb808b3c
   */
  friend std::size_t get_serialization_size_of(const FiltrationValue& value);
};<|MERGE_RESOLUTION|>--- conflicted
+++ resolved
@@ -37,11 +37,7 @@
    * Should construct a representative of what is an "empty" object. E.g., 0 for a numerical value or {} for a vector.
    * Two empty objects should evaluate to true if compared for equality.
    */
-<<<<<<< HEAD
-  FiltrationValue(Gudhi::simplex_tree::empty_filtration_value_t e);
-=======
   explicit FiltrationValue(Gudhi::simplex_tree::empty_filtration_value_t e);
->>>>>>> fb808b3c
 
   // only for default ordering of filtration_vect_ in initialize_filtration and for prune_above_filtration
   /**
@@ -82,15 +78,9 @@
   friend bool intersect_lifetimes(FiltrationValue& f1, const FiltrationValue& f2);
 
   /**
-<<<<<<< HEAD
-   * @brief Only necessary when serializing the simplex tree. Serialize the given value and insert it at start position.
-   * Overloads for native arithmetic types or other simple types are already implemented with
-   * Gudhi::serialize_value_to_char_buffer.
-=======
    * @private
    * @brief Only necessary when serializing the simplex tree. Serialize the given value and insert it at start position.
    * Overloads for native arithmetic types or other simple types are already implemented.
->>>>>>> fb808b3c
    * 
    * @param value The value to serialize.
    * @param start Start position where the value is serialized.
@@ -99,19 +89,11 @@
   friend char* serialize_value_to_char_buffer(const FiltrationValue& value, char* start);
 
   /**
-<<<<<<< HEAD
-   * @brief Only necessary when deserializing the simplex tree. Deserializes the object at the given start position in
-   * an array of char, which was previously serialized by serialize_value_to_char_buffer.
-   * Then, sets the value with it.
-   * Overloads for native arithmetic types or other simple types are already implemented with
-   * deserialize_value_from_char_buffer.
-=======
    * @private
    * @brief Only necessary when deserializing the simplex tree. Deserializes the object at the given start position in
    * an array of char, which was previously serialized by @ref serialize_value_to_char_buffer "".
    * Then, sets the value with it.
    * Overloads for native arithmetic types or other simple types are already implemented.
->>>>>>> fb808b3c
    * 
    * @param value The value where to deserialize based on its type.
    * @param start Start position where the value is serialized.
@@ -120,15 +102,9 @@
   friend const char* deserialize_value_from_char_buffer(FiltrationValue& value, const char* start);
 
   /**
-<<<<<<< HEAD
-   * @brief Only necessary when serializing the simplex tree. Returns the serialization size of the given object.
-   * Overloads for native arithmetic types or other simple types are already implemented with
-   * Gudhi::get_serialization_size_of.
-=======
    * @private
    * @brief Only necessary when serializing the simplex tree. Returns the serialization size of the given object.
    * Overloads for native arithmetic types or other simple types are already implemented.
->>>>>>> fb808b3c
    */
   friend std::size_t get_serialization_size_of(const FiltrationValue& value);
 };