--- conflicted
+++ resolved
@@ -38,10 +38,6 @@
 #include <functional>  // for greater<>
 
 namespace Gudhi {
-<<<<<<< HEAD
-=======
-
->>>>>>> 0cbab323
 /** \defgroup simplex_tree Filtered Complexes
  *
  * A simplicial complex \f$\mathbf{K}\f$
@@ -76,7 +72,6 @@
  * \copyright GNU General Public License v3.
  * @{
  */
-
 /**
  * \brief Simplex Tree data structure for representing simplicial complexes.
  *
@@ -89,14 +84,8 @@
  *
  */
 template<typename IndexingTag = linear_indexing_tag,
-<<<<<<< HEAD
-typename FiltrationValue = double, typename SimplexKey = int // must be a signed integer type
-, typename VertexHandle = int // must be a signed integer type, int convertible to it
-//         , bool ContiguousVertexHandles = true   //true is Vertex_handles are exactly the set [0;n)
-=======
 typename FiltrationValue = double, typename SimplexKey = int  // must be a signed integer type
 , typename VertexHandle = int  // must be a signed integer type, int convertible to it
->>>>>>> 0cbab323
 >
 class Simplex_tree {
  public:
@@ -199,12 +188,12 @@
   /** \name Range and iterator methods
    * @{ */
 
-  /** \brief Returns a range over the vertices of the simplicial complex. 
+  /** \brief Returns a range over the vertices of the simplicial complex.
    * The order is increasing according to < on Vertex_handles.*/
   Complex_vertex_range complex_vertex_range() {
     return Complex_vertex_range(
-                                boost::make_transform_iterator(root_.members_.begin(), return_first()),
-                                boost::make_transform_iterator(root_.members_.end(), return_first()));
+        boost::make_transform_iterator(root_.members_.begin(), return_first()),
+        boost::make_transform_iterator(root_.members_.end(), return_first()));
   }
 
   /** \brief Returns a range over the simplices of the simplicial complex.
@@ -295,11 +284,12 @@
   /** \brief Constructs an empty simplex tree. */
   Simplex_tree()
       : null_vertex_(-1),
-      threshold_(0),
-      num_simplices_(0),
-      root_(NULL, null_vertex_),
-      filtration_vect_(),
-      dimension_(-1) { }
+        threshold_(0),
+        num_simplices_(0),
+        root_(NULL, null_vertex_),
+        filtration_vect_(),
+        dimension_(-1) {
+  }
 
   /** \brief Destructor; deallocates the whole tree structure. */
   ~Simplex_tree() {
@@ -325,27 +315,26 @@
   /** \brief Returns the key associated to a simplex.
    *
    * The filtration must be initialized. */
-  Simplex_key key(Simplex_handle sh) {
+  static Simplex_key key(Simplex_handle sh) {
     return sh->second.key();
   }
 
   /** \brief Returns the simplex associated to a key.
    *
    * The filtration must be initialized. */
-  Simplex_handle simplex(Simplex_key key) {
+  Simplex_handle simplex(Simplex_key key) const {
     return filtration_vect_[key];
   }
 
   /** \brief Returns the filtration value of a simplex.
    *
    * Called on the null_simplex, returns INFINITY. */
-  Filtration_value filtration(Simplex_handle sh) const {
+  static Filtration_value filtration(Simplex_handle sh) {
     if (sh != null_simplex()) {
       return sh->second.filtration();
     } else {
       return INFINITY;
     }
-<<<<<<< HEAD
   }
 
   /** \brief Sets the filtration value of a simplex.
@@ -355,8 +344,6 @@
     if (sh != null_simplex()) {
       sh->second.assign_filtration(fv);
     }
-=======
->>>>>>> 0cbab323
   }
 
   /** \brief Returns an upper bound of the filtration values of the simplices. */
@@ -368,13 +355,13 @@
    * associated to the simplices in the simplicial complex.
    *
    * One can call filtration(null_simplex()). */
-  Simplex_handle null_simplex() const {
+  static Simplex_handle null_simplex() {
     return Dictionary_it(NULL);
   }
 
   /** \brief Returns a key different for all keys associated to the
    * simplices of the simplicial complex. */
-  Simplex_key null_key() const {
+  static Simplex_key null_key() {
     return -1;
   }
 
@@ -420,7 +407,6 @@
     return (sh->second.children()->parent() == sh->first);
   }
 
- public:
   /** \brief Given a range of Vertex_handles, returns the Simplex_handle
    * of the simplex in the simplicial complex containing the corresponding
    * vertices. Return null_simplex() if the simplex is not in the complex.
@@ -457,10 +443,6 @@
   Simplex_handle find_vertex(Vertex_handle v) {
     return root_.members_.begin() + v;
   }
-<<<<<<< HEAD
-=======
-  //{ return root_.members_.find(v); }
->>>>>>> 0cbab323
 
   /** \brief Insert a simplex, represented by a range of Vertex_handles, in the simplicial complex.
    *
@@ -487,7 +469,7 @@
    * .end() return random access iterators, with 'value_type' Vertex_handle. */
   template<class RandomAccessVertexRange>
   std::pair<Simplex_handle, bool> insert_simplex(RandomAccessVertexRange & simplex,
-                                                 Filtration_value filtration) {
+                                         Filtration_value filtration) {
     if (simplex.empty()) {
       return std::pair<Simplex_handle, bool>(null_simplex(), true);
     }
@@ -524,16 +506,11 @@
    *
    * @param[in]  Nsimplex   range of Vertex_handles, representing the vertices of the new N-simplex
    * @param[in]  filtration the filtration value assigned to the new N-simplex.
-   */
+  */
   template<class RandomAccessVertexRange>
-<<<<<<< HEAD
   std::pair<Simplex_handle, bool> insert_simplex_and_subfaces(RandomAccessVertexRange& Nsimplex,
                                                               Filtration_value filtration = 0.0) {
     std::pair<Simplex_handle, bool> returned;
-=======
-  void insert_simplex_and_subfaces(RandomAccessVertexRange& Nsimplex,
-                                   Filtration_value filtration = 0.0) {
->>>>>>> 0cbab323
     if (Nsimplex.size() > 1) {
       for (unsigned int NIndex = 0; NIndex < Nsimplex.size(); NIndex++) {
         // insert N (N-1)-Simplex
@@ -574,8 +551,8 @@
    * optimized version of the boundary computation. */
   std::pair<Simplex_handle, Simplex_handle> endpoints(Simplex_handle sh) {
     return std::pair<Simplex_handle, Simplex_handle>(
-                                                     root_.members_.find(sh->first),
-                                                     root_.members_.find(self_siblings(sh)->parent()));
+        root_.members_.find(sh->first),
+        root_.members_.find(self_siblings(sh)->parent()));
   }
 
   /** Returns the Siblings containing a simplex.*/
@@ -586,26 +563,13 @@
       return sh->second.children();
   }
 
-<<<<<<< HEAD
-=======
-  // void display_simplex(Simplex_handle sh)
-  // {
-  //   std::cout << "   " << "[" << filtration(sh) << "] ";
-  //   for( auto vertex : simplex_vertex_range(sh) )
-  //     { std::cout << vertex << " "; }
-  // }
-
-  // void print(Simplex_handle sh, std::ostream& os = std::cout)
-  // {  for(auto v : simplex_vertex_range(sh)) {os << v << " ";}
-  //    os << std::endl; }
-
->>>>>>> 0cbab323
  public:
   /** Returns a pointer to the root nodes of the simplex tree. */
   Siblings * root() {
     return &root_;
   }
 
+ public:
   /** Set an upper bound for the filtration values. */
   void set_filtration(Filtration_value fil) {
     threshold_ = fil;
@@ -640,10 +604,8 @@
   void initialize_filtration() {
     filtration_vect_.clear();
     filtration_vect_.reserve(num_simplices());
-    for (auto cpx_it = complex_simplex_range().begin();
-         cpx_it != complex_simplex_range().end(); ++cpx_it) {
-      filtration_vect_.push_back(*cpx_it);
-    }
+    for (Simplex_handle sh : complex_simplex_range())
+      filtration_vect_.push_back(sh);
 
     // the stable sort ensures the ordering heuristic
     std::stable_sort(filtration_vect_.begin(), filtration_vect_.end(),
@@ -821,15 +783,15 @@
     typename boost::graph_traits<OneSkeletonGraph>::vertex_iterator v_it,
         v_it_end;
     for (std::tie(v_it, v_it_end) = boost::vertices(skel_graph); v_it != v_it_end;
-         ++v_it) {
+        ++v_it) {
       root_.members_.emplace_hint(
-                                  root_.members_.end(), *v_it,
-                                  Node(&root_, boost::get(vertex_filtration_t(), skel_graph, *v_it)));
+          root_.members_.end(), *v_it,
+          Node(&root_, boost::get(vertex_filtration_t(), skel_graph, *v_it)));
     }
     typename boost::graph_traits<OneSkeletonGraph>::edge_iterator e_it,
         e_it_end;
     for (std::tie(e_it, e_it_end) = boost::edges(skel_graph); e_it != e_it_end;
-         ++e_it) {
+        ++e_it) {
       auto u = source(*e_it, skel_graph);
       auto v = target(*e_it, skel_graph);
       if (u < v) {
@@ -840,9 +802,9 @@
         }
 
         sh->second.children()->members().emplace(
-                                                 v,
-                                                 Node(sh->second.children(),
-                                                      boost::get(edge_filtration_t(), skel_graph, *e_it)));
+            v,
+            Node(sh->second.children(),
+                 boost::get(edge_filtration_t(), skel_graph, *e_it)));
       }
     }
   }
@@ -861,7 +823,7 @@
   void expansion(int max_dim) {
     dimension_ = max_dim;
     for (Dictionary_it root_it = root_.members_.begin();
-         root_it != root_.members_.end(); ++root_it) {
+        root_it != root_.members_.end(); ++root_it) {
       if (has_children(root_it)) {
         siblings_expansion(root_it->second.children(), max_dim - 1);
       }
@@ -873,7 +835,7 @@
 
   /** \brief Recursive expansion of the simplex tree.*/
   void siblings_expansion(Siblings * siblings,  // must contain elements
-                          int k) {
+      int k) {
     if (dimension_ > k) {
       dimension_ = k;
     }
@@ -897,8 +859,8 @@
         if (inter.size() != 0) {
           this->num_simplices_ += inter.size();
           Siblings * new_sib = new Siblings(siblings,  // oncles
-                                            s_h->first,  // parent
-                                            inter);  // boost::container::ordered_unique_range_t
+              s_h->first,  // parent
+              inter);      // boost::container::ordered_unique_range_t
           inter.clear();
           s_h->second.assign_children(new_sib);
           siblings_expansion(new_sib, k - 1);
@@ -916,38 +878,23 @@
   static void intersection(std::vector<std::pair<Vertex_handle, Node> >& intersection,
                            Dictionary_it begin1, Dictionary_it end1,
                            Dictionary_it begin2, Dictionary_it end2,
-                           Filtration_value filtration) {
+                           Filtration_value filtration_) {
     if (begin1 == end1 || begin2 == end2)
       return;  // ----->>
     while (true) {
       if (begin1->first == begin2->first) {
-        intersection.push_back(std::pair<Vertex_handle, Node>(begin1->first,
-                                                              Node(NULL,
-                                                                   maximum(begin1->second.filtration(),
-                                                                           begin2->second.filtration(), filtration))));
-        ++begin1;
-        ++begin2;
-        if (begin1 == end1 || begin2 == end2)
+        Filtration_value filt = (std::max)({begin1->second.filtration(), begin2->second.filtration(), filtration_});
+        intersection.emplace_back(begin1->first, Node(NULL, filt));
+        if (++begin1 == end1 || ++begin2 == end2)
           return;  // ----->>
-      } else {
-        if (begin1->first < begin2->first) {
-          ++begin1;
-          if (begin1 == end1)
-            return;
-        } else {
-          ++begin2;
-          if (begin2 == end2)
-            return;  // ----->>
-        }
-      }
-    }
-  }
-
-  /** Maximum over 3 values.*/
-  static Filtration_value maximum(Filtration_value a, Filtration_value b,
-                                  Filtration_value c) {
-    Filtration_value max = (a < b) ? b : a;
-    return ((max < c) ? c : max);
+      } else if (begin1->first < begin2->first) {
+        if (++begin1 == end1)
+          return;
+      } else /* begin1->first > begin2->first */ {
+        if (++begin2 == end2)
+          return;  // ----->>
+      }
+    }
   }
 
  public:
@@ -983,7 +930,6 @@
 };
 
 // Print a Simplex_tree in os.
-
 template<typename T1, typename T2, typename T3>
 std::ostream& operator<<(std::ostream & os, Simplex_tree<T1, T2, T3> & st) {
   for (auto sh : st.filtration_simplex_range()) {
