--- conflicted
+++ resolved
@@ -156,35 +156,24 @@
       Key_simplex_base;
 
   struct Filtration_simplex_base_real {
-<<<<<<< HEAD
     Filtration_simplex_base_real() : filt_{} {}
+    Filtration_simplex_base_real(const Filtration_value& f) : filt_(f) {}
     void assign_filtration(const Filtration_value& f) { filt_ = f; }
     const Filtration_value& filtration() const { return filt_; }
     Filtration_value& filtration() { return filt_; }
-=======
-    Filtration_simplex_base_real() : filt_(0) {}
-    Filtration_simplex_base_real(Filtration_value f) : filt_(f) {}
-    void assign_filtration(Filtration_value f) { filt_ = f; }
-    Filtration_value filtration() const { return filt_; }
->>>>>>> 29f43125
    private:
     Filtration_value filt_;
   };
   struct Filtration_simplex_base_dummy {
     Filtration_simplex_base_dummy() {}
-<<<<<<< HEAD
-    void assign_filtration(Filtration_value GUDHI_CHECK_code(f)) { GUDHI_CHECK(f == 0, "filtration value specified for a complex that does not store them"); }
+    Filtration_simplex_base_dummy(Filtration_value GUDHI_CHECK_code(f)) {
+      GUDHI_CHECK(f == 0, "filtration value specified for a complex that does not store them");
+    }
+    void assign_filtration(Filtration_value GUDHI_CHECK_code(f)) {
+      GUDHI_CHECK(f == 0, "filtration value specified for a complex that does not store them");
+    }
     const Filtration_value& filtration() const  { return null_value; }
     static constexpr Filtration_value null_value={};
-=======
-    Filtration_simplex_base_dummy(Filtration_value GUDHI_CHECK_code(f)) {
-      GUDHI_CHECK(f == 0, "filtration value specified for a complex that does not store them");
-    }
-    void assign_filtration(Filtration_value GUDHI_CHECK_code(f)) {
-      GUDHI_CHECK(f == 0, "filtration value specified for a complex that does not store them");
-    }
-    Filtration_value filtration() const { return 0; }
->>>>>>> 29f43125
   };
   typedef typename std::conditional<Options::store_filtration, Filtration_simplex_base_real,
     Filtration_simplex_base_dummy>::type Filtration_simplex_base;
@@ -524,12 +513,9 @@
     for (auto& map_el : root_.members()) {
       map_el.second.assign_children(&root_);
     }
-<<<<<<< HEAD
-    rec_copy(&root_, &root_source);
-    if constexpr (Options::is_multi_parameter) number_of_parameters_ = complex_source.number_of_parameters_;
-=======
     rec_copy<Options::store_key>(
         &root_, &root_source, [](const Filtration_value& fil) -> const Filtration_value& { return fil; });
+    if constexpr (Options::is_multi_parameter) number_of_parameters_ = complex_source.number_of_parameters_;
   }
 
   // Copy from complex_source to "this"
@@ -553,7 +539,7 @@
     }
 
     rec_copy<OtherSimplexTreeOptions::store_key>(&root_, &root_source, translate_filtration_value);
->>>>>>> 29f43125
+    if constexpr (Options::is_multi_parameter) number_of_parameters_ = complex_source.number_of_parameters_;
   }
 
   /** \brief depth first search, inserts simplices when reaching a leaf. */
