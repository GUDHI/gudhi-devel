--- conflicted
+++ resolved
@@ -27,9 +27,6 @@
 #include <gudhi/Simplex_tree/Simplex_tree_siblings.h>
 #include <gudhi/Simplex_tree/Simplex_tree_iterators.h>
 #include <gudhi/Simplex_tree/indexing_tag.h>
-
-#include <gudhi/reader_utils.h>
-#include <gudhi/graph_simplicial_complex.h>
 
 #include <boost/container/flat_map.hpp>
 #include <boost/iterator/transform_iterator.hpp>
@@ -75,20 +72,6 @@
  * \copyright GNU General Public License v3.
  * @{
  */
-<<<<<<< HEAD
-=======
-
-/// Model of SimplexTreeOptions.
-struct Simplex_tree_options_full_featured {
-  typedef linear_indexing_tag Indexing_tag;
-  typedef int Vertex_handle;
-  typedef double Filtration_value;
-  typedef int Simplex_key;
-  static const bool store_key = true;
-  static const bool store_filtration = true;
-};
-
->>>>>>> 053a5a2f
 /**
  * \brief Simplex Tree data structure for representing simplicial complexes.
  *
@@ -100,62 +83,34 @@
  * \implements FilteredComplex
  *
  */
-
-template<typename SimplexTreeOptions = Simplex_tree_options_full_featured>
+template<typename IndexingTag = linear_indexing_tag,
+typename FiltrationValue = double, typename SimplexKey = int  // must be a signed integer type
+, typename VertexHandle = int  // must be a signed integer type, int convertible to it
+>
 class Simplex_tree {
  public:
-  typedef SimplexTreeOptions Options;
-  typedef typename Options::Indexing_tag Indexing_tag;
+  typedef IndexingTag Indexing_tag;
   /** \brief Type for the value of the filtration function.
    *
    * Must be comparable with <. */
-  typedef typename Options::Filtration_value Filtration_value;
+  typedef FiltrationValue Filtration_value;
   /** \brief Key associated to each simplex.
    *
    * Must be a signed integer type. */
-  typedef typename Options::Simplex_key Simplex_key;
+  typedef SimplexKey Simplex_key;
   /** \brief Type for the vertex handle.
    *
    * Must be a signed integer type. It admits a total order <. */
-  typedef typename Options::Vertex_handle Vertex_handle;
+  typedef VertexHandle Vertex_handle;
 
   /* Type of node in the simplex tree. */
   typedef Simplex_tree_node_explicit_storage<Simplex_tree> Node;
   /* Type of dictionary Vertex_handle -> Node for traversing the simplex tree. */
-  // Note: this wastes space when Vertex_handle is 32 bits and Node is aligned on 64 bits. It would be better to use a flat_set (with our own comparator) where we can control the layout of the struct (put Vertex_handle and Simplex_key next to each other).
   typedef typename boost::container::flat_map<Vertex_handle, Node> Dictionary;
 
   /* \brief Set of nodes sharing a same parent in the simplex tree. */
   /* \brief Set of nodes sharing a same parent in the simplex tree. */
   typedef Simplex_tree_siblings<Simplex_tree, Dictionary> Siblings;
-
-  struct Key_simplex_base_real {
-    Key_simplex_base_real() : key_(-1) {}
-    void assign_key(Simplex_key k) { key_ = k; }
-    Simplex_key key() const { return key_; }
-    private:
-    Simplex_key key_;
-  };
-  struct Key_simplex_base_dummy {
-    Key_simplex_base_dummy() {}
-    void assign_key(Simplex_key) { }
-    Simplex_key key() const { assert(false); return -1; }
-  };
-  typedef typename std::conditional<Options::store_key, Key_simplex_base_real, Key_simplex_base_dummy>::type Key_simplex_base;
-
-  struct Filtration_simplex_base_real {
-    Filtration_simplex_base_real() : filt_(0) {}
-    void assign_filtration(Filtration_value f) { filt_ = f; }
-    Filtration_value filtration() const { return filt_; }
-    private:
-    Filtration_value filt_;
-  };
-  struct Filtration_simplex_base_dummy {
-    Filtration_simplex_base_dummy() {}
-    void assign_filtration(Filtration_value f) { assert(f == 0); }
-    Filtration_value filtration() const { return 0; }
-  };
-  typedef typename std::conditional<Options::store_filtration, Filtration_simplex_base_real, Filtration_simplex_base_dummy>::type Filtration_simplex_base;
 
  public:
   /** \brief Handle type to a simplex contained in the simplicial complex represented
@@ -215,12 +170,12 @@
   /** \brief Range over the simplices of the skeleton of the simplicial complex, for a given 
    * dimension. */
   typedef boost::iterator_range<Skeleton_simplex_iterator> Skeleton_simplex_range;
+  /** \brief Iterator over the simplices of the simplicial complex, ordered by the filtration.
+   *
+   * 'value_type' is Simplex_handle. */
+  typedef typename std::vector<Simplex_handle>::iterator Filtration_simplex_iterator;
   /** \brief Range over the simplices of the simplicial complex, ordered by the filtration. */
-  typedef std::vector<Simplex_handle> Filtration_simplex_range;
-  /** \brief Iterator over the simplices of the simplicial complex, ordered by the filtration.
-   *
-   * 'value_type' is Simplex_handle. */
-  typedef typename Filtration_simplex_range::const_iterator Filtration_simplex_iterator;
+  typedef boost::iterator_range<Filtration_simplex_iterator> Filtration_simplex_range;
 
   /* @} */  // end name range and iterator types
   /** \name Range and iterator methods
@@ -271,13 +226,17 @@
    * order is used.
    *
    * The filtration must be valid. If the filtration has not been initialized yet, the
-   * method initializes it (i.e. order the simplices). If the complex has changed since the last time the filtration
-   * was initialized, please call `initialize_filtration()` to recompute it. */
-  Filtration_simplex_range const& filtration_simplex_range(Indexing_tag=Indexing_tag()) {
+   * method initializes it (i.e. order the simplices). */
+  Filtration_simplex_range filtration_simplex_range(Indexing_tag) {
     if (filtration_vect_.empty()) {
       initialize_filtration();
     }
-    return filtration_vect_;
+    return Filtration_simplex_range(filtration_vect_.begin(),
+                                    filtration_vect_.end());
+  }
+
+  Filtration_simplex_range filtration_simplex_range() {
+    return filtration_simplex_range(Indexing_tag());
   }
 
   /** \brief Returns a range over the vertices of a simplex.
@@ -319,48 +278,9 @@
   Simplex_tree()
       : null_vertex_(-1),
       threshold_(0),
-      root_(nullptr, null_vertex_),
+      root_(NULL, null_vertex_),
       filtration_vect_(),
       dimension_(-1) {
-  }
-
-  /** \brief User-defined copy constructor reproduces the whole tree structure. */
-  Simplex_tree(const Simplex_tree& simplex_source)
-      : null_vertex_(simplex_source.null_vertex_),
-      threshold_(simplex_source.threshold_),
-      filtration_vect_(),
-      dimension_(simplex_source.dimension_) {
-    auto root_source = simplex_source.root_;
-    auto memb_source = root_source.members();
-    root_ = Siblings(nullptr, null_vertex_, memb_source);
-    rec_copy(&root_, &root_source);
-  }
-
-  /** \brief depth first search, inserts simplices when reaching a leaf. */
-  void rec_copy(Siblings *sib, Siblings *sib_source) {
-    for (auto sh = sib->members().begin(), sh_source = sib_source->members().begin();
-         sh != sib->members().end(); ++sh, ++sh_source) {
-      if (has_children(sh_source)) {
-        Siblings * newsib = new Siblings(sib, sh_source->first);
-        newsib->members_.reserve(sh_source->second.children()->members().size());
-        for (auto & child : sh_source->second.children()->members())
-          newsib->members_.emplace_hint(newsib->members_.end(), child.first, Node(sib, child.second.filtration()));
-        rec_copy(newsib, sh_source->second.children());
-        sh->second.assign_children(newsib);
-      }
-    }
-  }
-
-  /** \brief User-defined move constructor moves the whole tree structure. */
-  Simplex_tree(Simplex_tree && old)
-      : null_vertex_(std::move(old.null_vertex_)),
-      threshold_(std::move(old.threshold_)),
-      root_(std::move(old.root_)),
-      filtration_vect_(std::move(old.filtration_vect_)),
-      dimension_(std::move(old.dimension_)) {
-    old.dimension_ = -1;
-    old.threshold_ = 0;
-    old.root_ = Siblings(nullptr, null_vertex_);
   }
 
   /** \brief Destructor; deallocates the whole tree structure. */
@@ -384,63 +304,23 @@
   }
 
  public:
-  /** \brief Checks if two simplex trees are equal. */
-  bool operator==(Simplex_tree& st2) {
-    if ((null_vertex_ != st2.null_vertex_) ||
-        (threshold_ != st2.threshold_) ||
-        (dimension_ != st2.dimension_))
-      return false;
-    return rec_equal(&root_, &st2.root_);
-  }
-
-  /** \brief Checks if two simplex trees are different. */
-  bool operator!=(Simplex_tree& st2) {
-    return (!(*this == st2));
-  }
-
- private:
-  /** rec_equal: Checks recursively whether or not two simplex trees are equal, using depth first search. */
-  bool rec_equal(Siblings* s1, Siblings* s2) {
-    if (s1->members().size() != s2->members().size())
-      return false;
-    for (auto sh1 = s1->members().begin(), sh2 = s2->members().begin();
-         (sh1 != s1->members().end() && sh2 != s2->members().end()); ++sh1, ++sh2) {
-      if (sh1->first != sh2->first || sh1->second.filtration() != sh2->second.filtration())
-        return false;
-      if (has_children(sh1) != has_children(sh2))
-        return false;
-      // Recursivity on children only if both have children
-      else if (has_children(sh1))
-        if (!rec_equal(sh1->second.children(), sh2->second.children()))
-          return false;
-    }
-    return true;
-  }
-
- public:
   /** \brief Returns the key associated to a simplex.
    *
-   * The filtration must be initialized.
-   * \pre SimplexTreeOptions::store_key
-   */
+   * The filtration must be initialized. */
   static Simplex_key key(Simplex_handle sh) {
     return sh->second.key();
   }
 
   /** \brief Returns the simplex associated to a key.
    *
-   * The filtration must be initialized.
-   * \pre SimplexTreeOptions::store_key
-   */
+   * The filtration must be initialized. */
   Simplex_handle simplex(Simplex_key key) const {
     return filtration_vect_[key];
   }
 
   /** \brief Returns the filtration value of a simplex.
    *
-   * Called on the null_simplex, returns INFINITY.
-   * If SimplexTreeOptions::store_filtration is false, returns 0.
-   */
+   * Called on the null_simplex, returns INFINITY. */
   static Filtration_value filtration(Simplex_handle sh) {
     if (sh != null_simplex()) {
       return sh->second.filtration();
@@ -468,7 +348,7 @@
    *
    * One can call filtration(null_simplex()). */
   static Simplex_handle null_simplex() {
-    return Dictionary_it(nullptr);
+    return Dictionary_it(NULL);
   }
 
   /** \brief Returns a key different for all keys associated to the
@@ -515,7 +395,7 @@
   int dimension(Simplex_handle sh) {
     Siblings * curr_sib = self_siblings(sh);
     int dim = 0;
-    while (curr_sib != nullptr) {
+    while (curr_sib != NULL) {
       ++dim;
       curr_sib = curr_sib->oncles();
     }
@@ -533,34 +413,26 @@
     return (sh->second.children()->parent() == sh->first);
   }
 
-    /** \brief Given a range of Vertex_handles, returns the Simplex_handle
+ public:
+  /** \brief Given a range of Vertex_handles, returns the Simplex_handle
    * of the simplex in the simplicial complex containing the corresponding
    * vertices. Return null_simplex() if the simplex is not in the complex.
    *
-   * The type InputVertexRange must be a range of <CODE>Vertex_handle</CODE>
-   * on which we can call std::begin() function
+   * The type RandomAccessVertexRange must be a range for which .begin() and
+   * .end() return random access iterators, with <CODE>value_type</CODE>
+   * <CODE>Vertex_handle</CODE>.
    */
-  template<class InputVertexRange>
-  Simplex_handle find(const InputVertexRange & s) {
-    auto first = std::begin(s);
-    auto last = std::end(s);
-
-    if (first == last)
-      return null_simplex();  // ----->>
-
-    // Copy before sorting
-    std::vector<Vertex_handle> copy(first, last);
-    std::sort(std::begin(copy), std::end(copy));
-    return find_simplex(copy);
-  }
-
- private:
-  /** Find function, with a sorted range of vertices. */
-  Simplex_handle find_simplex(const std::vector<Vertex_handle> & simplex) {
+  template<class RandomAccessVertexRange>
+  Simplex_handle find(RandomAccessVertexRange & s) {
+    if (s.begin() == s.end())  // Empty simplex
+      return null_simplex();
+
+    sort(s.begin(), s.end());
+
     Siblings * tmp_sib = &root_;
     Dictionary_it tmp_dit;
-    Vertex_handle last = simplex.back();
-    for (auto v : simplex) {
+    Vertex_handle last = s[s.size() - 1];
+    for (auto v : s) {
       tmp_dit = tmp_sib->members_.find(v);
       if (tmp_dit == tmp_sib->members_.end()) {
         return null_simplex();
@@ -578,49 +450,12 @@
   Simplex_handle find_vertex(Vertex_handle v) {
     return root_.members_.begin() + v;
   }
-<<<<<<< HEAD
-  
-  /** \brief Insert a simplex, represented by a range of Vertex_handles, in the simplicial complex.
-   *
-   * @param[in]  simplex    range of Vertex_handles, representing the vertices of the new simplex
-   * @param[in]  filtration the filtration value assigned to the new simplex.
-   * The return type is a pair. If the new simplex is inserted successfully (i.e. it was not in the
-   * simplicial complex yet) the bool is set to true and the Simplex_handle is the handle assigned
-   * to the new simplex.
-   * If the insertion fails (the simplex is already there), the bool is set to false. If the insertion
-   * fails and the simplex already in the complex has a filtration value strictly bigger than 'filtration',
-   * we assign this simplex with the new value 'filtration', and set the Simplex_handle filed of the
-   * output pair to the Simplex_handle of the simplex. Otherwise, we set the Simplex_handle part to
-   * null_simplex.
-   *
-   * All subsimplices do not necessary need to be already in the simplex tree to proceed to an
-   * insertion. However, the property of being a simplicial complex will be violated. This allows
-   * us to insert a stream of simplices contained in a simplicial complex without considering any
-   * order on them.
-   *
-   * The filtration value
-   * assigned to the new simplex must preserve the monotonicity of the filtration.
-   *
-   * The type RandomAccessVertexRange must be a range for which .begin() and
-   * .end() return random access iterators, with 'value_type' Vertex_handle. */
-  template<class RandomAccessVertexRange>
-  std::pair<Simplex_handle, bool> insert_simplex(RandomAccessVertexRange & simplex,
-                                                 Filtration_value filtration) {
-    if (simplex.empty()) {
-      return std::pair<Simplex_handle, bool>(null_simplex(), true);
-    }
-    // must be sorted in increasing order
-    sort(simplex.begin(), simplex.end());
-
-=======
-  //{ return root_.members_.find(v); }
 
  private:
   /** \brief Inserts a simplex represented by a vector of vertex.
    \warning the vector must be sorted by increasing vertex handle order */
   std::pair<Simplex_handle, bool> insert_vertex_vector(const std::vector<Vertex_handle>& simplex,
                                                      Filtration_value filtration) {
->>>>>>> 053a5a2f
     Siblings * curr_sib = &root_;
     std::pair<Simplex_handle, bool> res_insert;
     auto vi = simplex.begin();
@@ -699,20 +534,6 @@
    * output pair to the Simplex_handle of the simplex. Otherwise, we set the Simplex_handle part to
    * null_simplex.
    */
-<<<<<<< HEAD
-  template<class RandomAccessVertexRange>
-  std::pair<Simplex_handle, bool> insert_simplex_and_subfaces(const RandomAccessVertexRange& Nsimplex,
-                                                              Filtration_value filtration = 0.0) {
-    // Simplex copy
-    std::vector<Vertex_handle> the_simplex(Nsimplex.begin(), Nsimplex.end());
-    // must be sorted in increasing order
-    std::sort(the_simplex.begin(), the_simplex.end());
-    std::vector<std::vector<Vertex_handle>> to_be_inserted;
-    std::vector<std::vector<Vertex_handle>> to_be_propagated;
-    return rec_insert_simplex_and_subfaces(the_simplex, to_be_inserted, to_be_propagated, filtration);
-  }
-  
-=======
   template<class InputVertexRange>
   std::pair<Simplex_handle, bool> insert_simplex_and_subfaces(const InputVertexRange& Nsimplex,
                                    Filtration_value filtration = 0) {
@@ -731,7 +552,6 @@
     return rec_insert_simplex_and_subfaces(copy, to_be_inserted, to_be_propagated, filtration);
   }
 
->>>>>>> 053a5a2f
  private:
   std::pair<Simplex_handle, bool> rec_insert_simplex_and_subfaces(std::vector<Vertex_handle>& the_simplex,
                                                              std::vector<std::vector<Vertex_handle>>& to_be_inserted,
@@ -740,8 +560,7 @@
     std::pair<Simplex_handle, bool> insert_result;
     if (the_simplex.size() > 1) {
       // Get and remove last vertex
-<<<<<<< HEAD
-      Vertex_handle last_vertex= the_simplex.back();
+      Vertex_handle last_vertex = the_simplex.back();
       the_simplex.pop_back();
       // Recursive call after last vertex removal
       insert_result = rec_insert_simplex_and_subfaces(the_simplex, to_be_inserted, to_be_propagated, filtration);
@@ -750,17 +569,6 @@
       to_be_inserted.insert(to_be_inserted.begin(), to_be_propagated.begin(), to_be_propagated.end());
       to_be_propagated = to_be_inserted;
       
-=======
-      Vertex_handle last_vertex = the_simplex.back();
-      the_simplex.pop_back();
-      // Recursive call after last vertex removal
-      insert_result = rec_insert_simplex_and_subfaces(the_simplex, to_be_inserted, to_be_propagated, filtration);
-
-      // Concatenation of to_be_inserted and to_be_propagated
-      to_be_inserted.insert(to_be_inserted.begin(), to_be_propagated.begin(), to_be_propagated.end());
-      to_be_propagated = to_be_inserted;
-
->>>>>>> 053a5a2f
       // to_be_inserted treatment
       for (auto& simplex_tbi : to_be_inserted) {
         simplex_tbi.push_back(last_vertex);
@@ -775,42 +583,26 @@
 
       // insert all to_be_inserted
       for (auto& simplex_tbi : to_be_inserted) {
-<<<<<<< HEAD
-        insert_result = insert_simplex(simplex_tbi, filtration);
+        insert_result = insert_vertex_vector(simplex_tbi, filtration);
       }
 
       
     } else if (the_simplex.size() == 1) {
       // When reaching the end of recursivity, vector of simplices shall be empty and filled on back recursive
-      if ((to_be_inserted.size() != 0) || (to_be_propagated.size() != 0)){
-=======
-        insert_result = insert_vertex_vector(simplex_tbi, filtration);
-      }
-    } else if (the_simplex.size() == 1) {
-      // When reaching the end of recursivity, vector of simplices shall be empty and filled on back recursive
       if ((to_be_inserted.size() != 0) || (to_be_propagated.size() != 0)) {
->>>>>>> 053a5a2f
         std::cerr << "Simplex_tree::rec_insert_simplex_and_subfaces - Error vector not empty" << std::endl;
         exit(-1);
       }
       std::vector<Vertex_handle> first_simplex(1, the_simplex.back());
       // i.e. (0,1,2) => [to_be_inserted | to_be_propagated] = [(0) | ]
       to_be_inserted.push_back(first_simplex);
-<<<<<<< HEAD
-      
-      insert_result = insert_simplex(first_simplex, filtration);
-=======
 
       insert_result = insert_vertex_vector(first_simplex, filtration);
->>>>>>> 053a5a2f
     } else {
         std::cerr << "Simplex_tree::rec_insert_simplex_and_subfaces - Recursivity error" << std::endl;
         exit(-1);
     }
-<<<<<<< HEAD
     
-=======
->>>>>>> 053a5a2f
     return insert_result;
   }
 
@@ -836,6 +628,17 @@
     else
       return sh->second.children();
   }
+
+  // void display_simplex(Simplex_handle sh)
+  // {
+  //   std::cout << "   " << "[" << filtration(sh) << "] ";
+  //   for( auto vertex : simplex_vertex_range(sh) )
+  //     { std::cout << vertex << " "; }
+  // }
+
+  // void print(Simplex_handle sh, std::ostream& os = std::cout)
+  // {  for(auto v : simplex_vertex_range(sh)) {os << v << " ";}
+  //    os << std::endl; }
 
  public:
   /** Returns a pointer to the root nodes of the simplex tree. */
@@ -1001,9 +804,8 @@
         : st_(st) { }
 
     bool operator()(const Simplex_handle sh1, const Simplex_handle sh2) const {
-      // Not using st_->filtration(sh1) because it uselessly tests for null_simplex.
-      if (sh1->second.filtration() != sh2->second.filtration()) {
-	return sh1->second.filtration() < sh2->second.filtration();
+      if (st_->filtration(sh1) != st_->filtration(sh2)) {
+        return st_->filtration(sh1) < st_->filtration(sh2);
       }
       // is sh1 a proper subface of sh2
       return st_->reverse_lexicographic_order(sh1, sh2);
@@ -1149,7 +951,7 @@
     while (true) {
       if (begin1->first == begin2->first) {
         Filtration_value filt = (std::max)({begin1->second.filtration(), begin2->second.filtration(), filtration_});
-        intersection.emplace_back(begin1->first, Node(nullptr, filt));
+        intersection.emplace_back(begin1->first, Node(NULL, filt));
         if (++begin1 == end1 || ++begin2 == end2)
           return;  // ----->>
       } else if (begin1->first < begin2->first) {
@@ -1171,7 +973,7 @@
    * of the simplex, and fil is its filtration value. */
   void print_hasse(std::ostream& os) {
     os << num_simplices() << " " << std::endl;
-    for (auto sh : filtration_simplex_range()) {
+    for (auto sh : filtration_simplex_range(Indexing_tag())) {
       os << dimension(sh) << " ";
       for (auto b_sh : boundary_simplex_range(sh)) {
         os << key(b_sh) << " ";
