/*    This file is part of the Gudhi Library - https://gudhi.inria.fr/ - which is released under MIT.
 *    See file LICENSE or go to https://gudhi.inria.fr/licensing/ for full license details.
 *    Author(s):       Clément Maria
 *
 *    Copyright (C) 2014 Inria
 *
 *    Modification(s):
 *      - 2023/02 Vincent Rouvreau: Add de/serialize methods for pickle feature
 *      - 2023/07 Clément Maria: Option to link all simplex tree nodes with same label in an intrusive list
 *      - 2023/05 Clément Maria: Edge insertion method for flag complexes
 *      - 2023/05 Hannah Schreiber: Factorization of expansion methods
 *      - 2023/08 Hannah Schreiber (& Clément Maria): Add possibility of stable simplex handles.
<<<<<<< HEAD
 *      - 2024/08 Hannah Schreiber: Generalization of the notion of filtration values.
=======
 *      - 2024/08 Hannah Schreiber: Addition of customizable copy constructor.
>>>>>>> 903f2106
 *      - YYYY/MM Author: Description of the modification
 */

#ifndef SIMPLEX_TREE_H_
#define SIMPLEX_TREE_H_

#include <gudhi/Simplex_tree/simplex_tree_options.h>
#include <gudhi/Simplex_tree/Simplex_tree_node_explicit_storage.h>
#include <gudhi/Simplex_tree/Simplex_tree_siblings.h>
#include <gudhi/Simplex_tree/Simplex_tree_iterators.h>
#include <gudhi/Simplex_tree/Simplex_tree_star_simplex_iterators.h>
#include <gudhi/Simplex_tree/serialization_utils.h>  // for Gudhi::simplex_tree::de/serialize_trivial
#include <gudhi/Simplex_tree/hooks_simplex_base.h>

#include <gudhi/reader_utils.h>
#include <gudhi/graph_simplicial_complex.h>
#include <gudhi/Debug_utils.h>

#include <boost/container/map.hpp>
#include <boost/container/flat_map.hpp>
#include <boost/iterator/transform_iterator.hpp>
#include <boost/graph/adjacency_list.hpp>
#include <boost/range/adaptor/reversed.hpp>
#include <boost/range/adaptor/transformed.hpp>
#include <boost/range/size.hpp>
#include <boost/container/static_vector.hpp>
#include <boost/range/adaptors.hpp>

#include <boost/intrusive/list.hpp>
#include <boost/intrusive/parent_from_member.hpp>
#include <cstddef>

#ifdef GUDHI_USE_TBB
#include <tbb/parallel_sort.h>
#endif

#include <utility>  // for std::move
#include <vector>
#include <functional>  // for greater<>
#include <stdexcept>
#include <limits>  // Inf
#include <initializer_list>
#include <algorithm>  // for std::max
#include <iterator>  // for std::distance
#include <type_traits>  // for std::conditional
#include <unordered_map>
#include <iterator>  // for std::prev

namespace Gudhi {

/** \addtogroup simplex_tree 
 *  @{
 */

/**
 * \class Extended_simplex_type Simplex_tree.h gudhi/Simplex_tree.h
 * \brief Extended simplex type data structure for representing the type of simplices in an extended filtration.
 *
 * \details The extended simplex type can be either UP (which means
 * that the simplex was present originally, and is thus part of the ascending extended filtration), DOWN (which means
 * that the simplex is the cone of an original simplex, and is thus part of the descending extended filtration) or
 * EXTRA (which means the simplex is the cone point).
 *
 * Details may be found in \cite Cohen-Steiner2009 and section 2.2 in \cite Carriere16.
 *
 */
enum class Extended_simplex_type {UP, DOWN, EXTRA};

/**
 * \class Simplex_tree Simplex_tree.h gudhi/Simplex_tree.h
 * \brief Simplex Tree data structure for representing simplicial complexes.
 *
 * \details Every simplex \f$[v_0, \cdots ,v_d]\f$ admits a canonical orientation
 * induced by the order relation on vertices \f$ v_0 < \cdots < v_d \f$.
 *
 * Details may be found in \cite boissonnatmariasimplextreealgorithmica.
 *
 * \implements FilteredComplex
 *
 */

template<typename SimplexTreeOptions = Simplex_tree_options_default>
class Simplex_tree {
 public:
  typedef SimplexTreeOptions Options;
  typedef typename Options::Indexing_tag Indexing_tag;
  /** \brief Type for the value of the filtration function.
   *
   * Must be comparable with <. */
  typedef typename Options::Filtration_value Filtration_value;
  /** \brief Key associated to each simplex.
   *
   * Must be an integer type. */
  typedef typename Options::Simplex_key Simplex_key;
  /** \brief Extra data stored in each simplex. */
  typedef typename Get_simplex_data_type<Options>::type Simplex_data;
  /** \brief Type for the vertex handle.
   *
   * Must be a signed integer type. It admits a total order <. */
  typedef typename Options::Vertex_handle Vertex_handle;

  /* Type of node in the simplex tree. */
  typedef Simplex_tree_node_explicit_storage<Simplex_tree> Node;
  /* Type of dictionary Vertex_handle -> Node for traversing the simplex tree. */
  // Note: this wastes space when Vertex_handle is 32 bits and Node is aligned on 64 bits. It would be better to use a
  // flat_set (with our own comparator) where we can control the layout of the struct (put Vertex_handle and
  // Simplex_key next to each other).
  typedef typename boost::container::flat_map<Vertex_handle, Node> flat_map;
  //Dictionary::iterator remain valid under insertions and deletions,
  //necessary e.g. when computing oscillating rips zigzag filtrations.
  typedef typename boost::container::map<Vertex_handle, Node> map;
  typedef typename std::conditional<Options::stable_simplex_handles,
                                    map,
                                    flat_map>::type Dictionary;

  /** \brief Set of nodes sharing a same parent in the simplex tree. */
  typedef Simplex_tree_siblings<Simplex_tree, Dictionary> Siblings;

  struct Key_simplex_base_real {
    Key_simplex_base_real() : key_(-1) {}
    Key_simplex_base_real(Simplex_key k) : key_(k) {}
    void assign_key(Simplex_key k) { key_ = k; }
    Simplex_key key() const { return key_; }
   private:
    Simplex_key key_;
  };
  struct Key_simplex_base_dummy {
    Key_simplex_base_dummy() {}
    // Undefined so it will not link
    void assign_key(Simplex_key);
    Simplex_key key() const;
  };

  struct Extended_filtration_data {
    Filtration_value minval;
    Filtration_value maxval;
    Extended_filtration_data() {}

    Extended_filtration_data(const Filtration_value& vmin, const Filtration_value& vmax)
        : minval(vmin), maxval(vmax)
    {}
  };
  typedef typename std::conditional<Options::store_key, Key_simplex_base_real, Key_simplex_base_dummy>::type
      Key_simplex_base;

  struct Filtration_simplex_base_real {
    Filtration_simplex_base_real() : filt_(0) {}
<<<<<<< HEAD
    void assign_filtration(const Filtration_value& f) { filt_ = f; }
    const Filtration_value& filtration() const { return filt_; }
    Filtration_value& filtration() { return filt_; }

    static constexpr const Filtration_value& get_infinity() { return inf_; }

=======
    Filtration_simplex_base_real(Filtration_value f) : filt_(f) {}
    void assign_filtration(Filtration_value f) { filt_ = f; }
    Filtration_value filtration() const { return filt_; }
>>>>>>> 903f2106
   private:
    Filtration_value filt_;

    static constexpr const Filtration_value inf_ = std::numeric_limits<Filtration_value>::has_infinity
                                                       ? std::numeric_limits<Filtration_value>::infinity()
                                                       : std::numeric_limits<Filtration_value>::max();
  };
  struct Filtration_simplex_base_dummy {
    Filtration_simplex_base_dummy() {}
<<<<<<< HEAD

    void assign_filtration(const Filtration_value& GUDHI_CHECK_code(f))
    {
      GUDHI_CHECK(f == Filtration_value(), "filtration value specified for a complex that does not store them");
    }
    const Filtration_value& filtration() const { return null_; }

   private:
    static constexpr const Filtration_value null_ = Filtration_value();
=======
    Filtration_simplex_base_dummy(Filtration_value GUDHI_CHECK_code(f)) {
      GUDHI_CHECK(f == 0, "filtration value specified for a complex that does not store them");
    }
    void assign_filtration(Filtration_value GUDHI_CHECK_code(f)) {
      GUDHI_CHECK(f == 0, "filtration value specified for a complex that does not store them");
    }
    Filtration_value filtration() const { return 0; }
>>>>>>> 903f2106
  };
  typedef typename std::conditional<Options::store_filtration, Filtration_simplex_base_real,
    Filtration_simplex_base_dummy>::type Filtration_simplex_base;

 public:
  /** \brief Handle type to a simplex contained in the simplicial complex represented
   * by the simplex tree.
   *
   * They are essentially pointers into internal vectors, and any insertion or removal
   * of a simplex may invalidate any other Simplex_handle in the complex,
   * unless Options::stable_simplex_handles == true. */
  typedef typename Dictionary::iterator Simplex_handle;

 private:
  typedef typename Dictionary::iterator Dictionary_it;
  typedef typename Dictionary_it::value_type Dit_value_t;

  struct return_first {
    Vertex_handle operator()(const Dit_value_t& p_sh) const {
      return p_sh.first;
    }
  };

 private:
  /** \brief An iterator for an optimized search for the star of a simplex.
   *
   * \details It requires the Options::link_nodes_by_label to be true and store two
   * extra pointers in each node of the simplex tree. The Nodes of same label are
   * linked in a list.
   */
  using Optimized_star_simplex_iterator = Simplex_tree_optimized_star_simplex_iterator<Simplex_tree>;
  /** \brief Range for an optimized search for the star of a simplex. */
  using Optimized_star_simplex_range = boost::iterator_range<Optimized_star_simplex_iterator>;

  class Fast_cofaces_predicate {
    Simplex_tree* st_;
    int codim_;
    int dim_;
   public:
    Fast_cofaces_predicate(Simplex_tree* st, int codim, int dim)
      : st_(st), codim_(codim), dim_(codim + dim) {}
    bool operator()( const Simplex_handle iter ) const {
      if (codim_ == 0)
        // Always true for a star
        return true;
      // Specific coface case
      return dim_ == st_->dimension(iter);
    }
  };

  // WARNING: this is safe only because boost::filtered_range is containing a copy of begin and end iterator.
  // This would not be safe if it was containing a pointer to a range (maybe the case for std::views)
  using Optimized_cofaces_simplex_filtered_range = boost::filtered_range<Fast_cofaces_predicate,
                                                                         Optimized_star_simplex_range>;


  /** The largest dimension supported for simplex trees.
   * 40 seems a conservative bound for now, as 2^41 simplices would not fit on the biggest hard-drive. */
  static constexpr int max_dimension() { return 40; }
 public:
  /** \name Range and iterator types
   *
   * The naming convention is Container_content_(iterator/range). A Container_content_range is
   * essentially an object on which the methods begin() and end() can be called. They both return
   * an object of type Container_content_iterator, and allow the traversal of the range
   * [ begin();end() ).
   * @{ */

  /** \brief Iterator over the vertices of the simplicial complex.
   *
   * 'value_type' is Vertex_handle. */
  typedef boost::transform_iterator<return_first, Dictionary_it> Complex_vertex_iterator;
  /** \brief Range over the vertices of the simplicial complex. */
  typedef boost::iterator_range<Complex_vertex_iterator> Complex_vertex_range;
  /** \brief Iterator over the vertices of a simplex.
   *
   * 'value_type' is Vertex_handle. */
  typedef Simplex_tree_simplex_vertex_iterator<Simplex_tree> Simplex_vertex_iterator;
  /** \brief Range over the vertices of a simplex. */
  typedef boost::iterator_range<Simplex_vertex_iterator> Simplex_vertex_range;
  /** \brief Range over the cofaces of a simplex. */
  typedef typename std::conditional<Options::link_nodes_by_label,
                                    Optimized_cofaces_simplex_filtered_range,  // faster implementation
                                    std::vector<Simplex_handle>>::type Cofaces_simplex_range;

  /** \private
   * static_vector still has some overhead compared to a trivial hand-made version using std::aligned_storage, or
   * compared to reusing a static object. */
  using Static_vertex_vector = boost::container::static_vector<Vertex_handle, max_dimension()>;

  /** \brief Iterator over the simplices of the boundary of a simplex.
   *
   * 'value_type' is Simplex_handle. */
  typedef Simplex_tree_boundary_simplex_iterator<Simplex_tree> Boundary_simplex_iterator;
  /** \brief Range over the simplices of the boundary of a simplex. */
  typedef boost::iterator_range<Boundary_simplex_iterator> Boundary_simplex_range;
  /** \brief Iterator over the simplices of the boundary of a simplex and their opposite vertices.
   *
   * 'value_type' is std::pair<Simplex_handle, Vertex_handle>. */
  typedef Simplex_tree_boundary_opposite_vertex_simplex_iterator<Simplex_tree> Boundary_opposite_vertex_simplex_iterator;
  /** \brief Range over the simplices of the boundary of a simplex and their opposite vertices. */
  typedef boost::iterator_range<Boundary_opposite_vertex_simplex_iterator> Boundary_opposite_vertex_simplex_range;
  /** \brief Iterator over the simplices of the simplicial complex.
   *
   * 'value_type' is Simplex_handle. */
  typedef Simplex_tree_complex_simplex_iterator<Simplex_tree> Complex_simplex_iterator;
  /** \brief Range over the simplices of the simplicial complex. */
  typedef boost::iterator_range<Complex_simplex_iterator> Complex_simplex_range;
  /** \brief Iterator over the simplices of the skeleton of the simplicial complex, for a given 
   * dimension.
   *
   * 'value_type' is Simplex_handle. */
  typedef Simplex_tree_skeleton_simplex_iterator<Simplex_tree> Skeleton_simplex_iterator;
  /** \brief Range over the simplices of the skeleton of the simplicial complex, for a given 
   * dimension. */
  typedef boost::iterator_range<Skeleton_simplex_iterator> Skeleton_simplex_range;
  /** \brief Range over the simplices of the simplicial complex, ordered by the filtration. */
  typedef std::vector<Simplex_handle> Filtration_simplex_range;
  /** \brief Iterator over the simplices of the simplicial complex, ordered by the filtration.
   *
   * 'value_type' is Simplex_handle. */
  typedef typename Filtration_simplex_range::const_iterator Filtration_simplex_iterator;

  /* @} */  // end name range and iterator types
  /** \name Range and iterator methods
   * @{ */

  /** \brief Returns a range over the vertices of the simplicial complex. 
   * The order is increasing according to < on Vertex_handles.*/
  Complex_vertex_range complex_vertex_range() {
    return Complex_vertex_range(
                                boost::make_transform_iterator(root_.members_.begin(), return_first()),
                                boost::make_transform_iterator(root_.members_.end(), return_first()));
  }

  /** \brief Returns a range over the simplices of the simplicial complex.
   *
   * In the Simplex_tree, the tree is traverse in a depth-first fashion.
   * Consequently, simplices are ordered according to lexicographic order on the list of
   * Vertex_handles of a simplex, read in increasing < order for Vertex_handles. */
  Complex_simplex_range complex_simplex_range() {
    return Complex_simplex_range(Complex_simplex_iterator(this),
                                 Complex_simplex_iterator());
  }

  /** \brief Returns a range over the simplices of the dim-skeleton of the simplicial complex.
   *
   * The \f$d\f$-skeleton of a simplicial complex \f$\mathbf{K}\f$ is the simplicial complex containing the
   * simplices of \f$\mathbf{K}\f$ of dimension at most \f$d\f$.
   *
   * @param[in] dim The maximal dimension of the simplices in the skeleton.
   *
   * The simplices are ordered according to lexicographic order on the list of
   * Vertex_handles of a simplex, read in increasing < order for Vertex_handles. */
  Skeleton_simplex_range skeleton_simplex_range(int dim) {
    return Skeleton_simplex_range(Skeleton_simplex_iterator(this, dim),
                                  Skeleton_simplex_iterator());
  }

  /** \brief Returns a range over the simplices of the simplicial complex,
   * in the order of the filtration.
   *
   * The filtration is a monotonic function \f$ f: \mathbf{K} \rightarrow \mathbb{R} \f$, i.e. if two simplices
   * \f$\tau\f$ and \f$\sigma\f$ satisfy \f$\tau \subseteq \sigma\f$ then
   * \f$f(\tau) \leq f(\sigma)\f$.
   *
   * The method returns simplices ordered according to increasing filtration values. Ties are
   * resolved by considering inclusion relation (subsimplices appear before their cofaces). If two
   * simplices have same filtration value but are not comparable w.r.t. inclusion, lexicographic
   * order is used.
   *
   * The filtration must be valid. If the filtration has not been initialized yet, the
   * method initializes it (i.e. order the simplices). If the complex has changed since the last time the filtration
   * was initialized, please call `clear_filtration()` or `initialize_filtration()` to recompute it. */
  Filtration_simplex_range const& filtration_simplex_range(Indexing_tag = Indexing_tag()) {
    maybe_initialize_filtration();
    return filtration_vect_;
  }

  /** \brief Returns a range over the vertices of a simplex.
   *
   * The order in which the vertices are visited is the decreasing order for < on Vertex_handles,
   * which is consequently
   * equal to \f$(-1)^{\text{dim} \sigma}\f$ the canonical orientation on the simplex.
   */
  Simplex_vertex_range simplex_vertex_range(Simplex_handle sh) const {
    GUDHI_CHECK(sh != null_simplex(), "empty simplex");
    return Simplex_vertex_range(Simplex_vertex_iterator(this, sh),
                                Simplex_vertex_iterator(this));
  }

  /** \brief Returns a range over the simplices of the boundary of a simplex.
   *
   * The boundary of a simplex is the set of codimension \f$1\f$ subsimplices of the simplex.
   * If the simplex is \f$[v_0, \cdots ,v_d]\f$, with canonical orientation
   * induced by \f$ v_0 < \cdots < v_d \f$, the iterator enumerates the
   * simplices of the boundary in the order:
   * \f$[v_0,\cdots,\widehat{v_i},\cdots,v_d]\f$ for \f$i\f$ from \f$0\f$ to \f$d\f$,
   * where \f$\widehat{v_i}\f$ means that the vertex \f$v_i\f$ is omitted.
   *
   * We note that the alternate sum of the simplices given by the iterator
   * gives \f$(-1)^{\text{dim} \sigma}\f$ the chains corresponding to the boundary
   * of the simplex.
   *
   * @param[in] sh Simplex for which the boundary is computed. */
  template<class SimplexHandle>
  Boundary_simplex_range boundary_simplex_range(SimplexHandle sh) {
    return Boundary_simplex_range(Boundary_simplex_iterator(this, sh),
                                  Boundary_simplex_iterator(this));
  }

  /** \brief Given a simplex, returns a range over the simplices of its boundary and their opposite vertices.
   *
   * The boundary of a simplex is the set of codimension \f$1\f$ subsimplices of the simplex.
   * If the simplex is \f$[v_0, \cdots ,v_d]\f$, with canonical orientation induced by \f$ v_0 < \cdots < v_d \f$, the
   * iterator enumerates the simplices of the boundary in the order:
   * \f$[v_0,\cdots,\widehat{v_i},\cdots,v_d]\f$ for \f$i\f$ from \f$d\f$ to \f$0\f$, where \f$\widehat{v_i}\f$ means
   * that the vertex \f$v_i\f$, known as the opposite vertex, is omitted from boundary, but returned as the second
   * element of a pair.
   *
   * @param[in] sh Simplex for which the boundary is computed.
   */
  template<class SimplexHandle>
  Boundary_opposite_vertex_simplex_range boundary_opposite_vertex_simplex_range(SimplexHandle sh) {
    return Boundary_opposite_vertex_simplex_range(Boundary_opposite_vertex_simplex_iterator(this, sh),
                                                  Boundary_opposite_vertex_simplex_iterator(this));
  }

  /** @} */  // end range and iterator methods
  /** \name Constructor/Destructor
   * @{ */

  /** \brief Constructs an empty simplex tree. */
  Simplex_tree()
      : null_vertex_(-1),
      root_(nullptr, null_vertex_),
      filtration_vect_(),
      dimension_(-1) { }

  /**
   * @brief Construct the simplex tree as the copy of a given simplex tree with eventually different template
   * parameters.
   * Therefore, should provide a method converting the filtration values of one tree to the another. All other values
   * are already implicitly convertible if the concept of @ref SimplexTreeOptions is respected (note that there is
   * an eventual loss of precision or an undefined behaviour if a value is converted into a new type too small to
   * contain it). Any extra data (@ref Simplex_data) stored in the simplices are ignored in the copy for now.
   * 
   * @tparam OtherSimplexTreeOptions Options of the given simplex tree.
   * @tparam F Method taking an OtherSimplexTreeOptions::Filtration_value as input and returning an
   * Options::Filtration_value.
   * @param complex_source Simplex tree to copy.
   * @param translate_filtration_value Method taking an OtherSimplexTreeOptions::Filtration_value from the source tree
   * as input and returning the corresponding Options::Filtration_value in the new tree.
   */
  template<typename OtherSimplexTreeOptions, typename F>
  Simplex_tree(const Simplex_tree<OtherSimplexTreeOptions>& complex_source, F&& translate_filtration_value) {
#ifdef DEBUG_TRACES
    std::clog << "Simplex_tree custom copy constructor" << std::endl;
#endif  // DEBUG_TRACES
    copy_from(complex_source, translate_filtration_value);
  }

  /** \brief User-defined copy constructor reproduces the whole tree structure. */
  Simplex_tree(const Simplex_tree& complex_source) {
#ifdef DEBUG_TRACES
    std::clog << "Simplex_tree copy constructor" << std::endl;
#endif  // DEBUG_TRACES
    copy_from(complex_source);
  }

  /** \brief User-defined move constructor relocates the whole tree structure.
   *  \exception std::invalid_argument In debug mode, if the complex_source is invalid.
   */
  Simplex_tree(Simplex_tree && complex_source) {
#ifdef DEBUG_TRACES
    std::clog << "Simplex_tree move constructor" << std::endl;
#endif  // DEBUG_TRACES
    move_from(complex_source);

    // just need to set dimension_ on source to make it available again
    // (filtration_vect_ and members are already set from the move)
    complex_source.dimension_ = -1;
  }

  /** \brief Destructor; deallocates the whole tree structure. */
  ~Simplex_tree() {
    root_members_recursive_deletion();
  }

  /** \brief User-defined copy assignment reproduces the whole tree structure. */
  Simplex_tree& operator= (const Simplex_tree& complex_source) {
#ifdef DEBUG_TRACES
    std::clog << "Simplex_tree copy assignment" << std::endl;
#endif  // DEBUG_TRACES
    // Self-assignment detection
    if (&complex_source != this) {
      // We start by deleting root_ if not empty
      root_members_recursive_deletion();

      copy_from(complex_source);
    }
    return *this;
  }

  /** \brief User-defined move assignment relocates the whole tree structure.
   *  \exception std::invalid_argument In debug mode, if the complex_source is invalid.
   */
  Simplex_tree& operator=(Simplex_tree&& complex_source) {
#ifdef DEBUG_TRACES
    std::clog << "Simplex_tree move assignment" << std::endl;
#endif  // DEBUG_TRACES
    // Self-assignment detection
    if (&complex_source != this) {
      // root_ deletion in case it was not empty
      root_members_recursive_deletion();

      move_from(complex_source);
    }
    return *this;
  }
  /** @} */  // end constructor/destructor

 private:
  // Copy from complex_source to "this"
  void copy_from(const Simplex_tree& complex_source) {
    null_vertex_ = complex_source.null_vertex_;
    filtration_vect_.clear();
    dimension_ = complex_source.dimension_;
    auto root_source = complex_source.root_;

    // root members copy
    root_.members() =
        Dictionary(boost::container::ordered_unique_range, root_source.members().begin(), root_source.members().end());
    // Needs to reassign children
    for (auto& map_el : root_.members()) {
      map_el.second.assign_children(&root_);
    }
    rec_copy<Options::store_key>(
        &root_, &root_source, [](const Filtration_value& fil) -> const Filtration_value& { return fil; });
  }

  // Copy from complex_source to "this"
  template<typename OtherSimplexTreeOptions, typename F>
  void copy_from(const Simplex_tree<OtherSimplexTreeOptions>& complex_source, F&& translate_filtration_value) {
    null_vertex_ = complex_source.null_vertex_;
    filtration_vect_.clear();
    dimension_ = complex_source.dimension_;
    auto root_source = complex_source.root_;

    // root members copy
    if constexpr (!Options::stable_simplex_handles) root_.members().reserve(root_source.size());
    for (auto& p : root_source.members()){
      if constexpr (Options::store_key && OtherSimplexTreeOptions::store_key) {
        auto it = root_.members().try_emplace(
            root_.members().end(), p.first, &root_, translate_filtration_value(p.second.filtration()), p.second.key());
      } else {
        auto it = root_.members().try_emplace(
            root_.members().end(), p.first, &root_, translate_filtration_value(p.second.filtration()));
      }
    }

    rec_copy<OtherSimplexTreeOptions::store_key>(&root_, &root_source, translate_filtration_value);
  }

  /** \brief depth first search, inserts simplices when reaching a leaf. */
  template<bool store_key, typename OtherSiblings, typename F>
  void rec_copy(Siblings *sib, OtherSiblings *sib_source, F&& translate_filtration_value) {
    auto sh_source = sib_source->members().begin();
    for (auto sh = sib->members().begin(); sh != sib->members().end(); ++sh, ++sh_source) {
      update_simplex_tree_after_node_insertion(sh);
      if (has_children(sh_source)) {
        Siblings * newsib = new Siblings(sib, sh_source->first);
        if constexpr (!Options::stable_simplex_handles) {
          newsib->members_.reserve(sh_source->second.children()->members().size());
        }
        for (auto & child : sh_source->second.children()->members()){
          if constexpr (store_key && Options::store_key) {
            newsib->members_.emplace_hint(
                newsib->members_.end(),
                child.first,
                Node(newsib, translate_filtration_value(child.second.filtration()), child.second.key()));
          } else {
            newsib->members_.emplace_hint(newsib->members_.end(),
                                          child.first,
                                          Node(newsib, translate_filtration_value(child.second.filtration())));
          }
        }
        rec_copy<store_key>(newsib, sh_source->second.children(), translate_filtration_value);
        sh->second.assign_children(newsib);
      }
    }
  }

  // Move from complex_source to "this"
  void move_from(Simplex_tree& complex_source) {
    null_vertex_ = std::move(complex_source.null_vertex_);
    root_ = std::move(complex_source.root_);
    filtration_vect_ = std::move(complex_source.filtration_vect_);
    dimension_ = complex_source.dimension_;
    if constexpr (Options::link_nodes_by_label) {
      nodes_label_to_list_.swap(complex_source.nodes_label_to_list_);
    }
    // Need to update root members (children->oncles and children need to point on the new root pointer)
    for (auto& map_el : root_.members()) {
      if (map_el.second.children() != &(complex_source.root_)) {
        // reset children->oncles with the moved root_ pointer value
        map_el.second.children()->oncles_ = &root_;
      } else {
        // if simplex is of dimension 0, oncles_ shall be nullptr
        GUDHI_CHECK(map_el.second.children()->oncles_ == nullptr,
                    std::invalid_argument("Simplex_tree move constructor from an invalid Simplex_tree"));
        // and children points on root_ - to be moved
        map_el.second.assign_children(&root_);
      }
    }
  }

  // delete all root_.members() recursively
  void root_members_recursive_deletion() {
    for (auto sh = root_.members().begin(); sh != root_.members().end(); ++sh) {
      if (has_children(sh)) {
        rec_delete(sh->second.children());
      }
    }
    root_.members().clear();
  }

  // Recursive deletion
  void rec_delete(Siblings * sib) {
    for (auto sh = sib->members().begin(); sh != sib->members().end(); ++sh) {
      if (has_children(sh)) {
        rec_delete(sh->second.children());
      }
    }
    delete sib;
  }

 public:
  template<typename> friend class Simplex_tree;

  /** \brief Checks if two simplex trees are equal. */
  template<class OtherSimplexTreeOptions>
  bool operator==(Simplex_tree<OtherSimplexTreeOptions>& st2) {
    if ((null_vertex_ != st2.null_vertex_) ||
        (dimension_ != st2.dimension_ && !dimension_to_be_lowered_ && !st2.dimension_to_be_lowered_))
      return false;
    return rec_equal(&root_, &st2.root_);
  }

  /** \brief Checks if two simplex trees are different. */
  template<class OtherSimplexTreeOptions>
  bool operator!=(Simplex_tree<OtherSimplexTreeOptions>& st2) {
    return (!(*this == st2));
  }

 private:
  /** rec_equal: Checks recursively whether or not two simplex trees are equal, using depth first search. */
  template<class OtherSiblings>
  bool rec_equal(Siblings* s1, OtherSiblings* s2) {
    if (s1->members().size() != s2->members().size())
      return false;
    auto sh2 = s2->members().begin();
    for (auto sh1 = s1->members().begin();
         (sh1 != s1->members().end() && sh2 != s2->members().end());
         ++sh1, ++sh2) {
      if (sh1->first != sh2->first || sh1->second.filtration() != sh2->second.filtration())
        return false;
      if (has_children(sh1) != has_children(sh2))
        return false;
      // Recursivity on children only if both have children
      else if (has_children(sh1))
        if (!rec_equal(sh1->second.children(), sh2->second.children()))
          return false;
    }
    return true;
  }

  /** \brief Returns the filtration value of a simplex.
   *
   * Same as `filtration()`, but does not handle `null_simplex()`.
   */
  static const Filtration_value& filtration_(Simplex_handle sh) {
    GUDHI_CHECK (sh != null_simplex(), "null simplex");
    return sh->second.filtration();
  }

 public:
  /** \brief Returns the key associated to a simplex.
   *
   * If no key has been assigned, returns `null_key()`.
   * \pre SimplexTreeOptions::store_key
   */
  static Simplex_key key(Simplex_handle sh) {
    return sh->second.key();
  }

  /** \brief Returns the simplex that has index idx in the filtration.
   *
   * The filtration must be initialized.
   */
  Simplex_handle simplex(Simplex_key idx) const {
    return filtration_vect_[idx];
  }

  /** \brief Returns the filtration value of a simplex.
   *
   * Called on the null_simplex, it returns infinity.
   * If SimplexTreeOptions::store_filtration is false, returns 0.
   */
  static const Filtration_value& filtration(Simplex_handle sh) {
    if (sh != null_simplex()) {
      return sh->second.filtration();
    } else {
      return Filtration_simplex_base_real::get_infinity();
    }
  }

  /** \brief Sets the filtration value of a simplex.
   * \exception std::invalid_argument In debug mode, if sh is a null_simplex.
   */
  void assign_filtration(Simplex_handle sh, const Filtration_value& fv) {
    GUDHI_CHECK(sh != null_simplex(),
                std::invalid_argument("Simplex_tree::assign_filtration - cannot assign filtration on null_simplex"));
    sh->second.assign_filtration(fv);
  }

  /** \brief Returns a Simplex_handle different from all Simplex_handles
   * associated to the simplices in the simplicial complex.
   *
   * One can call filtration(null_simplex()). */
  static Simplex_handle null_simplex() {
    return Dictionary_it();
  }

  /** \brief Returns a fixed number not in the interval [0, `num_simplices()`).  */
  static Simplex_key null_key() {
    return -1;
  }

  /** \brief Returns the extra data stored in a simplex. */
  static Simplex_data& simplex_data(Simplex_handle sh) {
    GUDHI_CHECK(sh != null_simplex(),
                std::invalid_argument("Simplex_tree::simplex_data - no data associated to null_simplex"));
    return sh->second.data();
  }

  /** \brief Returns a Vertex_handle different from all Vertex_handles associated
   * to the vertices of the simplicial complex. */
  Vertex_handle null_vertex() const {
    return null_vertex_;
  }

  /** \brief Returns the number of vertices in the complex. */
  size_t num_vertices() const {
    return root_.members_.size();
  }

  /** \brief Returns whether the complex is empty. */
  bool is_empty() const {
    return root_.members_.empty();
  }

 public:
  /** \brief Returns the number of simplices in the simplex_tree.
   *
   * This function takes time linear in the number of simplices. */
  size_t num_simplices() {
    return num_simplices(root());
  }

 private:
  /** \brief Returns the number of simplices in the simplex_tree. */
  size_t num_simplices(Siblings * sib) {
    auto sib_begin = sib->members().begin();
    auto sib_end = sib->members().end();
    size_t simplices_number = sib->members().size();
    for (auto sh = sib_begin; sh != sib_end; ++sh) {
      if (has_children(sh)) {
        simplices_number += num_simplices(sh->second.children());
      }
    }
    return simplices_number;
  }

  /**
   * @brief Returns the dimension of the given sibling simplices.
   * 
   * @param curr_sib Pointer to the sibling container.
   * @return Height of the siblings in the tree (root counts as zero to make the height correspond to the dimension).
   */
  int dimension(Siblings* curr_sib) {
    int dim = -1;
    while (curr_sib != nullptr) {
      ++dim;
      curr_sib = curr_sib->oncles();
    }
    return dim;
  }

 public:
  /** \brief Returns the number of simplices of each dimension in the simplex tree. */
  std::vector<size_t> num_simplices_by_dimension() {
    if (is_empty()) return {};
    // std::min in case the upper bound got crazy
    std::vector<size_t> res(std::min(upper_bound_dimension()+1, max_dimension()+1));
    auto fun = [&res](Simplex_handle, int dim) -> void { ++res[dim]; };
    for_each_simplex(fun);
    if (dimension_to_be_lowered_) {
      GUDHI_CHECK(res.front() != 0, std::logic_error("Bug in Gudhi: non-empty complex has no vertex"));
      while (res.back() == 0) res.pop_back();
      dimension_ = static_cast<int>(res.size()) - 1;
      dimension_to_be_lowered_ = false;
    } else {
      GUDHI_CHECK(res.back() != 0,
          std::logic_error("Bug in Gudhi: there is no simplex of dimension the dimension of the complex"));
    }
    return res;
  }

  /** \brief Returns the dimension of a simplex.
   *
   * Must be different from null_simplex().*/
  int dimension(Simplex_handle sh) {
    return dimension(self_siblings(sh));
  }

  /** \brief Returns an upper bound on the dimension of the simplicial complex. */
  int upper_bound_dimension() const {
    return dimension_;
  }

  /** \brief Returns the dimension of the simplicial complex.
      \details This function is not constant time because it can recompute dimension if required (can be triggered by
      `remove_maximal_simplex()` or `prune_above_filtration()`).
  */
  int dimension() {
    if (dimension_to_be_lowered_)
      lower_upper_bound_dimension();
    return dimension_;
  }

  /** \brief Returns true if the node in the simplex tree pointed by
   * the given simplex handle has children.*/
  template<class SimplexHandle>
  bool has_children(SimplexHandle sh) const {
    // Here we rely on the root using null_vertex(), which cannot match any real vertex.
    return (sh->second.children()->parent() == sh->first);
  }

 private:
  friend class Simplex_tree_optimized_star_simplex_iterator<Simplex_tree>;

  /** \brief Returns the children of the node in the simplex tree pointed by sh.
   * \exception std::invalid_argument In debug mode, if sh has no child.
   */
  Siblings* children(Simplex_handle sh) const {
    GUDHI_CHECK(has_children(sh), std::invalid_argument("Simplex_tree::children - argument has no child"));
    return sh->second.children();
  }

 public:
  /** \brief Given a range of Vertex_handles, returns the Simplex_handle
   * of the simplex in the simplicial complex containing the corresponding
   * vertices. Return null_simplex() if the simplex is not in the complex.
   *
   * The type InputVertexRange must be a range of <CODE>Vertex_handle</CODE>
   * on which we can call std::begin() function
   */
  template<class InputVertexRange = std::initializer_list<Vertex_handle>>
  Simplex_handle find(const InputVertexRange & s) {
    auto first = std::begin(s);
    auto last = std::end(s);

    if (first == last)
      return null_simplex();  // ----->>

    // Copy before sorting
    std::vector<Vertex_handle> copy(first, last);
    std::sort(std::begin(copy), std::end(copy));
    return find_simplex(copy);
  }

 private:
  /** Find function, with a sorted range of vertices. */
  Simplex_handle find_simplex(const std::vector<Vertex_handle> & simplex) {
    Siblings * tmp_sib = &root_;
    Dictionary_it tmp_dit;
    auto vi = simplex.begin();
    if constexpr (Options::contiguous_vertices && !Options::stable_simplex_handles) {
      // Equivalent to the first iteration of the normal loop
      GUDHI_CHECK(contiguous_vertices(), "non-contiguous vertices");
      Vertex_handle v = *vi++;
      if(v < 0 || v >= static_cast<Vertex_handle>(root_.members_.size()))
        return null_simplex();
      tmp_dit = root_.members_.begin() + v;
      if (vi == simplex.end())
        return tmp_dit;
      if (!has_children(tmp_dit))
        return null_simplex();
      tmp_sib = tmp_dit->second.children();
    }
    for (;;) {
      tmp_dit = tmp_sib->members_.find(*vi++);
      if (tmp_dit == tmp_sib->members_.end())
        return null_simplex();
      if (vi == simplex.end())
        return tmp_dit;
      if (!has_children(tmp_dit))
        return null_simplex();
      tmp_sib = tmp_dit->second.children();
    }
  }

  /** \brief Returns the Simplex_handle corresponding to the 0-simplex
   * representing the vertex with Vertex_handle v. */
  Simplex_handle find_vertex(Vertex_handle v) {
    if constexpr (Options::contiguous_vertices && !Options::stable_simplex_handles) {
      assert(contiguous_vertices());
      return root_.members_.begin() + v;
    } else {
      return root_.members_.find(v);
    }
  }

 public:
  /** \private \brief Test if the vertices have contiguous numbering: 0, 1, etc.  */
  bool contiguous_vertices() const {
    if (root_.members_.empty()) return true;
    if (root_.members_.begin()->first != 0) return false;
    if (std::prev(root_.members_.end())->first != static_cast<Vertex_handle>(root_.members_.size() - 1)) return false;
    return true;
  }

 private:
  /**
   * @brief Inserts a Node in the set of siblings nodes. Calls `update_simplex_tree_after_node_insertion`
   * if the insertion succeeded.
   * 
   * @tparam update_fil If true, as well as Options::store_filtration, and the node is already present, assigns
   * the "union" of the input filtration_value and the value already present in the node as filtration value.
   * @tparam update_children If true and the node has no children, create a child with sib as uncle.
   * @tparam set_to_null If true and the node is already present, sets the returned simplex handle to null if the
   * filtration value of the simplex was not modified.
   * @tparam Filt Filtration value type.
   * @param sib Sibling in where the node has to be inserted.
   * @param v Label of the node.
   * @param filtration_value Filtration value stored in the node.
   * @return Pair of the iterator to the new node and a boolean indicating if the insertion succeeded.
   */
  template<bool update_fil, bool update_children, bool set_to_null, class Filt>
  std::pair<Simplex_handle, bool> insert_node_(Siblings *sib, Vertex_handle v, Filt&& filtration_value) {
    std::pair<Simplex_handle, bool> ins = sib->members_.try_emplace(v, sib, std::forward<Filt>(filtration_value));

    if constexpr (update_children){
      if (!(has_children(ins.first))) {
        ins.first->second.assign_children(new Siblings(sib, v));
      }
    }

    if (ins.second){
      // Only required when insertion is successful
      update_simplex_tree_after_node_insertion(ins.first);
      return ins;
    }

    if constexpr (Options::store_filtration && update_fil){
      if (unify_births(ins.first->second.filtration(), filtration_value)) return ins;
    }

    if constexpr (set_to_null){
      ins.first = null_simplex();
    }

    return ins;
  }

 protected:
  /** \brief Inserts a simplex represented by a range of vertex.
   * @param[in]  simplex    range of Vertex_handles, representing the vertices of the new simplex. The range must be
   * sorted by increasing vertex handle order, and not empty.
   * @param[in]  filtration the filtration value assigned to the new simplex.
   * @return If the new simplex is inserted successfully (i.e. it was not in the
   * simplicial complex yet) the bool is set to true and the Simplex_handle is the handle assigned
   * to the new simplex.
   * If the insertion fails (the simplex is already there), the bool is set to false. If the insertion
   * fails and the simplex already in the complex has a filtration value strictly bigger than 'filtration',
   * we assign this simplex with the new value 'filtration', and set the Simplex_handle field of the
   * output pair to the Simplex_handle of the simplex. Otherwise, we set the Simplex_handle part to
   * null_simplex.
   * 
  */
  template <class RandomVertexHandleRange = std::initializer_list<Vertex_handle>>
  std::pair<Simplex_handle, bool> insert_simplex_raw(const RandomVertexHandleRange& simplex,
                                                     const Filtration_value& filtration) {
    Siblings * curr_sib = &root_;
    std::pair<Simplex_handle, bool> res_insert;
    auto vi = simplex.begin();

    for (; vi != std::prev(simplex.end()); ++vi) {
      GUDHI_CHECK(*vi != null_vertex(), "cannot use the dummy null_vertex() as a real vertex");
      res_insert = insert_node_<false, true, false>(curr_sib, *vi, filtration);
      curr_sib = res_insert.first->second.children();
    }

    GUDHI_CHECK(*vi != null_vertex(), "cannot use the dummy null_vertex() as a real vertex");
    res_insert = insert_node_<true, false, true>(curr_sib, *vi, filtration);
    if (res_insert.second){
      int dim = static_cast<int>(boost::size(simplex)) - 1;
      if (dim > dimension_) {
        // Update dimension if needed
        dimension_ = dim;
      }
    }
    return res_insert;
  }

 public:
  /** \brief Insert a simplex, represented by a range of Vertex_handles, in the simplicial complex.
   *
   * @param[in]  simplex    range of Vertex_handles, representing the vertices of the new simplex
   * @param[in]  filtration the filtration value assigned to the new simplex.
   * @return If the new simplex is inserted successfully (i.e. it was not in the
   * simplicial complex yet) the bool is set to true and the Simplex_handle is the handle assigned
   * to the new simplex.
   * If the insertion fails (the simplex is already there), the bool is set to false. If the insertion
   * fails and the simplex already in the complex has a filtration value strictly bigger than 'filtration',
   * we assign this simplex with the new value 'filtration', and set the Simplex_handle field of the
   * output pair to the Simplex_handle of the simplex. Otherwise, we set the Simplex_handle part to
   * null_simplex.
   *
   * All subsimplices do not necessary need to be already in the simplex tree to proceed to an
   * insertion. However, the property of being a simplicial complex will be violated. This allows
   * us to insert a stream of simplices contained in a simplicial complex without considering any
   * order on them.
   *
   * The filtration value
   * assigned to the new simplex must preserve the monotonicity of the filtration.
   *
   * The type InputVertexRange must be a range for which .begin() and
   * .end() return input iterators, with 'value_type' Vertex_handle. */
  template<class InputVertexRange = std::initializer_list<Vertex_handle>>
  std::pair<Simplex_handle, bool> insert_simplex(const InputVertexRange & simplex,
                                                 const Filtration_value& filtration = Filtration_value()) {
    auto first = std::begin(simplex);
    auto last = std::end(simplex);

    if (first == last)
      return std::pair<Simplex_handle, bool>(null_simplex(), true);  // ----->>

    // Copy before sorting
    std::vector<Vertex_handle> copy(first, last);
    std::sort(std::begin(copy), std::end(copy));
    return insert_simplex_raw(copy, filtration);
  }

    /** \brief Insert a N-simplex and all his subfaces, from a N-simplex represented by a range of
   * Vertex_handles, in the simplicial complex.
   *
   * @param[in]  Nsimplex   range of Vertex_handles, representing the vertices of the new N-simplex
   * @param[in]  filtration the filtration value assigned to the new N-simplex.
   * @return If the new simplex is inserted successfully (i.e. it was not in the
   * simplicial complex yet) the bool is set to true and the Simplex_handle is the handle assigned
   * to the new simplex.
   * If the insertion fails (the simplex is already there), the bool is set to false. If the insertion
   * fails and the simplex already in the complex has a filtration value strictly bigger than 'filtration',
   * we assign this simplex with the new value 'filtration', and set the Simplex_handle field of the
   * output pair to the Simplex_handle of the simplex. Otherwise, we set the Simplex_handle part to
   * null_simplex.
   */
  template <class InputVertexRange = std::initializer_list<Vertex_handle>>
  std::pair<Simplex_handle, bool> insert_simplex_and_subfaces(
      const InputVertexRange& Nsimplex,
      const Filtration_value& filtration = Filtration_value())
  {
    auto first = std::begin(Nsimplex);
    auto last = std::end(Nsimplex);

    if (first == last)
      return { null_simplex(), true }; // FIXME: false would make more sense to me.

    thread_local std::vector<Vertex_handle> copy;
    copy.clear();
    copy.insert(copy.end(), first, last);
    std::sort(copy.begin(), copy.end());
    auto last_unique = std::unique(copy.begin(), copy.end());
    copy.erase(last_unique, copy.end());
    GUDHI_CHECK_code(
      for (Vertex_handle v : copy)
        GUDHI_CHECK(v != null_vertex(), "cannot use the dummy null_vertex() as a real vertex");
    )
    // Update dimension if needed. We could wait to see if the insertion succeeds, but I doubt there is much to gain.
    dimension_ = (std::max)(dimension_, static_cast<int>(std::distance(copy.begin(), copy.end())) - 1);

    return rec_insert_simplex_and_subfaces_sorted(root(), copy.begin(), copy.end(), filtration);
  }

 private:
  // To insert {1,2,3,4}, we insert {2,3,4} twice, once at the root, and once below 1.
  template <class ForwardVertexIterator>
  std::pair<Simplex_handle, bool> rec_insert_simplex_and_subfaces_sorted(Siblings* sib,
                                                                         ForwardVertexIterator first,
                                                                         ForwardVertexIterator last,
                                                                         const Filtration_value& filt)
  {
    // An alternative strategy would be:
    // - try to find the complete simplex, if found (and low filtration) exit
    // - insert all the vertices at once in sib
    // - loop over those (new or not) simplices, with a recursive call(++first, last)
    Vertex_handle vertex_one = *first;

    if (++first == last) return insert_node_<true, false, true>(sib, vertex_one, filt);

    // TODO: have special code here, we know we are building the whole subtree from scratch.
    auto insertion_result = insert_node_<true, true, false>(sib, vertex_one, filt);

    auto res = rec_insert_simplex_and_subfaces_sorted(insertion_result.first->second.children(), first, last, filt);
    // No need to continue if the full simplex was already there with a low enough filtration value.
    if (res.first != null_simplex()) rec_insert_simplex_and_subfaces_sorted(sib, first, last, filt);
    return res;
  }

 public:
  /** \brief Assign a value 'key' to the key of the simplex
   * represented by the Simplex_handle 'sh'. */
  void assign_key(Simplex_handle sh, Simplex_key key) {
    sh->second.assign_key(key);
  }

  /** Returns the two Simplex_handle corresponding to the endpoints of
   * and edge. sh must point to a 1-dimensional simplex. This is an
   * optimized version of the boundary computation. */
  std::pair<Simplex_handle, Simplex_handle> endpoints(Simplex_handle sh) {
    assert(dimension(sh) == 1);
    return { find_vertex(sh->first), find_vertex(self_siblings(sh)->parent()) };
  }

  /** Returns the Siblings containing a simplex.*/
  template<class SimplexHandle>
  static Siblings* self_siblings(SimplexHandle sh) {
    if (sh->second.children()->parent() == sh->first)
      return sh->second.children()->oncles();
    else
      return sh->second.children();
  }

 public:
  /** Returns a pointer to the root nodes of the simplex tree. */
  Siblings * root() {
    return &root_;
  }

  /** \brief Set a dimension for the simplicial complex.
   *  \details
   *  If `exact` is false, `dimension` is only an upper bound on the dimension of the complex.
   *  This function must be used with caution because it disables or limits the on-demand recomputation of the dimension
   * (the need for recomputation can be caused by `remove_maximal_simplex()` or `prune_above_filtration()`).
   */
  void set_dimension(int dimension, bool exact=true) {
    dimension_to_be_lowered_ = !exact;
    dimension_ = dimension;
  }

 private:
  /** \brief Returns true iff the list of vertices of sh1
   * is smaller than the list of vertices of sh2 w.r.t.
   * lexicographic order on the lists read in reverse.
   *
   * It defines a StrictWeakOrdering on simplices. The Simplex_vertex_iterators
   * must traverse the Vertex_handle in decreasing order. Reverse lexicographic order satisfy
   * the property that a subsimplex of a simplex is always strictly smaller with this order. */
  bool reverse_lexicographic_order(Simplex_handle sh1, Simplex_handle sh2) {
    Simplex_vertex_range rg1 = simplex_vertex_range(sh1);
    Simplex_vertex_range rg2 = simplex_vertex_range(sh2);
    Simplex_vertex_iterator it1 = rg1.begin();
    Simplex_vertex_iterator it2 = rg2.begin();
    while (it1 != rg1.end() && it2 != rg2.end()) {
      if (*it1 == *it2) {
        ++it1;
        ++it2;
      } else {
        return *it1 < *it2;
      }
    }
    return ((it1 == rg1.end()) && (it2 != rg2.end()));
  }

  /** \brief StrictWeakOrdering, for the simplices, defined by the filtration.
   *
   * It corresponds to the partial order
   * induced by the filtration values, with ties resolved using reverse lexicographic order.
   * Reverse lexicographic order has the property to always consider the subsimplex of a simplex
   * to be smaller. The filtration function must be monotonic. */
  struct is_before_in_totally_ordered_filtration {
    explicit is_before_in_totally_ordered_filtration(Simplex_tree * st)
        : st_(st) { }

    bool operator()(const Simplex_handle sh1, const Simplex_handle sh2) const {
      // Not using st_->filtration(sh1) because it uselessly tests for null_simplex.
      if (sh1->second.filtration() != sh2->second.filtration()) {
        return sh1->second.filtration() < sh2->second.filtration();
      }
      // is sh1 a proper subface of sh2
      return st_->reverse_lexicographic_order(sh1, sh2);
    }

    Simplex_tree * st_;
  };

  void fill_filtration_cache(bool ignore_infinite_values){
    filtration_vect_.clear();
    filtration_vect_.reserve(num_simplices());
    for (Simplex_handle sh : complex_simplex_range()) {
      if (ignore_infinite_values && filtration(sh) == Filtration_simplex_base_real::get_infinity()) continue;
      filtration_vect_.push_back(sh);
    }
  }

 public:
  /** \brief Initializes the filtration cache, i.e. sorts the
   * simplices according to their order in the filtration.
   * Assumes that the filtration values have a total order.
   * If not, please use @ref initialize_filtration(Comparator&&, bool) instead.
   * Two simplices with same filtration value are ordered by a reverse lexicographic order.
   *
   * It always recomputes the cache, even if one already exists.
   *
   * Any insertion, deletion or change of filtration value invalidates this cache,
   * which can be cleared with clear_filtration().
   */
  void initialize_filtration(bool ignore_infinite_values = false) {
    fill_filtration_cache(ignore_infinite_values);

    /* We use stable_sort here because with libstdc++ it is faster than sort.
     * is_before_in_totally_ordered_filtration is now a total order, but we used to call
     * stable_sort for the following heuristic:
     * The use of a depth-first traversal of the simplex tree, provided by
     * complex_simplex_range(), combined with a stable sort is meant to
     * optimize the order of simplices with same filtration value. The
     * heuristic consists in inserting the cofaces of a simplex as soon as
     * possible.
     */
#ifdef GUDHI_USE_TBB
    tbb::parallel_sort(filtration_vect_.begin(), filtration_vect_.end(), is_before_in_totally_ordered_filtration(this));
#else
    std::stable_sort(filtration_vect_.begin(), filtration_vect_.end(), is_before_in_totally_ordered_filtration(this));
#endif
  }

  // TODO: is there a possibility to give `is_before_in_totally_ordered_filtration(this)()` as default parameter for
  // `is_before_in_filtration` to avoid having two methods?
  /**
   * @brief Initializes the filtration cache, i.e. sorts the simplices according to the specified order.
   * The given order has to totally order all simplices in the simplex tree such that the resulting order is a valid
   * 1-parameter filtration.
   * For example, if the stored filtration is a bi-filtration (or 2-parameter filtration), the given method can
   * indicate, that the simplices have to be ordered by the first parameter and in case of equality by reverse
   * lexicographic order. This would generate a valid 1-parameter filtration which can than be interpreted as a line
   * in the 2-parameter module and used with @ref filtration_simplex_range "". Also, the persistence along this line
   * can than be computed with @ref Gudhi::persistent_cohomology::Persistent_cohomology "Persistent_cohomology".
   * Just note that it is important to call @ref initialize_filtration(Comparator&&, bool) explicitly before call
   * @ref Gudhi::persistent_cohomology::Persistent_cohomology::compute_persistent_cohomology
   * "Persistent_cohomology::compute_persistent_cohomology" in that case, otherwise, the computation of persistence
   * will fail (if no call to @ref initialize_filtration() or @ref initialize_filtration(Comparator&&, bool) was made,
   * it will call it it-self with no arguments and the simplices will be wrongly sorted).
   *
   * It always recomputes the cache, even if one already exists.
   *
   * Any insertion, deletion or change of filtration value invalidates this cache,
   * which can be cleared with @ref clear_filtration().
   * 
   * @tparam Comparator Method type taking two Simplex_handle as input and returns a bool.
   * @param is_before_in_filtration Method used to compare two simplices with respect to their position in the
   * wanted filtration. Takes two Simplex_handle as input and returns true if and only if the first simplex appears
   * strictly before the second simplex in the resulting 1-parameter filtration.
   * @param ignore_infinite_values If true, simplices with filtration values at infinity are not cached.
   */
  template<typename Comparator>
  void initialize_filtration(Comparator&& is_before_in_filtration, bool ignore_infinite_values = false) {
    fill_filtration_cache(ignore_infinite_values);

#ifdef GUDHI_USE_TBB
    tbb::parallel_sort(filtration_vect_.begin(), filtration_vect_.end(), is_before_in_filtration);
#else
    std::stable_sort(filtration_vect_.begin(), filtration_vect_.end(), is_before_in_filtration);
#endif
  }

  /** \brief Initializes the filtration cache if it isn't initialized yet.
   *
   * Automatically called by filtration_simplex_range(). */
  void maybe_initialize_filtration() {
    if (filtration_vect_.empty()) {
      initialize_filtration();
    }
  }
  /** \brief Clears the filtration cache produced by initialize_filtration().
   *
   * Useful when initialize_filtration() has already been called and we perform an operation
   * (say an insertion) that invalidates the cache. */
  void clear_filtration() {
    filtration_vect_.clear();
  }

 private:
  /** Recursive search of cofaces
   * This function uses DFS
   *\param vertices contains a list of vertices, which represent the vertices of the simplex not found yet.
   *\param curr_sib pointer to the siblings to iterate over for this iteration of the recursion.
   *\param curr_nbVertices represents the number of vertices of the simplex we reached by going through the tree.
   *\param cofaces contains a list of Simplex_handle, representing all the cofaces asked.
   *\param star true if we need the star of the simplex
   *\param nbVertices number of vertices of the cofaces we search
   * Prefix actions : When the bottom vertex matches with the current vertex in the tree, we remove the bottom vertex from vertices.
   * Infix actions : Then we call or not the recursion.
   * Postfix actions : Finally, we add back the removed vertex into vertices, and remove this vertex from curr_nbVertices so that we didn't change the parameters.
   * If the vertices list is empty, we need to check if curr_nbVertices matches with the dimension of the cofaces asked.
   */
  void rec_coface(std::vector<Vertex_handle> &vertices, Siblings *curr_sib, int curr_nbVertices,
                  std::vector<Simplex_handle>& cofaces, bool star, int nbVertices) {
    if (!(star || curr_nbVertices <= nbVertices))  // dimension of actual simplex <= nbVertices
      return;
    for (Simplex_handle simplex = curr_sib->members().begin(); simplex != curr_sib->members().end(); ++simplex) {
      if (vertices.empty()) {
        // If we reached the end of the vertices, and the simplex has more vertices than the given simplex
        // => we found a coface

        // Add a coface if we want the star or if the number of vertices of the current simplex matches with nbVertices
        bool addCoface = (star || curr_nbVertices == nbVertices);
        if (addCoface)
          cofaces.push_back(simplex);
        if ((!addCoface || star) && has_children(simplex))  // Rec call
          rec_coface(vertices, simplex->second.children(), curr_nbVertices + 1, cofaces, star, nbVertices);
      } else {
        if (simplex->first == vertices.back()) {
          // If curr_sib matches with the top vertex
          bool equalDim = (star || curr_nbVertices == nbVertices);  // dimension of actual simplex == nbVertices
          bool addCoface = vertices.size() == 1 && equalDim;
          if (addCoface)
            cofaces.push_back(simplex);
          if ((!addCoface || star) && has_children(simplex)) {
            // Rec call
            Vertex_handle tmp = vertices.back();
            vertices.pop_back();
            rec_coface(vertices, simplex->second.children(), curr_nbVertices + 1, cofaces, star, nbVertices);
            vertices.push_back(tmp);
          }
        } else if (simplex->first > vertices.back()) {
          return;
        } else {
          // (simplex->first < vertices.back()
          if (has_children(simplex))
            rec_coface(vertices, simplex->second.children(), curr_nbVertices + 1, cofaces, star, nbVertices);
        }
      }
    }
  }

 public:
  /** \brief Compute the star of a n simplex
   * \param simplex represent the simplex of which we search the star
   * \return Vector of Simplex_tree::Simplex_handle (empty vector if no star found) when
   * SimplexTreeOptions::link_nodes_by_label is false.
   * 
   * Simplex_tree::Simplex_handle range for an optimized search for the star of a simplex when
   * SimplexTreeOptions::link_nodes_by_label is true.
   */
  Cofaces_simplex_range star_simplex_range(const Simplex_handle simplex) {
    return cofaces_simplex_range(simplex, 0);
  }

  /** \brief Compute the cofaces of a n simplex
   * \param simplex represent the n-simplex of which we search the n+codimension cofaces
   * \param codimension The function returns the n+codimension-cofaces of the n-simplex. If codimension = 0, return all
   * cofaces (equivalent of star function)
   * \return Vector of Simplex_tree::Simplex_handle (empty vector if no cofaces found) when
   * SimplexTreeOptions::link_nodes_by_label is false.
   * 
   * Simplex_tree::Simplex_handle range for an optimized search for the coface of a simplex when
   * SimplexTreeOptions::link_nodes_by_label is true.
   */
  Cofaces_simplex_range cofaces_simplex_range(const Simplex_handle simplex, int codimension) {
    // codimension must be positive or null integer
    assert(codimension >= 0);

    if constexpr (Options::link_nodes_by_label) {
      Simplex_vertex_range rg = simplex_vertex_range(simplex);
      Static_vertex_vector simp(rg.begin(), rg.end());
      // must be sorted in decreasing order
      assert(std::is_sorted(simp.begin(), simp.end(), std::greater<Vertex_handle>()));
      auto range = Optimized_star_simplex_range(Optimized_star_simplex_iterator(this, std::move(simp)),
                                                Optimized_star_simplex_iterator());
      // Lazy filtered range
      Fast_cofaces_predicate select(this, codimension, this->dimension(simplex));
      return boost::adaptors::filter(range, select);
    } else {
      Cofaces_simplex_range cofaces;
      Simplex_vertex_range rg = simplex_vertex_range(simplex);
      std::vector<Vertex_handle> copy(rg.begin(), rg.end());
      if (codimension + static_cast<int>(copy.size()) > dimension_ + 1 ||
          (codimension == 0 && static_cast<int>(copy.size()) > dimension_))  // n+codimension greater than dimension_
        return cofaces;
      // must be sorted in decreasing order
      assert(std::is_sorted(copy.begin(), copy.end(), std::greater<Vertex_handle>()));
      bool star = codimension == 0;
      rec_coface(copy, &root_, 1, cofaces, star, codimension + static_cast<int>(copy.size()));
      return cofaces;
    }
  }

 public:
  /** \brief Inserts a 1-skeleton in an empty Simplex_tree.
   *
   * The Simplex_tree must contain no simplex when the method is
   * called.
   *
   * Inserts all vertices and edges given by a OneSkeletonGraph.
   * OneSkeletonGraph must be a model of
   * <a href="https://www.boost.org/doc/libs/release/libs/graph/doc/VertexAndEdgeListGraph.html">boost::VertexAndEdgeListGraph</a>
   * and <a href="https://www.boost.org/doc/libs/release/libs/graph/doc/PropertyGraph.html">boost::PropertyGraph</a>.
   *
   * The vertex filtration value is accessible through the property tag
   * vertex_filtration_t.
   * The edge filtration value is accessible through the property tag
   * edge_filtration_t.
   *
   * boost::graph_traits<OneSkeletonGraph>::vertex_descriptor
   *                                    must be Vertex_handle.
   * boost::graph_traits<OneSkeletonGraph>::directed_category
   *                                    can be directed_tag (the fastest, the least RAM use), undirected_tag or even
   *                                    bidirected_tag.
   *
   * If an edge appears with multiplicity, the function will arbitrarily pick
   * one representative to read the filtration value.  */
  template<class OneSkeletonGraph>
  void insert_graph(const OneSkeletonGraph& skel_graph) {
    // the simplex tree must be empty
    assert(num_simplices() == 0);

    // is there a better way to let the compiler know that we don't mean Simplex_tree::num_vertices?
    using boost::num_vertices;

    if (num_vertices(skel_graph) == 0) {
      return;
    }
    if (num_edges(skel_graph) == 0) {
      dimension_ = 0;
    } else {
      dimension_ = 1;
    }

    if constexpr (!Options::stable_simplex_handles)
      root_.members_.reserve(num_vertices(skel_graph)); // probably useless in most cases
    auto verts = vertices(skel_graph) | boost::adaptors::transformed([&](auto v){
        return Dit_value_t(v, Node(&root_, get(vertex_filtration_t(), skel_graph, v))); });
    root_.members_.insert(boost::begin(verts), boost::end(verts));
    // This automatically sorts the vertices, the graph concept doesn't guarantee the order in which we iterate.

    for (Dictionary_it it = boost::begin(root_.members_); it != boost::end(root_.members_); it++) {
      update_simplex_tree_after_node_insertion(it);
    }

    std::pair<typename boost::graph_traits<OneSkeletonGraph>::edge_iterator,
              typename boost::graph_traits<OneSkeletonGraph>::edge_iterator> boost_edges = edges(skel_graph);
    // boost_edges.first is the equivalent to boost_edges.begin()
    // boost_edges.second is the equivalent to boost_edges.end()
    for (; boost_edges.first != boost_edges.second; boost_edges.first++) {
      auto edge = *(boost_edges.first);
      auto u = source(edge, skel_graph);
      auto v = target(edge, skel_graph);
      if (u == v) throw std::invalid_argument("Self-loops are not simplicial");
      // We cannot skip edges with the wrong orientation and expect them to
      // come a second time with the right orientation, that does not always
      // happen in practice. emplace() should be a NOP when an element with the
      // same key is already there, so seeing the same edge multiple times is
      // ok.
      // Should we actually forbid multiple edges? That would be consistent
      // with rejecting self-loops.
      if (v < u) std::swap(u, v);
      auto sh = find_vertex(u);
      if (!has_children(sh)) {
        sh->second.assign_children(new Siblings(&root_, sh->first));
      }

      insert_node_<false, false, false>(sh->second.children(), v, get(edge_filtration_t(), skel_graph, edge));
    }
  }

  /** \brief Inserts several vertices.
   * @param[in] vertices A range of Vertex_handle
   * @param[in] filt filtration value of the new vertices (the same for all)
   *
   * This may be faster than inserting the vertices one by one, especially in a random order.
   * The complex does not need to be empty before calling this function. However, if a vertex is
   * already present, its filtration value is not modified, unlike with other insertion functions. */
  template <class VertexRange>
  void insert_batch_vertices(VertexRange const& vertices, const Filtration_value& filt = Filtration_value()) {
    auto verts = vertices | boost::adaptors::transformed([&](auto v){
        return Dit_value_t(v, Node(&root_, filt)); });
    root_.members_.insert(boost::begin(verts), boost::end(verts));
    if (dimension_ < 0 && !root_.members_.empty()) dimension_ = 0;
    if constexpr (Options::link_nodes_by_label) {
      for (auto sh = root_.members().begin(); sh != root_.members().end(); sh++) {
        // update newly inserted simplex (the one that are not linked)
        if (!sh->second.list_max_vertex_hook_.is_linked())
          update_simplex_tree_after_node_insertion(sh);
      }
    }
  }

  /** \brief Expands the Simplex_tree containing only its one skeleton
   * until dimension max_dim.
   *
   * The expanded simplicial complex until dimension \f$d\f$
   * attached to a graph \f$G\f$ is the maximal simplicial complex of
   * dimension at most \f$d\f$ admitting the graph \f$G\f$ as \f$1\f$-skeleton.
   * The filtration value assigned to a simplex is the maximal filtration
   * value of one of its edges.
   *
   * The Simplex_tree must contain no simplex of dimension bigger than
   * 1 when calling the method. */
  void expansion(int max_dim) {
    if (max_dim <= 1) return;
    clear_filtration(); // Drop the cache.
    dimension_ = max_dim;
    for (Dictionary_it root_it = root_.members_.begin();
         root_it != root_.members_.end(); ++root_it) {
      if (has_children(root_it)) {
        siblings_expansion(root_it->second.children(), max_dim - 1);
      }
    }
    dimension_ = max_dim - dimension_;
  }

  /**
    * @brief Adds a new vertex or a new edge in a flag complex, as well as all
    * simplices of its star, defined to maintain the property
    * of the complex to be a flag complex, truncated at dimension dim_max.
    * To insert a new edge, the two given vertex handles have to correspond 
    * to the two end points of the edge. To insert a new vertex, the handles
    * have to be twice the same and correspond to the number you want assigned
    * to it. I.e., to insert vertex \f$i\f$, give \f$u = v = i\f$.
    * The method assumes that the given edge was not already contained in
    * the simplex tree, so the behaviour is undefined if called on an existing
    * edge. Also, the vertices of an edge have to be inserted before the edge.
    *
    * @param[in] u,v              Vertex_handle representing the new edge 
    *                             (@p v != @p u) or the new vertex (@p v == @p u).
    * @param[in] fil              Filtration value of the edge.
    * @param[in] dim_max          Maximal dimension of the expansion.
    *                             If set to -1, the expansion goes as far as possible.
    * @param[out] added_simplices Contains at the end all new
    *                             simplices induced by the insertion of the edge.
    *                             The container is not emptied and new simplices are
    *                             appended at the end.
    *
    * @pre `SimplexTreeOptions::link_nodes_by_label` must be true.
    * @pre When inserting the edge `[u,v]`, the vertices @p u and @p v have to be
    * already inserted in the simplex tree.
    *
    * @warning If the edges and vertices are not inserted in the order of their
    * filtration values, the method `make_filtration_non_decreasing()` has to be
    * called at the end of the insertions to restore the intended filtration.
    * Note that even then, an edge has to be inserted after its vertices.
    * @warning The method assumes that the given edge or vertex was not already 
    * contained in the simplex tree, so the behaviour is undefined if called on 
    * an existing simplex.
    */
  void insert_edge_as_flag(  Vertex_handle                   u
                           , Vertex_handle                   v
                           , const Filtration_value&      fil
                           , int                             dim_max
                           , std::vector<Simplex_handle>&    added_simplices)
  {
    /**
     * In term of edges in the graph, inserting edge `[u,v]` only affects
     * the subtree rooted at @p u.
     *
     * For a new node with label @p v, we first do a local expansion for
     * computing the children of this new node, and then a standard expansion
     * for its children.
     * Nodes with label @p v (and their subtrees) already in the tree
     * do not get affected.
     *
     * Nodes with label @p u get affected only if a Node with label @p v is in their same
     * siblings set.
     * We then try to insert "punctually" @p v all over the subtree rooted
     * at `Node(u)`. Each insertion of a Node with @p v label induces a local
     * expansion at this Node (as explained above) and a sequence of "punctual"
     * insertion of `Node(v)` in the subtree rooted at sibling nodes of the new node,
     * on its left.
     */

    static_assert(Options::link_nodes_by_label, "Options::link_nodes_by_label must be true");

    if (u == v) { // Are we inserting a vertex?
      auto res_ins = insert_node_<false, false, false>(&root_, u, fil);
      if (res_ins.second) { //if the vertex is not in the complex, insert it
        added_simplices.push_back(res_ins.first); //no more insert in root_.members()
        if (dimension_ == -1) dimension_ = 0;
      }
      return; //because the vertex is isolated, no more insertions.
    }
    // else, we are inserting an edge: ensure that u < v
    if (v < u) { std::swap(u,v); }

    //Note that we copy Simplex_handle (aka map iterators) in added_simplices
    //while we are still modifying the Simplex_tree. Insertions in siblings may
    //invalidate Simplex_handles; we take care of this fact by first doing all
    //insertion in a Sibling, then inserting all handles in added_simplices.

#ifdef GUDHI_DEBUG
    //check whether vertices u and v are in the tree. If not, return an error.
    auto sh_u = root_.members().find(u);
    GUDHI_CHECK(sh_u != root_.members().end() &&
          root_.members().find(v) != root_.members().end(),
          std::invalid_argument(
                  "Simplex_tree::insert_edge_as_flag - inserts an edge whose vertices are not in the complex")
                );
    GUDHI_CHECK(!has_children(sh_u) ||
          sh_u->second.children()->members().find(v) == sh_u->second.children()->members().end(),
          std::invalid_argument(
                  "Simplex_tree::insert_edge_as_flag - inserts an already existing edge")
                );
#endif

    // to update dimension
    const auto tmp_dim = dimension_;
    auto tmp_max_dim = dimension_;

    //for all siblings containing a Node labeled with u (including the root), run
    //compute_punctual_expansion
    //todo parallelize
    List_max_vertex* nodes_with_label_u = nodes_by_label(u);//all Nodes with u label

    GUDHI_CHECK(nodes_with_label_u != nullptr,
                "Simplex_tree::insert_edge_as_flag - cannot find the list of Nodes with label u");

    for (auto&& node_as_hook : *nodes_with_label_u)
    {
      Node& node_u = static_cast<Node&>(node_as_hook); //corresponding node, has label u
      Simplex_handle sh_u = simplex_handle_from_node(node_u);
      Siblings * sib_u = self_siblings(sh_u);
      if (sib_u->members().find(v) != sib_u->members().end()) { //v is the label of a sibling of node_u
        int curr_dim = dimension(sib_u);
        if (dim_max == -1 || curr_dim < dim_max){
          if (!has_children(sh_u)) {
            //then node_u was a leaf and now has a new child Node labeled v
            //the child v is created in compute_punctual_expansion
            node_u.assign_children(new Siblings(sib_u, u));
          }
          dimension_ = dim_max - curr_dim - 1;
          compute_punctual_expansion(
                v,
                node_u.children(),
                fil,
                dim_max - curr_dim - 1, //>= 0 if dim_max >= 0, <0 otherwise
                added_simplices );
          dimension_ = dim_max - dimension_;
          if (dimension_ > tmp_max_dim) tmp_max_dim = dimension_;
        }
      }
    }
    if (tmp_dim <= tmp_max_dim){
        dimension_ = tmp_max_dim;
        dimension_to_be_lowered_ = false;
    } else {
        dimension_ = tmp_dim;
    }
  }

 private:
  /** \brief Inserts a Node with label @p v in the set of siblings sib, and percolate the
   * expansion on the subtree rooted at sib. Sibling sib must not contain
   * @p v.
   * The percolation of the expansion is twofold:
   * 1- the newly inserted Node labeled @p v in sib has a subtree computed
   * via create_local_expansion.
   * 2- All Node in the members of sib, with label @p x and @p x < @p v,
   * need in turn a local_expansion by @p v iff N^+(x) contains @p v.
   */
  void compute_punctual_expansion(  Vertex_handle    v
                                  , Siblings *       sib
                                  , const Filtration_value& fil
                                  , int              k    //k == dim_max - dimension simplices in sib
                                  , std::vector<Simplex_handle>& added_simplices )
  { //insertion always succeeds because the edge {u,v} used to not be here.
    auto res_ins_v = sib->members().emplace(v, Node(sib,fil));
    added_simplices.push_back(res_ins_v.first); //no more insertion in sib
    update_simplex_tree_after_node_insertion(res_ins_v.first);

    if (k == 0) {   // reached the maximal dimension. if max_dim == -1, k is never equal to 0.
      dimension_ = 0;  // to keep track of the max height of the recursion tree
      return;
    }

    //create the subtree of new Node(v)
    create_local_expansion(  res_ins_v.first
                           , sib
                           , fil
                           , k
                           , added_simplices );

    //punctual expansion in nodes on the left of v, i.e. with label x < v
    for (auto sh = sib->members().begin(); sh != res_ins_v.first; ++sh)
    { //if v belongs to N^+(x), punctual expansion
      Simplex_handle root_sh = find_vertex(sh->first); //Node(x), x < v
      if (has_children(root_sh) &&
          root_sh->second.children()->members().find(v) != root_sh->second.children()->members().end())
      { //edge {x,v} is in the complex
        if (!has_children(sh)){
          sh->second.assign_children(new Siblings(sib, sh->first));
        }
        //insert v in the children of sh, and expand.
        compute_punctual_expansion(  v
                                   , sh->second.children()
                                   , fil
                                   , k-1
                                   , added_simplices );
      }
    }
  }

  /** \brief After the insertion of edge `{u,v}`, expansion of a subtree rooted at @p v, where the
   * Node with label @p v has just been inserted, and its parent is a Node labeled with
   * @p u. sh has no children here.
   *
   * k must be > 0
   */
  void create_local_expansion(
        Simplex_handle               sh_v             //Node with label v which has just been inserted
      , Siblings                    *curr_sib         //Siblings containing the node sh_v
      , const Filtration_value&   fil_uv           //Fil value of the edge uv in the zz filtration
      , int                          k                //Stopping condition for recursion based on max dim
      , std::vector<Simplex_handle> &added_simplices) //range of all new simplices
  { //pick N^+(v)
    //intersect N^+(v) with labels y > v in curr_sib
    Simplex_handle next_it = sh_v;
    ++next_it;

    if (dimension_ > k) {
      dimension_ = k;   //to keep track of the max height of the recursion tree
    }

    create_expansion<true>(curr_sib, sh_v, next_it, fil_uv, k, &added_simplices);
  }
  //TODO boost::container::ordered_unique_range_t in the creation of a Siblings

  /** \brief Global expansion of a subtree in the simplex tree.
   *
   * The filtration value is absolute and defined by `Filtration_value fil`.
   * The new Node are also connected appropriately in the coface
   * data structure.
   *
   * Only called in the case of `void insert_edge_as_flag(...)`.
   */
  void siblings_expansion(
        Siblings                    * siblings  // must contain elements
      , const Filtration_value&    fil
      , int                           k         // == max_dim expansion - dimension curr siblings
      , std::vector<Simplex_handle> & added_simplices )
  {
    if (dimension_ > k) {
      dimension_ = k;   //to keep track of the max height of the recursion tree
    }
    if (k == 0) { return; } //max dimension
    Dictionary_it next = ++(siblings->members().begin());

    for (Dictionary_it s_h = siblings->members().begin();
         next != siblings->members().end(); ++s_h, ++next)
    { //find N^+(s_h)
      create_expansion<true>(siblings, s_h, next, fil, k, &added_simplices);
    }
  }

  /** \brief Recursive expansion of the simplex tree.
   * Only called in the case of `void expansion(int max_dim)`. */
  void siblings_expansion(Siblings * siblings,  // must contain elements
                          int k) {
    if (k >= 0 && dimension_ > k) {
      dimension_ = k;
    }
    if (k == 0)
      return;
    Dictionary_it next = siblings->members().begin();
    ++next;

    for (Dictionary_it s_h = siblings->members().begin();
         s_h != siblings->members().end(); ++s_h, ++next)
    {
      create_expansion<false>(siblings, s_h, next, s_h->second.filtration(), k);
    }
  }

  /** \brief Recursive expansion of the simplex tree.
   * The method is used with `force_filtration_value == true` by `void insert_edge_as_flag(...)` and with
   * `force_filtration_value == false` by `void expansion(int max_dim)`. Therefore, `added_simplices` is assumed
   * to bon non-null in the first case and null in the second.*/
  template<bool force_filtration_value>
  void create_expansion(Siblings * siblings,
                        Dictionary_it& s_h,
                        Dictionary_it& next,
                        const Filtration_value& fil,
                        int k,
                        std::vector<Simplex_handle>* added_simplices = nullptr)
  {
    Simplex_handle root_sh = find_vertex(s_h->first);
    thread_local std::vector<std::pair<Vertex_handle, Node> > inter;

    if (!has_children(root_sh)) return;

    intersection<force_filtration_value>(
          inter,  // output intersection
          next,   // begin
          siblings->members().end(),  // end
          root_sh->second.children()->members().begin(),
          root_sh->second.children()->members().end(),
          fil);
    if (inter.size() != 0) {
      Siblings * new_sib = new Siblings(siblings,   // oncles
                                        s_h->first, // parent
                                        inter);     // boost::container::ordered_unique_range_t
      for (auto it = new_sib->members().begin(); it != new_sib->members().end(); ++it) {
        update_simplex_tree_after_node_insertion(it);
        if constexpr (force_filtration_value){
          //the way create_expansion is used, added_simplices != nullptr when force_filtration_value == true
          added_simplices->push_back(it);
        }
      }
      inter.clear();
      s_h->second.assign_children(new_sib);
      if constexpr (force_filtration_value){
        siblings_expansion(new_sib, fil, k - 1, *added_simplices);
      } else {
        siblings_expansion(new_sib, k - 1);
      }
    } else {
      // ensure the children property
      s_h->second.assign_children(siblings);
      inter.clear();
    }
  }

  /** \brief Intersects Dictionary 1 [begin1;end1) with Dictionary 2 [begin2,end2)
   * and assigns the maximal possible Filtration_value to the Nodes. */
  template<bool force_filtration_value = false>
  static void intersection(std::vector<std::pair<Vertex_handle, Node> >& intersection,
                           Dictionary_it begin1, Dictionary_it end1,
                           Dictionary_it begin2, Dictionary_it end2,
                           const Filtration_value& filtration_) {
    if (begin1 == end1 || begin2 == end2)
      return;  // ----->>
    while (true) {
      if (begin1->first == begin2->first) {
        if constexpr (force_filtration_value){
          intersection.emplace_back(begin1->first, Node(nullptr, filtration_));
        } else {
          Filtration_value filt = begin1->second.filtration();
          push_to_smallest_common_upper_bound(filt, begin2->second.filtration());
          push_to_smallest_common_upper_bound(filt, filtration_);
          intersection.emplace_back(begin1->first, Node(nullptr, filt));
        }
        if (++begin1 == end1 || ++begin2 == end2)
          return;  // ----->>
      } else if (begin1->first < begin2->first) {
        if (++begin1 == end1)
          return;
      } else /* begin1->first > begin2->first */ {
        if (++begin2 == end2)
          return;  // ----->>
      }
    }
  }

 public:
  /** \brief Expands a simplex tree containing only a graph. Simplices corresponding to cliques in the graph are added
   * incrementally, faces before cofaces, unless the simplex has dimension larger than `max_dim` or `block_simplex`
   * returns true for this simplex.
   *
   * @param[in] max_dim Expansion maximal dimension value.
   * @param[in] block_simplex Blocker oracle. Its concept is <CODE>bool block_simplex(Simplex_handle sh)</CODE>
   *
   * The function identifies a candidate simplex whose faces are all already in the complex, inserts
   * it with a filtration value corresponding to the maximum of the filtration values of the faces, then calls
   * `block_simplex` on a `Simplex_handle` for this new simplex. If `block_simplex` returns true, the simplex is
   * removed, otherwise it is kept. Note that the evaluation of `block_simplex` is a good time to update the
   * filtration value of the simplex if you want a customized value. The algorithm then proceeds with the next
   * candidate.
   *
   * @warning several candidates of the same dimension may be inserted simultaneously before calling `block_simplex`,
   * so if you examine the complex in `block_simplex`, you may hit a few simplices of the same dimension that have not
   * been vetted by `block_simplex` yet, or have already been rejected but not yet removed.
   */
  template< typename Blocker >
  void expansion_with_blockers(int max_dim, Blocker block_simplex) {
    // Loop must be from the end to the beginning, as higher dimension simplex are always on the left part of the tree
    for (auto& simplex : boost::adaptors::reverse(root_.members())) {
      if (has_children(&simplex)) {
        siblings_expansion_with_blockers(simplex.second.children(), max_dim, max_dim - 1, block_simplex);
      }
    }
  }

 private:
  /** \brief Recursive expansion with blockers of the simplex tree.*/
  template< typename Blocker >
  void siblings_expansion_with_blockers(Siblings* siblings, int max_dim, int k, Blocker block_simplex) {
    if (dimension_ < max_dim - k) {
      dimension_ = max_dim - k;
    }
    if (k == 0)
      return;
    // No need to go deeper
    if (siblings->members().size() < 2)
      return;
    // Reverse loop starting before the last one for 'next' to be the last one
    for (auto simplex = std::next(siblings->members().rbegin()); simplex != siblings->members().rend(); simplex++) {
      std::vector<std::pair<Vertex_handle, Node> > intersection;
      for(auto next = siblings->members().rbegin(); next != simplex; next++) {
        bool to_be_inserted = true;
        Filtration_value filt = simplex->second.filtration();
        // If all the boundaries are present, 'next' needs to be inserted
        for (Simplex_handle border : boundary_simplex_range(simplex)) {
          Simplex_handle border_child = find_child(border, next->first);
          if (border_child == null_simplex()) {
            to_be_inserted=false;
            break;
          }
          push_to_smallest_common_upper_bound(filt, filtration(border_child));
        }
        if (to_be_inserted) {
          intersection.emplace_back(next->first, Node(nullptr, filt));
        }
      }
      if (intersection.size() != 0) {
        // Reverse the order to insert
        Siblings * new_sib = new Siblings(
              siblings,                                 // oncles
              simplex->first,                           // parent
              boost::adaptors::reverse(intersection));  // boost::container::ordered_unique_range_t
        simplex->second.assign_children(new_sib);
        std::vector<Vertex_handle> blocked_new_sib_vertex_list;
        // As all intersections are inserted, we can call the blocker function on all new_sib members
        for (auto new_sib_member = new_sib->members().begin();
             new_sib_member != new_sib->members().end();
             new_sib_member++) {
           update_simplex_tree_after_node_insertion(new_sib_member);
           bool blocker_result = block_simplex(new_sib_member);
           // new_sib member has been blocked by the blocker function
           // add it to the list to be removed - do not perform it while looping on it
           if (blocker_result) {
             blocked_new_sib_vertex_list.push_back(new_sib_member->first);
             // update data structures for all deleted simplices
             // can be done in the loop as part of another data structure
             update_simplex_tree_before_node_removal(new_sib_member);
           }
        }
        if (blocked_new_sib_vertex_list.size() == new_sib->members().size()) {
          // Specific case where all have to be deleted
          delete new_sib;
          // ensure the children property
          simplex->second.assign_children(siblings);
        } else {
          for (auto& blocked_new_sib_member : blocked_new_sib_vertex_list) {
            new_sib->members().erase(blocked_new_sib_member);
          }
          // ensure recursive call
          siblings_expansion_with_blockers(new_sib, max_dim, k - 1, block_simplex);
        }
      } else {
        // ensure the children property
        simplex->second.assign_children(siblings);
      }
    }
  }

  /** \private Returns the Simplex_handle composed of the vertex list (from the Simplex_handle), plus the given
   * Vertex_handle if the Vertex_handle is found in the Simplex_handle children list.
   * Returns null_simplex() if it does not exist
  */
  Simplex_handle find_child(Simplex_handle sh, Vertex_handle vh) const {
    if (!has_children(sh))
      return null_simplex();

    Simplex_handle child = sh->second.children()->find(vh);
    // Specific case of boost::flat_map does not find, returns boost::flat_map::end()
    // in simplex tree we want a null_simplex()
    if (child == sh->second.children()->members().end())
      return null_simplex();

    return child;
  }

 public:
  /** \brief Write the hasse diagram of the simplicial complex in os.
   *
   * Each row in the file correspond to a simplex. A line is written:
   * dim idx_1 ... idx_k fil   where dim is the dimension of the simplex,
   * idx_1 ... idx_k are the row index (starting from 0) of the simplices of the boundary
   * of the simplex, and fil is its filtration value. */
  void print_hasse(std::ostream& os) {
    os << num_simplices() << " " << std::endl;
    for (auto sh : filtration_simplex_range()) {
      os << dimension(sh) << " ";
      for (auto b_sh : boundary_simplex_range(sh)) {
        os << key(b_sh) << " ";
      }
      os << filtration(sh) << " \n";
    }
  }

 public:
  /** Calls a function on each simplex. The order ensures that faces are visited before cofaces.
   * While it is fine to modify the data of a simplex (filtration, key) in the function, modifying
   * the structure itself (insertion, removal) is not supported.
   *
   * @param[in] fun Function that takes as argument a Simplex_handle and an int (representing the dimension of this
   * simplex). It may return void or bool, and in the second case returning true means that the iteration will skip
   * the children of this simplex (a subset of the cofaces).
   */
  template<class Fun>
  void for_each_simplex(Fun&& fun) {
    // Wrap callback so it always returns bool
    auto f = [&fun](Simplex_handle sh, int dim) -> bool {
      if constexpr (std::is_same_v<void, decltype(fun(sh, dim))>) {
        fun(sh, dim);
        return false;
      } else {
        return fun(sh, dim);
      }
    };
    if (!is_empty())
      rec_for_each_simplex(root(), 0, f);
  }

 private:
  template<class Fun>
  void rec_for_each_simplex(Siblings* sib, int dim, Fun&& fun) {
    Simplex_handle sh = sib->members().end();
    GUDHI_CHECK(sh != sib->members().begin(), "Bug in Gudhi: only the root siblings may be empty");
    do {
      --sh;
      if (!fun(sh, dim) && has_children(sh)) {
        rec_for_each_simplex(sh->second.children(), dim+1, fun);
      }
      // We could skip checking has_children for the first element of the iteration, we know it returns false.
    }
    while(sh != sib->members().begin());
  }

 public:
  /** \brief This function ensures that each simplex has a higher filtration value than its faces by increasing the
   * filtration values.
   * @return True if any filtration value was modified, false if the filtration was already non-decreasing.
   *
   * If a simplex has a `NaN` filtration value, it is considered lower than any other defined filtration value.
   */
  bool make_filtration_non_decreasing() {
    bool modified = false;
    auto fun = [&modified, this](Simplex_handle sh, int dim) -> void {
      if (dim == 0) return;

      Filtration_value& current_filt = sh->second.filtration();

      // Find the maximum filtration value in the border and assigns it if it is greater than the current
      for (Simplex_handle b : boundary_simplex_range(sh)) {
        // considers NaN as the lowest possible value.
        // stores the filtration modification information
        modified |= push_to_smallest_common_upper_bound(current_filt, b->second.filtration());
      }
    };
    // Loop must be from the end to the beginning, as higher dimension simplex are always on the left part of the tree
    for_each_simplex(fun);

    if (modified)
      clear_filtration(); // Drop the cache.
    return modified;
  }

 public:
  /** \brief Remove all the simplices, leaving an empty complex. */
  void clear() {
    root_members_recursive_deletion();
    clear_filtration();
    dimension_ = -1;
    dimension_to_be_lowered_ = false;
    if constexpr (Options::link_nodes_by_label)
      nodes_label_to_list_.clear();
  }

  /** \brief Prune above filtration value given as parameter.
   * @param[in] filtration Maximum threshold value.
   * @return True if any simplex was removed, false if all simplices already had a value below the threshold.
   * \post Note that the dimension of the simplicial complex may be lower after calling `prune_above_filtration()`
   * than it was before. However, `upper_bound_dimension()` will return the old value, which remains a valid upper
   * bound. If you care, you can call `dimension()` to recompute the exact dimension.
   */
  bool prune_above_filtration(const Filtration_value& filtration) {
    if (filtration == Filtration_simplex_base_real::get_infinity())
      return false;  // ---->>
    bool modified = rec_prune_above_filtration(root(), filtration);
    if(modified)
      clear_filtration(); // Drop the cache.
    return modified;
  }

 private:
  bool rec_prune_above_filtration(Siblings* sib, const Filtration_value& filt) {
    auto&& list = sib->members();
    bool modified = false;
    bool emptied = false;
    Simplex_handle last;

    auto to_remove = [this, filt](Dit_value_t& simplex) {
      //if filt and simplex.second.filtration() are non comparable, should return false.
      if (filt < simplex.second.filtration()) {
        if (has_children(&simplex)) rec_delete(simplex.second.children());
        // dimension may need to be lowered
        dimension_to_be_lowered_ = true;
        return true;
      }
      return false;
    };

    //TODO: `if constexpr` replaceable by `std::erase_if` in C++20? Has a risk of additional runtime,
    //so to benchmark first.
    if constexpr (Options::stable_simplex_handles) {
      modified = false;
      for (auto sh = list.begin(); sh != list.end();) {
        if (to_remove(*sh)) {
          sh = list.erase(sh);
          modified = true;
        } else {
          ++sh;
        }
      }
      emptied = (list.empty() && sib != root());
    } else {
      last = std::remove_if(list.begin(), list.end(), to_remove);
      modified = (last != list.end());
      emptied = (last == list.begin() && sib != root());
    }

    if (emptied) {
      // Removing the whole siblings, parent becomes a leaf.
      sib->oncles()->members()[sib->parent()].assign_children(sib->oncles());
      delete sib;
      // dimension may need to be lowered
      dimension_to_be_lowered_ = true;
      return true;
    } else {
      // Keeping some elements of siblings. Remove the others, and recurse in the remaining ones.
      if constexpr (!Options::stable_simplex_handles) list.erase(last, list.end());
      for (auto&& simplex : list)
        if (has_children(&simplex)) modified |= rec_prune_above_filtration(simplex.second.children(), filt);
    }

    return modified;
  }

 public:
  /** \brief Remove all simplices of dimension greater than a given value.
   * @param[in] dimension Maximum dimension value.
   * @return True if any simplex was removed, false if all simplices already had a value below the dimension.
   */
  bool prune_above_dimension(int dimension) {
    if (dimension >= dimension_)
      return false;
    
    bool modified = false;
    if (dimension < 0) {
      if (num_vertices() > 0) {
        root_members_recursive_deletion();
        modified = true;
      }
      // Force dimension to -1, in case user calls `prune_above_dimension(-10)`
      dimension = -1;
    } else {
      modified = rec_prune_above_dimension(root(), dimension, 0);
    }
    if(modified) {
      // Thanks to `if (dimension >= dimension_)` and dimension forced to -1 `if (dimension < 0)`, we know the new dimension
      dimension_ = dimension;
      clear_filtration(); // Drop the cache.
    }
    return modified;
  }

 private:
  bool rec_prune_above_dimension(Siblings* sib, int dim, int actual_dim) {
    bool modified = false;
    auto&& list = sib->members();

    for (auto&& simplex : list)
      if (has_children(&simplex)) {
        if (actual_dim >= dim) {
          rec_delete(simplex.second.children());
          simplex.second.assign_children(sib);
          modified = true;
        } else {
          modified |= rec_prune_above_dimension(simplex.second.children(), dim, actual_dim + 1);
        }
      }

    return modified;
  }

 private:
  /** \brief Deep search simplex tree dimension recompute.
   * @return True if the dimension was modified, false otherwise.
   * \pre Be sure the simplex tree has not a too low dimension value as the deep search stops when the former dimension
   * has been reached (cf. `upper_bound_dimension()` and `set_dimension()` methods).
   */
  bool lower_upper_bound_dimension() {
    // reset automatic detection to recompute
    dimension_to_be_lowered_ = false;
    int new_dimension = -1;
    // Browse the tree from the left to the right as higher dimension cells are more likely on the left part of the tree
    for (Simplex_handle sh : complex_simplex_range()) {
#ifdef DEBUG_TRACES
      for (auto vertex : simplex_vertex_range(sh)) {
        std::clog << " " << vertex;
      }
      std::clog << std::endl;
#endif  // DEBUG_TRACES

      int sh_dimension = dimension(sh);
      if (sh_dimension >= dimension_)
        // Stop browsing as soon as the dimension is reached, no need to go further
        return false;
      new_dimension = (std::max)(new_dimension, sh_dimension);
    }
    dimension_ = new_dimension;
    return true;
  }


 public:
  /** \brief Remove a maximal simplex.
   * @param[in] sh Simplex handle on the maximal simplex to remove.
   * \pre Please check the simplex has no coface before removing it.
   * \exception std::invalid_argument In debug mode, if sh has children.
   * \post Note that the dimension of the simplicial complex may be lower after calling `remove_maximal_simplex()`
   * than it was before. However, `upper_bound_dimension()` will return the old value, which remains a valid upper
   * bound. If you care, you can call `dimension()` to recompute the exact dimension.
   */
  void remove_maximal_simplex(Simplex_handle sh) {
    // Guarantee the simplex has no children
    GUDHI_CHECK(!has_children(sh),
                std::invalid_argument("Simplex_tree::remove_maximal_simplex - argument has children"));

    update_simplex_tree_before_node_removal(sh);

    // Simplex is a leaf, it means the child is the Siblings owning the leaf
    Siblings* child = sh->second.children();

    if ((child->size() > 1) || (child == root())) {
      // Not alone, just remove it from members
      // Special case when child is the root of the simplex tree, just remove it from members
      child->erase(sh);
    } else {
      // Sibling is emptied : must be deleted, and its parent must point on his own Sibling
      child->oncles()->members().at(child->parent()).assign_children(child->oncles());
      delete child;
      // dimension may need to be lowered
      dimension_to_be_lowered_ = true;
    }
  }

  /** \brief Retrieve the original filtration value for a given simplex in the Simplex_tree. Since the 
   * computation of extended persistence requires modifying the filtration values, this function can be used
   * to recover the original values. Moreover, computing extended persistence requires adding new simplices
   * in the Simplex_tree. Hence, this function also outputs the type of each simplex. It can be either UP (which means
   * that the simplex was present originally, and is thus part of the ascending extended filtration), DOWN (which means
   * that the simplex is the cone of an original simplex, and is thus part of the descending extended filtration) or
   * EXTRA (which means the simplex is the cone point). See the definition of Extended_simplex_type. Note that if the simplex type is DOWN, the original filtration value
   * is set to be the original filtration value of the corresponding (not coned) original simplex. 
   * \pre This function should be called only if `extend_filtration()` has been called first!
   * \post The output filtration value is supposed to be the same, but might be a little different, than the
   * original filtration value, due to the internal transformation (scaling to [-2,-1]) that is 
   * performed on the original filtration values during the computation of extended persistence.
   * @param[in] f Filtration value of the simplex in the extended (i.e., modified) filtration.
   * @param[in] efd Structure containing the minimum and maximum values of the original filtration. This the output of `extend_filtration()`.
   * @return A pair containing the original filtration value of the simplex as well as the simplex type.
   */
  std::pair<Filtration_value, Extended_simplex_type> decode_extended_filtration(const Filtration_value& f,
                                                                                const Extended_filtration_data& efd)
  {
    std::pair<Filtration_value, Extended_simplex_type> p;
    const Filtration_value& minval = efd.minval;
    const Filtration_value& maxval = efd.maxval;
    if (f >= -2 && f <= -1) {
      p.first = minval + (maxval-minval)*(f + 2); p.second = Extended_simplex_type::UP;
    } else if (f >= 1 && f <= 2) {
      p.first = minval - (maxval-minval)*(f - 2); p.second = Extended_simplex_type::DOWN;
    } else {
      p.first = std::numeric_limits<Filtration_value>::quiet_NaN(); p.second = Extended_simplex_type::EXTRA;
    }
    return p;
  };

  //TODO: externalize this method and `decode_extended_filtration`
  /** \brief Extend filtration for computing extended persistence. 
   * This function only uses the filtration values at the 0-dimensional simplices, 
   * and computes the extended persistence diagram induced by the lower-star filtration 
   * computed with these values. 
   * \post Note that after calling this function, the filtration 
   * values are actually modified. The function `decode_extended_filtration()` 
   * retrieves the original values and outputs the extended simplex type.
   *
   * @warning Currently only works for @ref SimplexTreeOptions::Filtration_value which are native
   * float types like `float` or `double`.
   *
   * @exception std::invalid_argument In debug mode if the Simplex tree contains a vertex with the largest
   * Vertex_handle, as this method requires to create an extra vertex internally.
   * @return A data structure containing the maximum and minimum values of the original filtration.
   * It is meant to be provided as input to `decode_extended_filtration()` in order to retrieve
   * the original filtration values for each simplex.
   */
  Extended_filtration_data extend_filtration() {
    clear_filtration(); // Drop the cache.

    // Compute maximum and minimum of filtration values
    Vertex_handle maxvert = std::numeric_limits<Vertex_handle>::min();
    Filtration_value minval = Filtration_simplex_base_real::get_infinity();
    Filtration_value maxval = -Filtration_simplex_base_real::get_infinity();
    for (auto sh = root_.members().begin(); sh != root_.members().end(); ++sh) {
      const Filtration_value& f = this->filtration(sh);
      minval = std::min(minval, f);
      maxval = std::max(maxval, f);
      maxvert = std::max(sh->first, maxvert);
    }
    
    GUDHI_CHECK(maxvert < std::numeric_limits<Vertex_handle>::max(), std::invalid_argument("Simplex_tree contains a vertex with the largest Vertex_handle"));
    maxvert++;

    Simplex_tree st_copy = *this;

    // Add point for coning the simplicial complex
    this->insert_simplex_raw({maxvert}, -3);

    Filtration_value scale = maxval-minval;
    if (scale != 0)
      scale = 1 / scale;

    // For each simplex
    std::vector<Vertex_handle> vr;
    for (auto sh_copy : st_copy.complex_simplex_range()) {
      auto&& simplex_range = st_copy.simplex_vertex_range(sh_copy);
      vr.assign(simplex_range.begin(), simplex_range.end());
      auto sh = this->find(vr);

      // Create cone on simplex
      vr.push_back(maxvert);
      if (this->dimension(sh) == 0) {
        const Filtration_value& v = this->filtration(sh);
        Filtration_value scaled_v = (v - minval) * scale;
        // Assign ascending value between -2 and -1 to vertex
        this->assign_filtration(sh, -2 + scaled_v);
        // Assign descending value between 1 and 2 to cone on vertex
        this->insert_simplex(vr, 2 - scaled_v);
      } else {
        // Assign value -3 to simplex and cone on simplex
        this->assign_filtration(sh, -3);
        this->insert_simplex(vr, -3);
      }
    }

    // Automatically assign good values for simplices
    this->make_filtration_non_decreasing();

    // Return the filtration data 
    return Extended_filtration_data(minval, maxval);
  }

  /** \brief Returns a vertex of `sh` that has the same filtration value as `sh` if it exists, and `null_vertex()` otherwise.
   *
   * For a lower-star filtration built with `make_filtration_non_decreasing()`, this is a way to invert the process and find out which vertex had its filtration value propagated to `sh`.
   * If several vertices have the same filtration value, the one it returns is arbitrary. */
  Vertex_handle vertex_with_same_filtration(Simplex_handle sh) {
    auto filt = filtration_(sh);
    for(auto v : simplex_vertex_range(sh))
      if(filtration_(find_vertex(v)) == filt)
        return v;
    return null_vertex();
  }

  /** \brief Returns an edge of `sh` that has the same filtration value as `sh` if it exists, and `null_simplex()` otherwise.
   *
   * For a flag-complex built with `expansion()`, this is a way to invert the process and find out which edge had its filtration value propagated to `sh`.
   * If several edges have the same filtration value, the one it returns is arbitrary.
   *
   * \pre `sh` must have dimension at least 1. */
  Simplex_handle edge_with_same_filtration(Simplex_handle sh) {
    // See issue #251 for potential speed improvements.
    auto&& vertices = simplex_vertex_range(sh); // vertices in decreasing order
    auto end = std::end(vertices);
    auto vi = std::begin(vertices);
    GUDHI_CHECK(vi != end, "empty simplex");
    auto v0 = *vi;
    ++vi;
    GUDHI_CHECK(vi != end, "simplex of dimension 0");
    if(std::next(vi) == end) return sh; // shortcut for dimension 1
    Static_vertex_vector suffix;
    suffix.push_back(v0);
    auto filt = filtration_(sh);
    do
    {
      Vertex_handle v = *vi;
      auto&& children1 = find_vertex(v)->second.children()->members_;
      for(auto w : suffix){
        // Can we take advantage of the fact that suffix is ordered?
        Simplex_handle s = children1.find(w);
        if(filtration_(s) == filt)
          return s;
      }
      suffix.push_back(v);
    }
    while(++vi != end);
    return null_simplex();
  }

  /** \brief Returns a minimal face of `sh` that has the same filtration value as `sh`.
   *
   * For a filtration built with `make_filtration_non_decreasing()`, this is a way to invert the process and find out which simplex had its filtration value propagated to `sh`.
   * If several minimal (for inclusion) simplices have the same filtration value, the one it returns is arbitrary, and it is not guaranteed to be the one with smallest dimension. */
  Simplex_handle minimal_simplex_with_same_filtration(Simplex_handle sh) {
    auto filt = filtration_(sh);
    // Naive implementation, it can be sped up.
    for(auto b : boundary_simplex_range(sh))
      if(filtration_(b) == filt)
        return minimal_simplex_with_same_filtration(b);
    return sh; // None of its faces has the same filtration.
  }

 public:
  // intrusive list of Nodes with same label using the hooks
  typedef boost::intrusive::member_hook<Hooks_simplex_base_link_nodes, typename Hooks_simplex_base_link_nodes::Member_hook_t,
                                        &Hooks_simplex_base_link_nodes::list_max_vertex_hook_>
      List_member_hook_t;
  // auto_unlink in Member_hook_t is incompatible with constant time size
  typedef boost::intrusive::list<Hooks_simplex_base_link_nodes, List_member_hook_t,
                                 boost::intrusive::constant_time_size<false>> List_max_vertex;
  // type of hooks stored in each Node, Node inherits from Hooks_simplex_base
  typedef typename std::conditional<Options::link_nodes_by_label, Hooks_simplex_base_link_nodes,
                                    Hooks_simplex_base_dummy>::type Hooks_simplex_base;

  /** Data structure to access all Nodes with a given label u. Can be used for faster
   * computation. */
 private:
  // if Options::link_nodes_by_label is true, store the lists of Nodes with same label, empty otherwise.
  // unordered_map Vertex_handle v -> list of all Nodes with label v.
  std::unordered_map<Vertex_handle, List_max_vertex> nodes_label_to_list_;

  List_max_vertex* nodes_by_label(Vertex_handle v) {
    if constexpr (Options::link_nodes_by_label) {
      auto it_v = nodes_label_to_list_.find(v);
      if (it_v != nodes_label_to_list_.end()) {
        return &(it_v->second);
      } else {
        return nullptr;
      }
    }
    return nullptr;
  }

  /** \brief Helper method that returns the corresponding Simplex_handle from a member element defined by a node.
   */
  static Simplex_handle simplex_handle_from_node(Node& node) {
    if constexpr (Options::stable_simplex_handles){
      //Relies on the Dictionary type to be boost::container::map<Vertex_handle, Node>.
      //If the type changes or boost fundamentally changes something on the structure of their map,
      //a safer/more general but much slower version is:
      //   if (node.children()->parent() == label) {  // verifies if node is a leaf
      //     return children->oncles()->find(label);
      //   } else {
      //     return children->members().find(label);
      //   }
      //Requires an additional parameter "Vertex_handle label" which is the label of the node.

      Dictionary_it testIt = node.children()->members().begin();
      Node* testNode = &testIt->second;
      auto testIIt = testIt.get();
      auto testPtr = testIIt.pointed_node();
      //distance between node and pointer to map pair in memory
      auto shift = (const char*)(testNode) - (const char*)(testPtr);

      //decltype(testPtr) = boost::intrusive::compact_rbtree_node<void*>*
      decltype(testPtr) sh_ptr = decltype(testPtr)((const char*)(&node) - shift);   //shifts from node to pointer
      //decltype(testIIt) = 
      //boost::intrusive::tree_iterator<
      //  boost::intrusive::bhtraits<
      //    boost::container::base_node<
      //      std::pair<const int, Simplex_tree_node_explicit_storage<Simplex_tree>>,
      //      boost::container::dtl::intrusive_tree_hook<void*, boost::container::red_black_tree, true>, true>,
      //    boost::intrusive::rbtree_node_traits<void*, true>, 
      //    boost::intrusive::normal_link, 
      //    boost::intrusive::dft_tag,
      //    3>,
      //  false>
      decltype(testIIt) sh_ii;
      sh_ii = sh_ptr;           //creates ``subiterator'' from pointer
      Dictionary_it sh(sh_ii);  //creates iterator from subiterator

      return sh;
    } else {
      return (Simplex_handle)(boost::intrusive::get_parent_from_member<Dit_value_t>(&node, &Dit_value_t::second));
    }
  }

  // Give access to Simplex_tree_optimized_cofaces_rooted_subtrees_simplex_iterator and keep nodes_by_label and
  // simplex_handle_from_node private
  friend class Simplex_tree_optimized_cofaces_rooted_subtrees_simplex_iterator<Simplex_tree>;

 private:
  // update all extra data structures in the Simplex_tree. Must be called after all
  // simplex insertions.
  void update_simplex_tree_after_node_insertion(Simplex_handle sh) {
#ifdef DEBUG_TRACES
    std::clog << "update_simplex_tree_after_node_insertion" << std::endl;
#endif  // DEBUG_TRACES
    if constexpr (Options::link_nodes_by_label) {
      // Creates an entry with sh->first if not already in the map and insert sh->second at the end of the list
      nodes_label_to_list_[sh->first].push_back(sh->second);
    }
  }

  // update all extra data structures in the Simplex_tree. Must be called before
  // all simplex removals
  void update_simplex_tree_before_node_removal(Simplex_handle sh) {
#ifdef DEBUG_TRACES
    std::clog << "update_simplex_tree_before_node_removal" << std::endl;
#endif  // DEBUG_TRACES
    if constexpr (Options::link_nodes_by_label) {
      sh->second.unlink_hooks();  // remove from lists of same label Nodes
      if (nodes_label_to_list_[sh->first].empty())
        nodes_label_to_list_.erase(sh->first);
    }
  }

 public:
  /** \brief This function resets the filtration value of all the simplices of dimension at least min_dim. Resets all
   * the Simplex_tree when `min_dim = 0`.
   * `reset_filtration` may break the filtration property with `min_dim > 0`, and it is the user's responsibility to
   * make it a valid filtration (using a large enough `filt_value`, or calling `make_filtration_non_decreasing`
   * afterwards for instance).
   * @param[in] filt_value The new filtration value.
   * @param[in] min_dim The minimal dimension. Default value is 0.
   */
  void reset_filtration(const Filtration_value& filt_value, int min_dim = 0) {
    rec_reset_filtration(&root_, filt_value, min_dim);
    clear_filtration(); // Drop the cache.
  }

 private:
  /** \brief Recursively resets filtration value when minimal depth <= 0.
   * @param[in] sib Siblings to be parsed.
   * @param[in] filt_value The new filtration value.
   * @param[in] min_depth The minimal depth.
   */
  void rec_reset_filtration(Siblings * sib, const Filtration_value& filt_value, int min_depth) {
    for (auto sh = sib->members().begin(); sh != sib->members().end(); ++sh) {
      if (min_depth <= 0) {
        sh->second.assign_filtration(filt_value);
      }
      if (has_children(sh)) {
        rec_reset_filtration(sh->second.children(), filt_value, min_depth - 1);
      }
    }
  }

 public:
   /** @private @brief Returns the serialization required buffer size.
   * 
   * @return The exact serialization required size in number of bytes.
   * 
   * @warning It is meant to return the same size with the same SimplexTreeOptions and on a computer with the same
   *   architecture.
   */
  std::size_t get_serialization_size() {
    const std::size_t vh_byte_size = sizeof(Vertex_handle);
    const std::size_t fv_byte_size = SimplexTreeOptions::store_filtration ? sizeof(Filtration_value) : 0;
    const std::size_t buffer_byte_size = vh_byte_size + num_simplices() * (fv_byte_size + 2 * vh_byte_size);
#ifdef DEBUG_TRACES
      std::clog << "Gudhi::simplex_tree::get_serialization_size - buffer size = " << buffer_byte_size << std::endl;
#endif  // DEBUG_TRACES
    return buffer_byte_size;
  }
  
  /** @private @brief Serialize the Simplex tree - Flatten it in a user given array of char
   * 
   * @param[in] buffer An array of char allocated with enough space (cf. Gudhi::simplex_tree::get_serialization_size)
   * @param[in] buffer_size The buffer size.
   * 
   * @exception std::invalid_argument If serialization does not match exactly the buffer_size value.
   * 
   * @warning Serialize/Deserialize is not portable. It is meant to be read in a Simplex_tree with the same
   * SimplexTreeOptions and on a computer with the same architecture.
   */
  /* Let's take the following simplicial complex as example:         */
  /* (vertices are represented as letters to ease the understanding) */
  /*  o---o---o */
  /*  a   b\X/c */
  /*        o   */
  /*        d   */
  /* The simplex tree is: */
  /* a o  b o     c o   d o   */
  /*   |    |\      |         */
  /* b o  c o o d   o d       */
  /*        |                 */
  /*      d o                 */
  /* The serialization is (without filtration values that comes right after vertex handle value):                    */
  /* 04(number of vertices)0a 0b 0c 0d(list of vertices)01(number of [a] children)0b([a,b] simplex)                  */
  /* 00(number of [a,b] children)02(number of [b] children)0c 0d(list of [b] children)01(number of [b,c] children)   */
  /* 0d(list of [b,c] children)00(number of [b,c,d] children)00(number of [b,d] children)01(number of [c] children)  */
  /* 0d(list of [c] children)00(number of [b,d] children)00(number of [d] children)                                  */
  /* Without explanation and with filtration values:                                                                 */
  /* 04 0a F(a) 0b F(b) 0c F(c) 0d F(d) 01 0b F(a,b) 00 02 0c F(b,c) 0d F(b,d) 01 0d F(b,c,d) 00 00 01 0d F(c,d) 00 00 */
  void serialize(char* buffer, const std::size_t buffer_size) {
    char* buffer_end = rec_serialize(&root_, buffer);
    if (static_cast<std::size_t>(buffer_end - buffer) != buffer_size)
      throw std::invalid_argument("Serialization does not match end of buffer");
  }

 private:
  /** \brief Serialize each element of the sibling and recursively call serialization. */
  char* rec_serialize(Siblings *sib, char* buffer) {
    char* ptr = buffer;
    ptr = Gudhi::simplex_tree::serialize_trivial(static_cast<Vertex_handle>(sib->members().size()), ptr);
#ifdef DEBUG_TRACES
    std::clog << "\n" << sib->members().size() << " : ";
#endif  // DEBUG_TRACES
    for (auto& map_el : sib->members()) {
      ptr = Gudhi::simplex_tree::serialize_trivial(map_el.first, ptr); // Vertex
      if (Options::store_filtration)
        ptr = Gudhi::simplex_tree::serialize_trivial(map_el.second.filtration(), ptr); // Filtration
#ifdef DEBUG_TRACES
      std::clog << " [ " << map_el.first << " | " << map_el.second.filtration() << " ] ";
#endif  // DEBUG_TRACES
    }
    for (auto& map_el : sib->members()) {
      if (has_children(&map_el)) {
        ptr = rec_serialize(map_el.second.children(), ptr);
      } else {
        ptr = Gudhi::simplex_tree::serialize_trivial(static_cast<Vertex_handle>(0), ptr);
#ifdef DEBUG_TRACES
        std::cout << "\n0 : ";
#endif  // DEBUG_TRACES
      }
    }
    return ptr;
  }

 public:
  /** @private @brief Deserialize the array of char (flatten version of the tree) to initialize a Simplex tree.
   * It is the user's responsibility to provide an 'empty' Simplex_tree, there is no guarantee otherwise.
   * 
   * @param[in] buffer A pointer on a buffer that contains a serialized Simplex_tree.
   * @param[in] buffer_size The size of the buffer.
   * 
   * @exception std::invalid_argument In case the deserialization does not finish at the correct buffer_size.
   * @exception std::logic_error In debug mode, if the Simplex_tree is not 'empty'.
   * 
   * @warning Serialize/Deserialize is not portable. It is meant to be read in a Simplex_tree with the same
   * SimplexTreeOptions and on a computer with the same architecture.
   * 
   */
  void deserialize(const char* buffer, const std::size_t buffer_size) {
    GUDHI_CHECK(num_vertices() == 0, std::logic_error("Simplex_tree::deserialize - Simplex_tree must be empty"));
    const char* ptr = buffer;
    // Needs to read size before recursivity to manage new siblings for children
    Vertex_handle members_size;
    ptr = Gudhi::simplex_tree::deserialize_trivial(members_size, ptr);
    ptr = rec_deserialize(&root_, members_size, ptr, 0);
    if (static_cast<std::size_t>(ptr - buffer) != buffer_size) {
      throw std::invalid_argument("Deserialization does not match end of buffer");
    }
  }

 private:
  /** \brief Serialize each element of the sibling and recursively call serialization. */
  const char* rec_deserialize(Siblings *sib, Vertex_handle members_size, const char* ptr, int dim) {
    // In case buffer is just a 0 char
    if (members_size > 0) {
      if constexpr (!Options::stable_simplex_handles) sib->members_.reserve(members_size);
      Vertex_handle vertex;
      Filtration_value filtration(0);
      for (Vertex_handle idx = 0; idx < members_size; idx++) {
        ptr = Gudhi::simplex_tree::deserialize_trivial(vertex, ptr);
        if (Options::store_filtration) {
          ptr = Gudhi::simplex_tree::deserialize_trivial(filtration, ptr);
        }
        // Default is no children
        // If store_filtration is false, `filtration` is ignored.
        sib->members_.emplace_hint(sib->members_.end(), vertex, Node(sib, filtration));
      }
      Vertex_handle child_size;
      for (auto sh = sib->members().begin(); sh != sib->members().end(); ++sh) {
        update_simplex_tree_after_node_insertion(sh);
        ptr = Gudhi::simplex_tree::deserialize_trivial(child_size, ptr);
        if (child_size > 0) {
          Siblings* child = new Siblings(sib, sh->first);
          sh->second.assign_children(child);
          ptr = rec_deserialize(child, child_size, ptr, dim + 1);
        }
      }
      if (dim > dimension_) {
        // Update dimension if needed
        dimension_ = dim;
      }
    }
    return ptr;
  }

 private:
  Vertex_handle null_vertex_;
  /** \brief Total number of simplices in the complex, without the empty simplex.*/
  /** \brief Set of simplex tree Nodes representing the vertices.*/
  Siblings root_;
  /** \brief Simplices ordered according to a filtration.*/
  std::vector<Simplex_handle> filtration_vect_;
  /** \brief Upper bound on the dimension of the simplicial complex.*/
  int dimension_;
  bool dimension_to_be_lowered_ = false;
};

// Print a Simplex_tree in os.
template<typename...T>
std::ostream& operator<<(std::ostream & os, Simplex_tree<T...> & st) {
  for (auto sh : st.filtration_simplex_range()) {
    os << st.dimension(sh) << " ";
    for (auto v : st.simplex_vertex_range(sh)) {
      os << v << " ";
    }
    os << st.filtration(sh) << "\n";  // TODO(VR): why adding the key ?? not read ?? << "     " << st.key(sh) << " \n";
  }
  return os;
}

template<typename...T>
std::istream& operator>>(std::istream & is, Simplex_tree<T...> & st) {
  typedef Simplex_tree<T...> ST;
  std::vector<typename ST::Vertex_handle> simplex;
  typename ST::Filtration_value fil;
  int max_dim = -1;
  while (read_simplex(is, simplex, fil)) {
    // read all simplices in the file as a list of vertices
    // Warning : simplex_size needs to be casted in int - Can be 0
    int dim = static_cast<int> (simplex.size() - 1);
    if (max_dim < dim) {
      max_dim = dim;
    }
    // insert every simplex in the simplex tree
    st.insert_simplex(simplex, fil);
    simplex.clear();
  }
  st.set_dimension(max_dim);

  return is;
}

/** @}*/  // end addtogroup simplex_tree

}  // namespace Gudhi

#endif  // SIMPLEX_TREE_H_<|MERGE_RESOLUTION|>--- conflicted
+++ resolved
@@ -10,11 +10,8 @@
  *      - 2023/05 Clément Maria: Edge insertion method for flag complexes
  *      - 2023/05 Hannah Schreiber: Factorization of expansion methods
  *      - 2023/08 Hannah Schreiber (& Clément Maria): Add possibility of stable simplex handles.
-<<<<<<< HEAD
  *      - 2024/08 Hannah Schreiber: Generalization of the notion of filtration values.
-=======
  *      - 2024/08 Hannah Schreiber: Addition of customizable copy constructor.
->>>>>>> 903f2106
  *      - YYYY/MM Author: Description of the modification
  */
 
@@ -162,46 +159,33 @@
 
   struct Filtration_simplex_base_real {
     Filtration_simplex_base_real() : filt_(0) {}
-<<<<<<< HEAD
+    Filtration_simplex_base_real(Filtration_value f) : filt_(f) {}
     void assign_filtration(const Filtration_value& f) { filt_ = f; }
     const Filtration_value& filtration() const { return filt_; }
     Filtration_value& filtration() { return filt_; }
 
-    static constexpr const Filtration_value& get_infinity() { return inf_; }
-
-=======
-    Filtration_simplex_base_real(Filtration_value f) : filt_(f) {}
-    void assign_filtration(Filtration_value f) { filt_ = f; }
-    Filtration_value filtration() const { return filt_; }
->>>>>>> 903f2106
+    static const Filtration_value& get_infinity() { return inf_; }
+
    private:
     Filtration_value filt_;
 
-    static constexpr const Filtration_value inf_ = std::numeric_limits<Filtration_value>::has_infinity
-                                                       ? std::numeric_limits<Filtration_value>::infinity()
-                                                       : std::numeric_limits<Filtration_value>::max();
+    inline static const Filtration_value inf_ = std::numeric_limits<Filtration_value>::has_infinity
+                                                    ? std::numeric_limits<Filtration_value>::infinity()
+                                                    : std::numeric_limits<Filtration_value>::max();
   };
   struct Filtration_simplex_base_dummy {
     Filtration_simplex_base_dummy() {}
-<<<<<<< HEAD
-
-    void assign_filtration(const Filtration_value& GUDHI_CHECK_code(f))
-    {
+    Filtration_simplex_base_dummy(Filtration_value GUDHI_CHECK_code(f)) {
+      GUDHI_CHECK(f == 0, "filtration value specified for a complex that does not store them");
+    }
+
+    void assign_filtration(const Filtration_value& GUDHI_CHECK_code(f)) {
       GUDHI_CHECK(f == Filtration_value(), "filtration value specified for a complex that does not store them");
     }
     const Filtration_value& filtration() const { return null_; }
 
    private:
     static constexpr const Filtration_value null_ = Filtration_value();
-=======
-    Filtration_simplex_base_dummy(Filtration_value GUDHI_CHECK_code(f)) {
-      GUDHI_CHECK(f == 0, "filtration value specified for a complex that does not store them");
-    }
-    void assign_filtration(Filtration_value GUDHI_CHECK_code(f)) {
-      GUDHI_CHECK(f == 0, "filtration value specified for a complex that does not store them");
-    }
-    Filtration_value filtration() const { return 0; }
->>>>>>> 903f2106
   };
   typedef typename std::conditional<Options::store_filtration, Filtration_simplex_base_real,
     Filtration_simplex_base_dummy>::type Filtration_simplex_base;
