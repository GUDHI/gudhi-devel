--- conflicted
+++ resolved
@@ -899,11 +899,7 @@
    */
   template<class InputVertexRange = std::initializer_list<Vertex_handle>>
   std::pair<Simplex_handle, bool> insert_simplex_and_subfaces(const InputVertexRange& Nsimplex,
-<<<<<<< HEAD
-				    Filtration_value filtration = {}) {
-=======
-                    Filtration_value filtration = 0) {
->>>>>>> 2f76d941
+				    const Filtration_value& filtration = {}) {
     auto first = std::begin(Nsimplex);
     auto last = std::end(Nsimplex);
 
@@ -2282,12 +2278,9 @@
   static const bool store_key = true;
   static const bool store_filtration = true;
   static const bool contiguous_vertices = false;
-<<<<<<< HEAD
-  static const bool is_multi_parameter = false;
-=======
   static const bool link_nodes_by_label = false;
   static const bool stable_simplex_handles = false;
->>>>>>> 2f76d941
+  static const bool is_multi_parameter = false;
 };
 
 /** Model of SimplexTreeOptions, faster than `Simplex_tree_options_full_featured` but note the unsafe
@@ -2305,6 +2298,8 @@
   static const bool contiguous_vertices = true;
   static const bool link_nodes_by_label = false;
   static const bool stable_simplex_handles = false;
+  static const bool is_multi_parameter = false;
+
 };
 
 /** Model of SimplexTreeOptions, faster cofaces than `Simplex_tree_options_full_featured`, note the
@@ -2322,6 +2317,8 @@
   static const bool contiguous_vertices = false;
   static const bool link_nodes_by_label = true;
   static const bool stable_simplex_handles = false;
+  static const bool is_multi_parameter = false;
+
 };
 
 /** @}*/  // end addtogroup simplex_tree
