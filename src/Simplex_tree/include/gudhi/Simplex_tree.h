--- conflicted
+++ resolved
@@ -1069,15 +1069,10 @@
   void initialize_filtration(bool ignore_infinite_values = false) {
     filtration_vect_.clear();
     filtration_vect_.reserve(num_simplices());
-<<<<<<< HEAD
-    for (Simplex_handle sh : complex_simplex_range()){
-      if (ignore_infinite_values && filtration(sh) == std::numeric_limits<Filtration_value>::infinity()) continue;
-=======
     for (Simplex_handle sh : complex_simplex_range()) {
       if (ignore_infinite_values &&
           std::numeric_limits<Filtration_value>::has_infinity &&
           filtration(sh) == std::numeric_limits<Filtration_value>::infinity()) continue;
->>>>>>> 8622375b
       filtration_vect_.push_back(sh);
     }
 
@@ -1637,22 +1632,17 @@
     auto fun = [&modified, this](Simplex_handle sh, int dim) -> void {
       if (dim == 0) return;
       // Find the maximum filtration value in the border
-<<<<<<< HEAD
-      Boundary_simplex_range boundary = boundary_simplex_range(&simplex);
+      Boundary_simplex_range&& boundary = boundary_simplex_range(sh);
       typename SimplexTreeOptions::Filtration_value max_filt_border_value;
       if constexpr (SimplexTreeOptions::is_multi_parameter){
         // in that case, we assume that Filtration_value has a `push_to` member to handle this.
         max_filt_border_value = typename SimplexTreeOptions::Filtration_value(this->number_of_parameters_);
-        for (auto &sh : boundary){
-          max_filt_border_value.push_to(filtration(sh)); // pushes the value of max_filt_border_value to reach simplex' filtration
+        for (auto &face_sh : boundary){
+          max_filt_border_value.push_to(filtration(face_sh)); // pushes the value of max_filt_border_value to reach simplex' filtration
         }
       }
       else{
         Boundary_simplex_iterator max_border = std::max_element(std::begin(boundary), std::end(boundary),
-=======
-      Boundary_simplex_range&& boundary = boundary_simplex_range(sh);
-      Boundary_simplex_iterator max_border = std::max_element(std::begin(boundary), std::end(boundary),
->>>>>>> 8622375b
                                                               [](Simplex_handle sh1, Simplex_handle sh2) {
                                                                 return filtration(sh1) < filtration(sh2);
                                                               });
