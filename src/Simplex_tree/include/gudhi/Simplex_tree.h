--- conflicted
+++ resolved
@@ -567,12 +567,8 @@
       }
     }
 
-<<<<<<< HEAD
-    rec_copy<OtherSimplexTreeOptions::store_key>(&root_, &root_source, translate_filtration_value);
+    rec_copy<OtherSimplexTreeOptions::store_key, false>(&root_, &root_source, translate_filtration_value);
     if constexpr (Options::is_multi_parameter) number_of_parameters_ = complex_source.number_of_parameters_;
-=======
-    rec_copy<OtherSimplexTreeOptions::store_key, false>(&root_, &root_source, translate_filtration_value);
->>>>>>> 1805721f
   }
 
   /** \brief depth first search, inserts simplices when reaching a leaf. */
@@ -741,9 +737,9 @@
       return inf_;
     }
   }
-  static Filtration_value& filtration_mutable(Simplex_handle sh){
+  Filtration_value& filtration_mutable(Simplex_handle sh){
     if (sh != null_simplex()) {
-      return sh->second.filtration();
+      return _to_node_it(sh)->second.filtration();
     } else {
       return inf_;
     }
@@ -989,16 +985,10 @@
    * fails and the simplex already in the complex has a filtration value strictly bigger than 'filtration',
    * and the simplex tree is not multi parameter (`SimplexTreeOptions::is_multi_parameter == false`),
    * we assign this simplex with the new value 'filtration', and set the Simplex_handle field of the
-<<<<<<< HEAD
    * output pair to the Simplex_handle of the simplex. When the simplex tree is multi parameter,
    * the existing filtration values are not updated. If the insertion fails for other reasons, 
    * we set the Simplex_handle part to `null_simplex`.
    * 
-=======
-   * output pair to the Simplex_handle of the simplex. Otherwise, we set the Simplex_handle part to
-   * null_simplex.
-   *
->>>>>>> 1805721f
   */
   template <class RandomVertexHandleRange = std::initializer_list<Vertex_handle>>
   std::pair<Simplex_handle, bool> insert_simplex_raw(const RandomVertexHandleRange& simplex,
@@ -1138,33 +1128,21 @@
 
     auto simplex_one = insertion_result.first;
     bool one_is_new = insertion_result.second;
-<<<<<<< HEAD
-    if constexpr (!SimplexTreeOptions::is_multi_parameter){ // Ignores the assign part for multiparameter filtrations.
-      if (!one_is_new) {
-        if (filtration(simplex_one) > filt){ 
-            assign_filtration(simplex_one, filt);
-        } else {
-          // FIXME: this interface makes no sense, and it doesn't seem to be tested.
-          insertion_result.first = null_simplex();
-        }
-      }
-    }
-
-    if (++first == last) return insertion_result;
-=======
     if (one_is_new) {
       // update extra data structures if the insertion is successful
       update_simplex_tree_after_node_insertion(insertion_result.first);
     } else {
-      if (filtration(simplex_one) > filt) {
-        assign_filtration(simplex_one, filt);
-      } else {
-        // FIXME: this interface makes no sense, and it doesn't seem to be tested.
-        result.first = null_simplex();
+      if constexpr (!SimplexTreeOptions::is_multi_parameter) {  // Ignores the assign part for multiparameter
+                                                                // filtrations.
+        if (filtration(simplex_one) > filt) {
+          assign_filtration(simplex_one, filt);
+        } else {
+          // FIXME: this interface makes no sense, and it doesn't seem to be tested.
+          result.first = null_simplex();
+        }
       }
     }
     if (++first == last) return result;
->>>>>>> 1805721f
     if (!has_children(simplex_one))
       // TODO: have special code here, we know we are building the whole subtree from scratch.
       simplex_one->second.assign_children(new Siblings(sib, vertex_one));
@@ -1876,15 +1854,9 @@
    * and assigns the maximal possible Filtration_value to the Nodes. */
   template<bool force_filtration_value = false>
   static void intersection(std::vector<std::pair<Vertex_handle, Node> >& intersection,
-<<<<<<< HEAD
-                           Dictionary_it begin1, Dictionary_it end1,
-                           Dictionary_it begin2, Dictionary_it end2,
-                           const Filtration_value& filtration_) {
-=======
                            Dictionary_const_it begin1, Dictionary_const_it end1,
                            Dictionary_const_it begin2, Dictionary_const_it end2,
-                           Filtration_value filtration_) {
->>>>>>> 1805721f
+                           const Filtration_value& filtration_) {
     if (begin1 == end1 || begin2 == end2)
       return;  // ----->>
     while (true) {
@@ -2100,7 +2072,6 @@
       if (dim == 0) return;
       // Find the maximum filtration value in the border
       Boundary_simplex_range&& boundary = boundary_simplex_range(sh);
-<<<<<<< HEAD
       Filtration_value max_filt_border_value;
       if constexpr (SimplexTreeOptions::is_multi_parameter) {
         // in that case, we assume that Filtration_value has a `push_to_least_common_upper_bound` member to handle this.
@@ -2112,32 +2083,22 @@
       } else {
         Boundary_simplex_iterator max_border =
             std::max_element(std::begin(boundary), std::end(boundary),
-                             [](Simplex_handle sh1, Simplex_handle sh2) { return filtration(sh1) < filtration(sh2); });
+                             [this](Simplex_handle sh1, Simplex_handle sh2) { return filtration(sh1) < filtration(sh2); });
         max_filt_border_value = filtration(*max_border);
       }
-=======
-      Boundary_simplex_iterator max_border = std::max_element(std::begin(boundary), std::end(boundary),
-                                                              [this](Simplex_handle sh1, Simplex_handle sh2) {
-                                                                return filtration(sh1) < filtration(sh2);
-                                                              });
->>>>>>> 1805721f
 
       // Replacing if(f<max) with if(!(f>=max)) would mean that if f is NaN, we replace it with the max of the children.
       // That seems more useful than keeping NaN.
       if (!(sh->second.filtration() >= max_filt_border_value)) {
         // Store the filtration modification information
         modified = true;
-<<<<<<< HEAD
         if constexpr (Options::is_multi_parameter){
           auto& to_increase_filtration = filtration_mutable(sh);
           to_increase_filtration.push_to_least_common_upper_bound(max_filt_border_value);
         }
         else{
-         sh->second.assign_filtration(max_filt_border_value);
+          assign_filtration(sh, max_filt_border_value);
         }
-=======
-        assign_filtration(sh, max_filt_border_value);
->>>>>>> 1805721f
       }
     };
     // Loop must be from the end to the beginning, as higher dimension simplex are always on the left part of the tree
@@ -2798,9 +2759,8 @@
   /** \brief Simplices ordered according to a filtration.*/
   mutable std::vector<Simplex_handle> filtration_vect_;
   /** \brief Upper bound on the dimension of the simplicial complex.*/
-<<<<<<< HEAD
-  int dimension_;
-  bool dimension_to_be_lowered_ = false;
+  mutable int dimension_;
+  mutable bool dimension_to_be_lowered_ = false;
 
   // MULTIPERS STUFF
  public:
@@ -2830,10 +2790,6 @@
 
  private:
   int number_of_parameters_; /**< Number of parameters of the multi-filtrations when SimplexTreeOptions::is_multi_parameter.-*/
-=======
-  mutable int dimension_;
-  mutable bool dimension_to_be_lowered_ = false;
->>>>>>> 1805721f
 };
 
 // Print a Simplex_tree in os.
