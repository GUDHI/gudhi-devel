--- conflicted
+++ resolved
@@ -43,22 +43,14 @@
   typedef typename SimplexTree::Simplex_key Simplex_key;
   typedef typename SimplexTree::Simplex_data Simplex_data;
 
-<<<<<<< HEAD
-  Simplex_tree_node_explicit_storage(Siblings * sib = nullptr,
-                                     const Filtration_value& filtration = {}) 
-      : children_(sib) {
-    this->assign_filtration(filtration);
-  }
-=======
-  Simplex_tree_node_explicit_storage(Siblings* sib = nullptr, Filtration_value filtration = 0)
+  Simplex_tree_node_explicit_storage(Siblings* sib = nullptr, const Filtration_value& filtration = {})
       : SimplexTree::Filtration_simplex_base(filtration), children_(sib)
   {}
 
   //will fail to compile when called with SimplexTree::Options::store_key is false.
-  Simplex_tree_node_explicit_storage(Siblings* sib, Filtration_value filtration, Simplex_key key)
+  Simplex_tree_node_explicit_storage(Siblings* sib, const Filtration_value& filtration, Simplex_key key)
       : SimplexTree::Filtration_simplex_base(filtration), SimplexTree::Key_simplex_base(key), children_(sib)
   {}
->>>>>>> 29f43125
 
   /*
    * Assign children to the node
