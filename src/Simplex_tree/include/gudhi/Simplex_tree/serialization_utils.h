/*    This file is part of the Gudhi Library - https://gudhi.inria.fr/ - which is released under MIT.
 *    See file LICENSE or go to https://gudhi.inria.fr/licensing/ for full license details.
 *    Author(s):       Vincent Rouvreau
 *
 *    Copyright (C) 2023 Inria
 *
 *    Modification(s):
 *      - YYYY/MM Author: Description of the modification
 */

#ifndef SIMPLEX_TREE_SERIALIZATION_UTILS_H_
#define SIMPLEX_TREE_SERIALIZATION_UTILS_H_

#include <cstring>  // for memcpy and std::size_t

namespace Gudhi {

namespace simplex_tree {

/**
<<<<<<< HEAD
=======
 * @private
>>>>>>> fb808b3c
 * @ingroup simplex_tree
 * @brief Serialize the given value and insert it at start position.
 * 
 * @param[in] value The value to serialize.
 * @param[in] start Start position where the value is serialized.
 * @return The new position in the array of char for the next serialization.
 * 
 * @warning It is the user's responsibility to provide a pointer to a buffer with enough memory space.
 */
template<class ArgumentType>
char* serialize_trivial(ArgumentType value, char* start) {
  std::size_t arg_size = sizeof(ArgumentType);
  memcpy(start, &value, arg_size);
  return start + arg_size;
}

/**
<<<<<<< HEAD
=======
 * @private
>>>>>>> fb808b3c
 * @ingroup simplex_tree
 * \brief Deserialize at the start position in an array of char and sets the value with it.
 * 
 * @param[in] value The value where to deserialize based on its type.
 * @param[in] start Start position where the value is serialized.
 * @return The new position in the array of char for the next deserialization.
 * 
 * @warning It is the user's responsibility to ensure that the pointer will not go out of bounds.
 */
template<class ArgumentType>
const char* deserialize_trivial(ArgumentType& value, const char* start) {
  std::size_t arg_size = sizeof(ArgumentType);
  memcpy(&value, start, arg_size);
  return (start + arg_size);
}

}  // namespace simplex_tree

}  // namespace Gudhi

#endif  // SIMPLEX_TREE_SERIALIZATION_UTILS_H_<|MERGE_RESOLUTION|>--- conflicted
+++ resolved
@@ -18,10 +18,7 @@
 namespace simplex_tree {
 
 /**
-<<<<<<< HEAD
-=======
  * @private
->>>>>>> fb808b3c
  * @ingroup simplex_tree
  * @brief Serialize the given value and insert it at start position.
  * 
@@ -39,10 +36,7 @@
 }
 
 /**
-<<<<<<< HEAD
-=======
  * @private
->>>>>>> fb808b3c
  * @ingroup simplex_tree
  * \brief Deserialize at the start position in an array of char and sets the value with it.
  * 
