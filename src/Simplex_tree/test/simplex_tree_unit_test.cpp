/*    This file is part of the Gudhi Library - https://gudhi.inria.fr/ - which is released under MIT.
 *    See file LICENSE or go to https://gudhi.inria.fr/licensing/ for full license details.
 *    Author(s):       Vincent Rouvreau
 *
 *    Copyright (C) 2014 Inria
 *
 *    Modification(s):
 *      - YYYY/MM Author: Description of the modification
 */

#include <iostream>
#include <fstream>
#include <string>
#include <algorithm>
#include <utility>  // std::pair, std::make_pair
#include <cmath>  // float comparison
#include <limits>
#include <functional>  // greater
#include <tuple>  // std::tie
#include <iterator>  // for std::distance
#include <cstddef>  // for std::size_t

#define BOOST_TEST_DYN_LINK
#define BOOST_TEST_MODULE "simplex_tree"
#include <boost/test/unit_test.hpp>
#include <boost/mpl/list.hpp>

//  ^
// /!\ Nothing else from Simplex_tree shall be included to test includes are well defined.
#include "gudhi/Simplex_tree.h"

using namespace Gudhi;

struct Simplex_tree_options_stable_simplex_handles {
  typedef linear_indexing_tag Indexing_tag;
  typedef int Vertex_handle;
  typedef double Filtration_value;
  typedef std::uint32_t Simplex_key;
  static const bool store_key = true;
  static const bool store_filtration = true;
  static const bool contiguous_vertices = false;
  static const bool link_nodes_by_label = true;
  static const bool stable_simplex_handles = true;
};

typedef boost::mpl::list<Simplex_tree<>,
                         Simplex_tree<Simplex_tree_options_fast_persistence>,
                         Simplex_tree<Simplex_tree_options_fast_cofaces>,
<<<<<<< HEAD
                         Simplex_tree<Simplex_tree_options_oscillating_rips> > list_of_tested_variants;
=======
                         Simplex_tree<Simplex_tree_options_stable_simplex_handles> > list_of_tested_variants;
>>>>>>> 2f76d941

template<class typeST>
void test_empty_simplex_tree(typeST& tst) {
  typedef typename typeST::Vertex_handle Vertex_handle;
  const Vertex_handle DEFAULT_VERTEX_VALUE = Vertex_handle(- 1);
  BOOST_CHECK(tst.null_vertex() == DEFAULT_VERTEX_VALUE);
  BOOST_CHECK(tst.num_vertices() == (size_t) 0);
  BOOST_CHECK(tst.num_simplices() == (size_t) 0);
  BOOST_CHECK(tst.is_empty());
  typename typeST::Siblings* STRoot = tst.root();
  BOOST_CHECK(STRoot != nullptr);
  BOOST_CHECK(STRoot->oncles() == nullptr);
  BOOST_CHECK(STRoot->parent() == DEFAULT_VERTEX_VALUE);
  BOOST_CHECK(tst.dimension() == -1);
}

template<class typeST>
void test_iterators_on_empty_simplex_tree(typeST& tst) {
  std::clog << "Iterator on vertices: " << std::endl;
  for (auto vertex : tst.complex_vertex_range()) {
    std::clog << "vertice:" << vertex << std::endl;
    BOOST_CHECK(false); // shall be empty
  }
  std::clog << "Iterator on simplices: " << std::endl;
  for (auto simplex : tst.complex_simplex_range()) {
    BOOST_CHECK(simplex != simplex); // shall be empty - to remove warning of non-used simplex
  }

  std::clog
      << "Iterator on Simplices in the filtration, with [filtration value]:"
      << std::endl;
  for (auto f_simplex : tst.filtration_simplex_range()) {
    BOOST_CHECK(false); // shall be empty
    std::clog << "test_iterators_on_empty_simplex_tree - filtration="
        << tst.filtration(f_simplex) << std::endl;
  }
}

BOOST_AUTO_TEST_CASE_TEMPLATE(simplex_tree_when_empty, typeST, list_of_tested_variants) {
  typedef std::pair<typename typeST::Simplex_handle, bool> typePairSimplexBool;
  typedef std::vector<typename typeST::Vertex_handle> typeVectorVertex;

  std::clog << "********************************************************************" << std::endl;
  std::clog << "TEST OF DEFAULT CONSTRUCTOR" << std::endl;
  typeST st;

  test_empty_simplex_tree(st);

  test_iterators_on_empty_simplex_tree(st);
  // TEST OF EMPTY INSERTION
  std::clog << "TEST OF EMPTY INSERTION" << std::endl;
  typeVectorVertex simplexVectorEmpty;
  BOOST_CHECK(simplexVectorEmpty.empty() == true);
  typePairSimplexBool returnEmptyValue = st.insert_simplex(simplexVectorEmpty, 0.0);
  BOOST_CHECK(returnEmptyValue.first == typeST::null_simplex());
  BOOST_CHECK(returnEmptyValue.second == true);

  test_empty_simplex_tree(st);

  test_iterators_on_empty_simplex_tree(st);
}

bool AreAlmostTheSame(float a, float b) {
  return std::fabs(a - b) < std::numeric_limits<float>::epsilon();
}

BOOST_AUTO_TEST_CASE_TEMPLATE(simplex_tree_from_file, typeST, list_of_tested_variants) {
  // TEST OF INSERTION
  std::clog << "********************************************************************" << std::endl;
  std::clog << "TEST OF SIMPLEX TREE FROM A FILE" << std::endl;
  typeST st;

  std::string inputFile("simplex_tree_for_unit_test.txt");
  std::ifstream simplex_tree_stream(inputFile.c_str());
  simplex_tree_stream >> st;

  // Display the Simplex_tree
  std::clog << "The complex contains " << st.num_simplices() << " simplices" << std::endl;
  std::clog << "   - dimension " << st.dimension() << std::endl;

  // Check
  BOOST_CHECK(st.num_simplices() == 143353);
  BOOST_CHECK(st.dimension() == 3);
  BOOST_CHECK(!st.is_empty());

  int previous_size = 0;
  for (auto f_simplex : st.filtration_simplex_range()) {
    // Size of simplex
    int size = 0;
    for (auto vertex : st.simplex_vertex_range(f_simplex)) {
      // Remove warning
      (void) vertex;
      size++;
    }
    BOOST_CHECK(AreAlmostTheSame(st.filtration(f_simplex), (0.1 * size))); // Specific test: filtration = 0.1 * simplex_size
    BOOST_CHECK(previous_size <= size); // Check list is sorted (because of sorted filtrations in simplex_tree.txt)
    previous_size = size;
  }
  simplex_tree_stream.close();
}

template<class typeST, class typeSimplex>
void test_simplex_tree_contains(typeST& simplexTree, typeSimplex& simplex, int pos) {
  auto f_simplex = simplexTree.filtration_simplex_range().begin() + pos;

  std::clog << "test_simplex_tree_contains - filtration=" << simplexTree.filtration(*f_simplex) << "||" << simplex.second << std::endl;
  BOOST_CHECK(AreAlmostTheSame(simplexTree.filtration(*f_simplex), simplex.second));

  int simplexIndex = simplex.first.size() - 1;
  std::sort(simplex.first.begin(), simplex.first.end()); // if the simplex wasn't sorted, the next test could fail
  for (auto vertex : simplexTree.simplex_vertex_range(*f_simplex)) {
    std::clog << "test_simplex_tree_contains - vertex=" << vertex << "||" << simplex.first.at(simplexIndex) << std::endl;
    BOOST_CHECK(vertex == simplex.first.at(simplexIndex));
    BOOST_CHECK(simplexIndex >= 0);
    simplexIndex--;
  }
}

template<class typeST, class typePairSimplexBool>
void test_simplex_tree_insert_returns_true(const typePairSimplexBool& returnValue) {
  BOOST_CHECK(returnValue.second == true);
  // Simplex_handle = boost::container::flat_map< typeST::Vertex_handle, Node >::iterator
  typename typeST::Simplex_handle shReturned = returnValue.first;
  BOOST_CHECK(shReturned != typeST::null_simplex());
}

// Global variables
int dim_max = -1;

template<class typeST, class Filtration_value>
void set_and_test_simplex_tree_dim_fil(typeST& simplexTree, int vectorSize, const Filtration_value& fil) {
  if (vectorSize > dim_max + 1) {
    dim_max = vectorSize - 1;
    simplexTree.set_dimension(dim_max);
    std::clog << "   set_and_test_simplex_tree_dim_fil - dim_max=" << dim_max
        << std::endl;
  }

  BOOST_CHECK(simplexTree.dimension() == dim_max);

  // Another way to count simplices:
  size_t num_simp = 0;
  for (auto f_simplex : simplexTree.complex_simplex_range()) {
    // Remove warning
    (void) f_simplex;
    num_simp++;
  }

  BOOST_CHECK(simplexTree.num_simplices() == num_simp);
}

BOOST_AUTO_TEST_CASE_TEMPLATE(simplex_tree_insertion, typeST, list_of_tested_variants) {
  typedef typename typeST::Filtration_value Filtration_value;
  typedef std::pair<typename typeST::Simplex_handle, bool> typePairSimplexBool;
  typedef std::vector<typename typeST::Vertex_handle> typeVectorVertex;
  typedef std::pair<typeVectorVertex, Filtration_value> typeSimplex;
  const Filtration_value FIRST_FILTRATION_VALUE = 0.1;
  const Filtration_value SECOND_FILTRATION_VALUE = 0.2;
  const Filtration_value THIRD_FILTRATION_VALUE = 0.3;
  const Filtration_value FOURTH_FILTRATION_VALUE = 0.4;
  // reset since we run the test several times
  dim_max = -1;

  // TEST OF INSERTION
  std::clog << "********************************************************************" << std::endl;
  std::clog << "TEST OF INSERTION" << std::endl;
  typeST st;

  // ++ FIRST
  std::clog << "   - INSERT 0" << std::endl;
  typeVectorVertex firstSimplexVector{0};
  BOOST_CHECK(firstSimplexVector.size() == 1);
  typeSimplex firstSimplex = std::make_pair(firstSimplexVector, Filtration_value(FIRST_FILTRATION_VALUE));
  typePairSimplexBool returnValue = st.insert_simplex(firstSimplex.first, firstSimplex.second);

  test_simplex_tree_insert_returns_true<typeST>(returnValue);
  set_and_test_simplex_tree_dim_fil(st, firstSimplexVector.size(), firstSimplex.second);
  BOOST_CHECK(st.num_vertices() == (size_t) 1);

  // ++ SECOND
  std::clog << "   - INSERT 1" << std::endl;
  typeVectorVertex secondSimplexVector{1};
  BOOST_CHECK(secondSimplexVector.size() == 1);
  typeSimplex secondSimplex = std::make_pair(secondSimplexVector, Filtration_value(FIRST_FILTRATION_VALUE));
  returnValue = st.insert_simplex(secondSimplex.first, secondSimplex.second);

  test_simplex_tree_insert_returns_true<typeST>(returnValue);
  set_and_test_simplex_tree_dim_fil(st, secondSimplexVector.size(), secondSimplex.second);
  BOOST_CHECK(st.num_vertices() == (size_t) 2);

  // ++ THIRD
  std::clog << "   - INSERT (0,1)" << std::endl;
  typeVectorVertex thirdSimplexVector{0, 1};
  BOOST_CHECK(thirdSimplexVector.size() == 2);
  typeSimplex thirdSimplex = std::make_pair(thirdSimplexVector, Filtration_value(SECOND_FILTRATION_VALUE));
  returnValue = st.insert_simplex(thirdSimplex.first, thirdSimplex.second);

  test_simplex_tree_insert_returns_true<typeST>(returnValue);
  set_and_test_simplex_tree_dim_fil(st, thirdSimplexVector.size(), thirdSimplex.second);
  BOOST_CHECK(st.num_vertices() == (size_t) 2); // Not incremented !!

  // ++ FOURTH
  std::clog << "   - INSERT 2" << std::endl;
  typeVectorVertex fourthSimplexVector{2};
  BOOST_CHECK(fourthSimplexVector.size() == 1);
  typeSimplex fourthSimplex = std::make_pair(fourthSimplexVector, Filtration_value(FIRST_FILTRATION_VALUE));
  returnValue = st.insert_simplex(fourthSimplex.first, fourthSimplex.second);

  test_simplex_tree_insert_returns_true<typeST>(returnValue);
  set_and_test_simplex_tree_dim_fil(st, fourthSimplexVector.size(), fourthSimplex.second);
  BOOST_CHECK(st.num_vertices() == (size_t) 3);

  // ++ FIFTH
  std::clog << "   - INSERT (2,0)" << std::endl;
  typeVectorVertex fifthSimplexVector{2, 0};
  BOOST_CHECK(fifthSimplexVector.size() == 2);
  typeSimplex fifthSimplex = std::make_pair(fifthSimplexVector, Filtration_value(SECOND_FILTRATION_VALUE));
  returnValue = st.insert_simplex(fifthSimplex.first, fifthSimplex.second);

  test_simplex_tree_insert_returns_true<typeST>(returnValue);
  set_and_test_simplex_tree_dim_fil(st, fifthSimplexVector.size(), fifthSimplex.second);
  BOOST_CHECK(st.num_vertices() == (size_t) 3); // Not incremented !!

  // ++ SIXTH
  std::clog << "   - INSERT (2,1)" << std::endl;
  typeVectorVertex sixthSimplexVector{2, 1};
  BOOST_CHECK(sixthSimplexVector.size() == 2);
  typeSimplex sixthSimplex = std::make_pair(sixthSimplexVector, Filtration_value(SECOND_FILTRATION_VALUE));
  returnValue = st.insert_simplex(sixthSimplex.first, sixthSimplex.second);

  test_simplex_tree_insert_returns_true<typeST>(returnValue);
  set_and_test_simplex_tree_dim_fil(st, sixthSimplexVector.size(), sixthSimplex.second);
  BOOST_CHECK(st.num_vertices() == (size_t) 3); // Not incremented !!

  // ++ SEVENTH
  std::clog << "   - INSERT (2,1,0)" << std::endl;
  typeVectorVertex seventhSimplexVector{2, 1, 0};
  BOOST_CHECK(seventhSimplexVector.size() == 3);
  typeSimplex seventhSimplex = std::make_pair(seventhSimplexVector, Filtration_value(THIRD_FILTRATION_VALUE));
  returnValue = st.insert_simplex(seventhSimplex.first, seventhSimplex.second);

  test_simplex_tree_insert_returns_true<typeST>(returnValue);
  set_and_test_simplex_tree_dim_fil(st, seventhSimplexVector.size(), seventhSimplex.second);
  BOOST_CHECK(st.num_vertices() == (size_t) 3); // Not incremented !!

  // ++ EIGHTH
  std::clog << "   - INSERT 3" << std::endl;
  typeVectorVertex eighthSimplexVector{3};
  BOOST_CHECK(eighthSimplexVector.size() == 1);
  typeSimplex eighthSimplex = std::make_pair(eighthSimplexVector, Filtration_value(FIRST_FILTRATION_VALUE));
  returnValue = st.insert_simplex(eighthSimplex.first, eighthSimplex.second);

  test_simplex_tree_insert_returns_true<typeST>(returnValue);
  set_and_test_simplex_tree_dim_fil(st, eighthSimplexVector.size(), eighthSimplex.second);
  BOOST_CHECK(st.num_vertices() == (size_t) 4);

  // ++ NINTH
  std::clog << "   - INSERT (3,0)" << std::endl;
  typeVectorVertex ninethSimplexVector{3, 0};
  BOOST_CHECK(ninethSimplexVector.size() == 2);
  typeSimplex ninethSimplex = std::make_pair(ninethSimplexVector, Filtration_value(SECOND_FILTRATION_VALUE));
  returnValue = st.insert_simplex(ninethSimplex.first, ninethSimplex.second);

  test_simplex_tree_insert_returns_true<typeST>(returnValue);
  set_and_test_simplex_tree_dim_fil(st, ninethSimplexVector.size(), ninethSimplex.second);
  BOOST_CHECK(st.num_vertices() == (size_t) 4); // Not incremented !!

  // ++ TENTH
  std::clog << "   - INSERT 0 (already inserted)" << std::endl;
  typeVectorVertex tenthSimplexVector{0};
  BOOST_CHECK(tenthSimplexVector.size() == 1);
  // With a different filtration value
  typeSimplex tenthSimplex = std::make_pair(tenthSimplexVector, Filtration_value(FOURTH_FILTRATION_VALUE));
  returnValue = st.insert_simplex(tenthSimplex.first, tenthSimplex.second);

  BOOST_CHECK(returnValue.second == false);
  // Simplex_handle = boost::container::flat_map< typeST::Vertex_handle, Node >::iterator
  typename typeST::Simplex_handle shReturned = returnValue.first;
  BOOST_CHECK(shReturned == typeST::null_simplex());
  std::clog << "st.num_vertices()=" << st.num_vertices() << std::endl;
  BOOST_CHECK(st.num_vertices() == (size_t) 4); // Not incremented !!
  BOOST_CHECK(st.dimension() == dim_max);

  // ++ ELEVENTH
  std::clog << "   - INSERT (2,1,0) (already inserted)" << std::endl;
  typeVectorVertex eleventhSimplexVector{2, 1, 0};
  BOOST_CHECK(eleventhSimplexVector.size() == 3);
  typeSimplex eleventhSimplex = std::make_pair(eleventhSimplexVector, Filtration_value(FOURTH_FILTRATION_VALUE));
  returnValue = st.insert_simplex(eleventhSimplex.first, eleventhSimplex.second);

  BOOST_CHECK(returnValue.second == false);
  // Simplex_handle = boost::container::flat_map< typeST::Vertex_handle, Node >::iterator
  shReturned = returnValue.first;
  BOOST_CHECK(shReturned == typeST::null_simplex());
  BOOST_CHECK(st.num_vertices() == (size_t) 4); // Not incremented !!
  BOOST_CHECK(st.dimension() == dim_max);

  /* Inserted simplex:        */
  /*    1                     */
  /*    o                     */
  /*   /X\                    */
  /*  o---o---o               */
  /*  2   0   3               */

  //   [0.1] 0
  //   [0.1] 1
  //   [0.1] 2
  //   [0.1] 3
  //   [0.2] 1 0
  //   [0.2] 2 0
  //   [0.2] 2 1
  //   [0.2] 3 0
  //   [0.3] 2 1 0
  //  !! Be careful, simplex are sorted by filtration value on insertion !!
  std::clog << "simplex_tree_insertion - first - 0" << std::endl;
  test_simplex_tree_contains(st, firstSimplex, 0); // (0) -> 0
  std::clog << "simplex_tree_insertion - second - 1" << std::endl;
  test_simplex_tree_contains(st, secondSimplex, 1); // (1) -> 1
  std::clog << "simplex_tree_insertion - third - 4" << std::endl;
  test_simplex_tree_contains(st, thirdSimplex, 4); // (0,1) -> 4
  std::clog << "simplex_tree_insertion - fourth - 2" << std::endl;
  test_simplex_tree_contains(st, fourthSimplex, 2); // (2) -> 2
  std::clog << "simplex_tree_insertion - fifth - 5" << std::endl;
  test_simplex_tree_contains(st, fifthSimplex, 5); // (2,0) -> 5
  std::clog << "simplex_tree_insertion - sixth - 6" << std::endl;
  test_simplex_tree_contains(st, sixthSimplex, 6); //(2,1) -> 6
  std::clog << "simplex_tree_insertion - seventh - 8" << std::endl;
  test_simplex_tree_contains(st, seventhSimplex, 8); // (2,1,0) -> 8
  std::clog << "simplex_tree_insertion - eighth - 3" << std::endl;
  test_simplex_tree_contains(st, eighthSimplex, 3); // (3) -> 3
  std::clog << "simplex_tree_insertion - ninth - 7" << std::endl;
  test_simplex_tree_contains(st, ninethSimplex, 7); // (3,0) -> 7

  // Display the Simplex_tree - Can not be done in the middle of 2 inserts
  std::clog << "The complex contains " << st.num_simplices() << " simplices" << std::endl;
  std::clog << "   - dimension " << st.dimension() << std::endl;
  std::clog << std::endl << std::endl << "Iterator on Simplices in the filtration, with [filtration value]:" << std::endl;
  for (auto f_simplex : st.filtration_simplex_range()) {
    std::clog << "   " << "[" << st.filtration(f_simplex) << "] ";
    for (auto vertex : st.simplex_vertex_range(f_simplex)) {
      std::clog << (int) vertex << " ";
    }
    std::clog << std::endl;
  }

}

BOOST_AUTO_TEST_CASE_TEMPLATE(NSimplexAndSubfaces_tree_insertion, typeST, list_of_tested_variants) {
  typedef std::pair<typename typeST::Simplex_handle, bool> typePairSimplexBool;
  typedef std::vector<typename typeST::Vertex_handle> typeVectorVertex;
  typedef std::pair<typeVectorVertex, typename typeST::Filtration_value> typeSimplex;
  std::clog << "********************************************************************" << std::endl;
  std::clog << "TEST OF RECURSIVE INSERTION" << std::endl;
  typeST st;
  typePairSimplexBool returnValue;
  int position = 0;

  // ++ FIRST
  std::clog << "   - INSERT (2,1,0)" << std::endl;
  typeVectorVertex SimplexVector1{2, 1, 0};
  BOOST_CHECK(SimplexVector1.size() == 3);
  returnValue = st.insert_simplex_and_subfaces(SimplexVector1);

  BOOST_CHECK(st.num_vertices() == (size_t) 3); // +3 (2, 1 and 0 are not existing)

  // Check it is well inserted
  BOOST_CHECK(true == returnValue.second);
  position = 0;
  std::sort(SimplexVector1.begin(), SimplexVector1.end(), std::greater<typename typeST::Vertex_handle>());
  for (auto vertex : st.simplex_vertex_range(returnValue.first)) {
    // Check returned Simplex_handle
    std::clog << "vertex = " << vertex << " | vector[" << position << "] = " << SimplexVector1[position] << std::endl;
    BOOST_CHECK(vertex == SimplexVector1[position]);
    position++;
  }

  // ++ SECOND
  std::clog << "   - INSERT 3" << std::endl;
  typeVectorVertex SimplexVector2{3};
  BOOST_CHECK(SimplexVector2.size() == 1);
  returnValue = st.insert_simplex_and_subfaces(SimplexVector2);

  BOOST_CHECK(st.num_vertices() == (size_t) 4); // +1 (3 is not existing)

  // Check it is well inserted
  BOOST_CHECK(true == returnValue.second);
  position = 0;
  std::sort(SimplexVector2.begin(), SimplexVector2.end(), std::greater<typename typeST::Vertex_handle>());
  for (auto vertex : st.simplex_vertex_range(returnValue.first)) {
    // Check returned Simplex_handle
    std::clog << "vertex = " << vertex << " | vector[" << position << "] = " << SimplexVector2[position] << std::endl;
    BOOST_CHECK(vertex == SimplexVector2[position]);
    position++;
  }

  // ++ THIRD
  std::clog << "   - INSERT (0,3)" << std::endl;
  typeVectorVertex SimplexVector3{3, 0};
  BOOST_CHECK(SimplexVector3.size() == 2);
  returnValue = st.insert_simplex_and_subfaces(SimplexVector3);

  BOOST_CHECK(st.num_vertices() == (size_t) 4); // Not incremented (all are existing)

  // Check it is well inserted
  BOOST_CHECK(true == returnValue.second);
  position = 0;
  std::sort(SimplexVector3.begin(), SimplexVector3.end(), std::greater<typename typeST::Vertex_handle>());
  for (auto vertex : st.simplex_vertex_range(returnValue.first)) {
    // Check returned Simplex_handle
    std::clog << "vertex = " << vertex << " | vector[" << position << "] = " << SimplexVector3[position] << std::endl;
    BOOST_CHECK(vertex == SimplexVector3[position]);
    position++;
  }

  // ++ FOURTH
  std::clog << "   - INSERT (1,0) (already inserted)" << std::endl;
  typeVectorVertex SimplexVector4{1, 0};
  BOOST_CHECK(SimplexVector4.size() == 2);
  returnValue = st.insert_simplex_and_subfaces(SimplexVector4);

  BOOST_CHECK(st.num_vertices() == (size_t) 4); // Not incremented (all are existing)

  // Check it was not inserted (already there from {2,1,0} insertion)
  BOOST_CHECK(false == returnValue.second);

  // ++ FIFTH
  std::clog << "   - INSERT (3,4,5)" << std::endl;
  typeVectorVertex SimplexVector5{3, 4, 5};
  BOOST_CHECK(SimplexVector5.size() == 3);
  returnValue = st.insert_simplex_and_subfaces(SimplexVector5);

  BOOST_CHECK(st.num_vertices() == (size_t) 6);

  // Check it is well inserted
  BOOST_CHECK(true == returnValue.second);
  position = 0;
  std::sort(SimplexVector5.begin(), SimplexVector5.end(), std::greater<typename typeST::Vertex_handle>());
  for (auto vertex : st.simplex_vertex_range(returnValue.first)) {
    // Check returned Simplex_handle
    std::clog << "vertex = " << vertex << " | vector[" << position << "] = " << SimplexVector5[position] << std::endl;
    BOOST_CHECK(vertex == SimplexVector5[position]);
    position++;
  }

  // ++ SIXTH
  std::clog << "   - INSERT (0,1,6,7)" << std::endl;
  typeVectorVertex SimplexVector6{0, 1, 6, 7};
  BOOST_CHECK(SimplexVector6.size() == 4);
  returnValue = st.insert_simplex_and_subfaces(SimplexVector6);

  BOOST_CHECK(st.num_vertices() == (size_t) 8); // +2 (6 and 7 are not existing - 0 and 1 are already existing)

  // Check it is well inserted
  BOOST_CHECK(true == returnValue.second);
  position = 0;
  std::sort(SimplexVector6.begin(), SimplexVector6.end(), std::greater<typename typeST::Vertex_handle>());
  for (auto vertex : st.simplex_vertex_range(returnValue.first)) {
    // Check returned Simplex_handle
    std::clog << "vertex = " << vertex << " | vector[" << position << "] = " << SimplexVector6[position] << std::endl;
    BOOST_CHECK(vertex == SimplexVector6[position]);
    position++;
  }
  
  /* Inserted simplex:        */
  /*    1   6                 */
  /*    o---o                 */
  /*   /X\7/                  */
  /*  o---o---o---o           */
  /*  2   0   3\X/4           */
  /*            o             */
  /*            5             */
  /*                          */
  /* In other words:          */
  /*   A facet [2,1,0]        */
  /*   An edge [0,3]          */
  /*   A facet [3,4,5]        */
  /*   A cell  [0,1,6,7]      */

  typeSimplex simplexPair1 = std::make_pair(SimplexVector1, 0.0);
  typeSimplex simplexPair2 = std::make_pair(SimplexVector2, 0.0);
  typeSimplex simplexPair3 = std::make_pair(SimplexVector3, 0.0);
  typeSimplex simplexPair4 = std::make_pair(SimplexVector4, 0.0);
  typeSimplex simplexPair5 = std::make_pair(SimplexVector5, 0.0);
  typeSimplex simplexPair6 = std::make_pair(SimplexVector6, 0.0);
  test_simplex_tree_contains(st, simplexPair1, 6); // (2,1,0) is in position 6
  test_simplex_tree_contains(st, simplexPair2, 7); // (3) is in position 7
  test_simplex_tree_contains(st, simplexPair3, 8); // (3,0) is in position 8
  test_simplex_tree_contains(st, simplexPair4, 2); // (1,0) is in position 2
  test_simplex_tree_contains(st, simplexPair5, 14); // (3,4,5) is in position 14
  test_simplex_tree_contains(st, simplexPair6, 26); // (7,6,1,0) is in position 26

  // ------------------------------------------------------------------------------------------------------------------
  // Find in the simplex_tree
  // ------------------------------------------------------------------------------------------------------------------
  typeVectorVertex simpleSimplexVector{1};
  typename typeST::Simplex_handle simplexFound = st.find(simpleSimplexVector);
  std::clog << "**************IS THE SIMPLEX {1} IN THE SIMPLEX TREE ?\n";
  if (simplexFound != st.null_simplex())
    std::clog << "***+ YES IT IS!\n";
  else
    std::clog << "***- NO IT ISN'T\n";
  // Check it is found
  BOOST_CHECK(simplexFound != st.null_simplex());

  typeVectorVertex unknownSimplexVector{15};
  simplexFound = st.find(unknownSimplexVector);
  std::clog << "**************IS THE SIMPLEX {15} IN THE SIMPLEX TREE ?\n";
  if (simplexFound != st.null_simplex())
    std::clog << "***+ YES IT IS!\n";
  else
    std::clog << "***- NO IT ISN'T\n";
  // Check it is NOT found
  BOOST_CHECK(simplexFound == st.null_simplex());

  simplexFound = st.find(SimplexVector6);
  std::clog << "**************IS THE SIMPLEX {0,1,6,7} IN THE SIMPLEX TREE ?\n";
  if (simplexFound != st.null_simplex())
    std::clog << "***+ YES IT IS!\n";
  else
    std::clog << "***- NO IT ISN'T\n";
  // Check it is found
  BOOST_CHECK(simplexFound != st.null_simplex());

  typeVectorVertex otherSimplexVector{1, 15};
  simplexFound = st.find(otherSimplexVector);
  std::clog << "**************IS THE SIMPLEX {15,1} IN THE SIMPLEX TREE ?\n";
  if (simplexFound != st.null_simplex())
    std::clog << "***+ YES IT IS!\n";
  else
    std::clog << "***- NO IT ISN'T\n";
  // Check it is NOT found
  BOOST_CHECK(simplexFound == st.null_simplex());

  typeVectorVertex invSimplexVector{1, 2, 0};
  simplexFound = st.find(invSimplexVector);
  std::clog << "**************IS THE SIMPLEX {1,2,0} IN THE SIMPLEX TREE ?\n";
  if (simplexFound != st.null_simplex())
    std::clog << "***+ YES IT IS!\n";
  else
    std::clog << "***- NO IT ISN'T\n";
  // Check it is found
  BOOST_CHECK(simplexFound != st.null_simplex());

  // Display the Simplex_tree - Can not be done in the middle of 2 inserts
  std::clog << "The complex contains " << st.num_simplices() << " simplices" << std::endl;
  std::clog << "   - dimension " << st.dimension() << std::endl;
  std::clog << std::endl << std::endl << "Iterator on Simplices in the filtration, with [filtration value]:" << std::endl;
  for (auto f_simplex : st.filtration_simplex_range()) {
    std::clog << "   " << "[" << st.filtration(f_simplex) << "] ";
    for (auto vertex : st.simplex_vertex_range(f_simplex)) {
      std::clog << (int) vertex << " ";
    }
    std::clog << std::endl;
  }
}

template<class typeST, class Vertex_handle>
void test_cofaces(typeST& st, const std::vector<Vertex_handle>& expected, int dim, const std::vector<typename typeST::Simplex_handle>& res) {
  std::size_t nb_res = 0;
  if (dim == 0) {
    typename typeST::Cofaces_simplex_range stars = st.star_simplex_range(st.find(expected));
    for (auto simplex = stars.begin(); simplex != stars.end(); ++simplex) {
      typename typeST::Simplex_vertex_range rg = st.simplex_vertex_range(*simplex);
      for (auto vertex = rg.begin(); vertex != rg.end(); ++vertex) {
        std::clog << "(" << *vertex << ")";
      }
      std::clog << std::endl;
      BOOST_CHECK(std::find(res.begin(), res.end(), *simplex) != res.end());
      nb_res++;
    }
  } else {
    typename typeST::Cofaces_simplex_range cofaces = st.cofaces_simplex_range(st.find(expected), dim);
    for (auto simplex = cofaces.begin(); simplex != cofaces.end(); ++simplex) {
      typename typeST::Simplex_vertex_range rg = st.simplex_vertex_range(*simplex);
      for (auto vertex = rg.begin(); vertex != rg.end(); ++vertex) {
        std::clog << "(" << *vertex << ")";
      }
      std::clog << std::endl;
      BOOST_CHECK(std::find(res.begin(), res.end(), *simplex) != res.end());
      nb_res++;
    }
  }
  BOOST_CHECK(nb_res == res.size());
}

BOOST_AUTO_TEST_CASE_TEMPLATE(coface_on_simplex_tree, typeST, list_of_tested_variants) {
  typedef std::vector<typename typeST::Vertex_handle> typeVectorVertex;
  std::clog << "********************************************************************" << std::endl;
  std::clog << "TEST COFACE ALGORITHM" << std::endl;
  typeST st;

  typeVectorVertex SimplexVector{2, 1, 0};
  st.insert_simplex_and_subfaces(SimplexVector);

  SimplexVector = {3, 0};
  st.insert_simplex_and_subfaces(SimplexVector);

  SimplexVector = {3, 4, 5};
  st.insert_simplex_and_subfaces(SimplexVector);

  SimplexVector = {0, 1, 6, 7};
  st.insert_simplex_and_subfaces(SimplexVector);

  SimplexVector = {4, 8};
  st.insert_simplex_and_subfaces(SimplexVector);

  /* Inserted simplex:        */
  /*    1   6                 */
  /*    o---o                 */
  /*   /X\7/          8       */
  /*  o---o---o---o---o       */
  /*  2   0   3\X/4           */
  /*            o             */
  /*            5             */

  std::vector<typename typeST::Vertex_handle> simplex_result;
  std::vector<typename typeST::Simplex_handle> result;
  std::clog << "First test - Star of (3):" << std::endl;

  simplex_result = {3};
  result.push_back(st.find(simplex_result));

  simplex_result = {3, 0};
  result.push_back(st.find(simplex_result));

  simplex_result = {4, 3};
  result.push_back(st.find(simplex_result));

  simplex_result = {5, 4, 3};
  result.push_back(st.find(simplex_result));

  simplex_result = {5, 3};
  result.push_back(st.find(simplex_result));
  simplex_result.clear();

  std::vector<typename typeST::Vertex_handle> vertex = {3};
  test_cofaces(st, vertex, 0, result);
  vertex.clear();
  result.clear();

  vertex.push_back(1);
  vertex.push_back(7);
  std::clog << "Second test - Star of (1,7): " << std::endl;

  simplex_result = {7, 1};
  result.push_back(st.find(simplex_result));

  simplex_result = {7, 6, 1, 0};
  result.push_back(st.find(simplex_result));

  simplex_result = {7, 1, 0};
  result.push_back(st.find(simplex_result));

  simplex_result = {7, 6, 1};
  result.push_back(st.find(simplex_result));

  test_cofaces(st, vertex, 0, result);
  result.clear();

  std::clog << "Third test - 2-dimension Cofaces of simplex(1,7) : " << std::endl;

  simplex_result = {7, 1, 0};
  result.push_back(st.find(simplex_result));

  simplex_result = {7, 6, 1};
  result.push_back(st.find(simplex_result));

  test_cofaces(st, vertex, 1, result);
  result.clear();

  std::clog << "Cofaces with a codimension too high (codimension + vetices > tree.dimension) :" << std::endl;
  test_cofaces(st, vertex, 5, result);
  vertex.clear();
  result.clear();

  std::clog << "Star of (4):" << std::endl;

  simplex_result = {4};
  result.push_back(st.find(simplex_result));

  simplex_result = {8, 4};
  result.push_back(st.find(simplex_result));

  simplex_result = {4, 3};
  result.push_back(st.find(simplex_result));

  simplex_result = {5, 4, 3};
  result.push_back(st.find(simplex_result));

  simplex_result = {5, 4};
  result.push_back(st.find(simplex_result));
  simplex_result.clear();

  vertex = {4};
  test_cofaces(st, vertex, 0, result);
  vertex.clear();
  result.clear();

  std::clog << "Cofaces - codimension = 1 - of (4):" << std::endl;

  simplex_result = {8, 4};
  result.push_back(st.find(simplex_result));

  simplex_result = {4, 3};
  result.push_back(st.find(simplex_result));

  simplex_result = {5, 4};
  result.push_back(st.find(simplex_result));
  simplex_result.clear();

  vertex = {4};
  test_cofaces(st, vertex, 1, result);
  vertex.clear();
  result.clear();

  st.remove_maximal_simplex(st.find({4, 8}));
  st.remove_maximal_simplex(st.find({8}));
  std::clog << "Star of (4) after removal of simplices (8) and (4,8):" << std::endl;

  simplex_result = {4};
  result.push_back(st.find(simplex_result));

  simplex_result = {4, 3};
  result.push_back(st.find(simplex_result));

  simplex_result = {5, 4, 3};
  result.push_back(st.find(simplex_result));

  simplex_result = {5, 4};
  result.push_back(st.find(simplex_result));
  simplex_result.clear();

  vertex = {4};
  test_cofaces(st, vertex, 0, result);
  vertex.clear();
  result.clear();

  std::clog << "Cofaces - codimension = 1 - of (4) after removal of simplices (8) and (4,8):" << std::endl;

  simplex_result = {4, 3};
  result.push_back(st.find(simplex_result));

  simplex_result = {5, 4};
  result.push_back(st.find(simplex_result));
  simplex_result.clear();

  vertex = {4};
  test_cofaces(st, vertex, 1, result);
  vertex.clear();
  result.clear();

}

BOOST_AUTO_TEST_CASE_TEMPLATE(copy_move_on_simplex_tree, typeST, list_of_tested_variants) {
  typedef std::vector<typename typeST::Vertex_handle> typeVectorVertex;
  std::clog << "********************************************************************" << std::endl;
  std::clog << "TEST COPY MOVE CONSTRUCTORS" << std::endl;
  typeST st;

  typeVectorVertex SimplexVector{2, 1, 0};
  st.insert_simplex_and_subfaces(SimplexVector);

  SimplexVector = {3, 0};
  st.insert_simplex_and_subfaces(SimplexVector);

  SimplexVector = {3, 4, 5};
  st.insert_simplex_and_subfaces(SimplexVector);

  SimplexVector = {0, 1, 6, 7};
  st.insert_simplex_and_subfaces(SimplexVector);

  /* Inserted simplex:        */
  /*    1   6                 */
  /*    o---o                 */
  /*   /X\7/                  */
  /*  o---o---o---o           */
  /*  2   0   3\X/4           */
  /*            o             */
  /*            5             */

  std::clog << "Printing st - address = " << &st << std::endl;

  // Copy constructor  
  typeST st_copy = st;
  std::clog << "Printing a copy of st - address = " << &st_copy << std::endl;

  // Check the data are the same
  BOOST_CHECK(st == st_copy);
  // Check there is a new simplex tree reference
  BOOST_CHECK(&st != &st_copy);

  // Move constructor  
  typeST st_move = std::move(st);
  std::clog << "Printing a move of st - address = " << &st_move << std::endl;

  // Check the data are the same
  BOOST_CHECK(st_move == st_copy);
  // Check there is a new simplex tree reference
  BOOST_CHECK(&st_move != &st_copy);
  BOOST_CHECK(&st_move != &st);
  
  typeST st_empty;
  // Check st has been emptied by the move
  BOOST_CHECK(st == st_empty);
  BOOST_CHECK(st.dimension() == -1);
  BOOST_CHECK(st.num_simplices() == 0);
  BOOST_CHECK(st.num_vertices() == (size_t)0);
  
  std::clog << "Printing st once again- address = " << &st << std::endl;
}

template<class typeST>
void test_simplex_is_vertex(typeST& st, typename typeST::Simplex_handle sh, typename typeST::Vertex_handle v) {
  BOOST_CHECK(st.dimension(sh) == 0);
  auto&& r = st.simplex_vertex_range(sh);
  auto i = std::begin(r);
  BOOST_CHECK(*i == v);
  BOOST_CHECK(++i == std::end(r));
}

BOOST_AUTO_TEST_CASE(non_contiguous) {
  typedef Simplex_tree<> typeST;
  typedef typeST::Simplex_handle Simplex_handle;
  std::clog << "********************************************************************" << std::endl;
  std::clog << "TEST NON-CONTIGUOUS VERTICES" << std::endl;
  typeST st;
  typeST::Vertex_handle e[] = {3,-7};
  std::clog << "Insert" << std::endl;
  st.insert_simplex_and_subfaces(e);
  BOOST_CHECK(st.num_vertices() == 2);
  BOOST_CHECK(st.num_simplices() == 3);
  std::clog << "Find" << std::endl;
  Simplex_handle sh = st.find(e);
  BOOST_CHECK(sh != st.null_simplex());
  std::clog << "Endpoints" << std::endl;
  auto p = st.endpoints(sh);
  test_simplex_is_vertex(st, p.first, 3);
  test_simplex_is_vertex(st, p.second, -7);
  std::clog << "Boundary" << std::endl;
  auto&& b = st.boundary_simplex_range(sh);
  auto i = std::begin(b);
  test_simplex_is_vertex(st, *i, -7);
  test_simplex_is_vertex(st, *++i, 3);
  BOOST_CHECK(++i == std::end(b));
}


typedef boost::mpl::list<boost::adjacency_list<boost::setS, boost::vecS, boost::directedS,
                                               boost::property<vertex_filtration_t, double>,
                                               boost::property<edge_filtration_t, double>>,
                         boost::adjacency_list<boost::setS, boost::vecS, boost::undirectedS,
                                               boost::property<vertex_filtration_t, double>,
                                               boost::property<edge_filtration_t, double>>,
                         boost::adjacency_list<boost::setS, boost::vecS, boost::bidirectionalS,
                                               boost::property<vertex_filtration_t, double>,
                                               boost::property<edge_filtration_t, double>>,
                         boost::adjacency_list<boost::vecS, boost::vecS, boost::directedS,
                                               boost::property<vertex_filtration_t, double>,
                                               boost::property<edge_filtration_t, double>>,
                         boost::adjacency_list<boost::vecS, boost::vecS, boost::undirectedS,
                                               boost::property<vertex_filtration_t, double>,
                                               boost::property<edge_filtration_t, double>>,
                         boost::adjacency_list<boost::vecS, boost::vecS, boost::bidirectionalS,
                                               boost::property<vertex_filtration_t, double>,
                                               boost::property<edge_filtration_t, double>>> list_of_graph_variants;

BOOST_AUTO_TEST_CASE_TEMPLATE(simplex_tree_insert_graph, Graph, list_of_graph_variants) {
  std::clog << "********************************************************************" << std::endl;
  std::clog << "INSERT GRAPH" << std::endl;

  Graph g(3);
  // filtration value 0 everywhere
  put(Gudhi::vertex_filtration_t(), g, 0, 0);
  put(Gudhi::vertex_filtration_t(), g, 1, 0);
  put(Gudhi::vertex_filtration_t(), g, 2, 0);
  // vertices don't always occur in sorted order
  add_edge(0, 1, 1.1, g);
  add_edge(2, 0, 2.2, g);
  add_edge(2, 1, 3.3, g);

  Simplex_tree<> st1;
  st1.insert_graph(g);
  BOOST_CHECK(st1.num_simplices() == 6);

  // edges can have multiplicity in the graph unless we replace the first vecS with (hash_)setS
  add_edge(1, 0, 1.1, g);
  add_edge(1, 2, 3.3, g);
  add_edge(0, 2, 2.2, g);
  add_edge(0, 1, 1.1, g);
  add_edge(2, 1, 3.3, g);
  add_edge(2, 0, 2.2, g);
  Simplex_tree<> st2;
  st2.insert_graph(g);
  BOOST_CHECK(st2.num_simplices() == 6);

  std::clog << "st1 is" << std::endl;
  std::clog << st1 << std::endl;

  std::clog << "st2 is" << std::endl;
  std::clog << st2 << std::endl;

  BOOST_CHECK(st1 == st2);
}

BOOST_AUTO_TEST_CASE_TEMPLATE(insert_duplicated_vertices, typeST, list_of_tested_variants) {
  std::clog << "********************************************************************" << std::endl;
  std::clog << "TEST INSERT DUPLICATED VERTICES" << std::endl;
  typeST st;

  typename typeST::Simplex_handle sh;
  bool success = false;
  std::tie(sh, success) = st.insert_simplex_and_subfaces({1});
  BOOST_CHECK(success);
  BOOST_CHECK(sh != st.null_simplex());
  std::clog << "st.dimension(sh)= " << st.dimension(sh) << std::endl;
  BOOST_CHECK(st.dimension(sh) == 0);
  std::tie(sh, success) = st.insert_simplex_and_subfaces({2, 2});
  BOOST_CHECK(success);
  BOOST_CHECK(sh != st.null_simplex());
  std::clog << "st.dimension(sh)= " << st.dimension(sh) << std::endl;
  BOOST_CHECK(st.dimension(sh) == 0);
  std::tie(sh, success) = st.insert_simplex_and_subfaces({3, 3, 3});
  BOOST_CHECK(success);
  BOOST_CHECK(sh != st.null_simplex());
  std::clog << "st.dimension(sh)= " << st.dimension(sh) << std::endl;
  BOOST_CHECK(st.dimension(sh) == 0);
  std::tie(sh, success) = st.insert_simplex_and_subfaces({4, 4, 4, 4});
  BOOST_CHECK(success);
  BOOST_CHECK(sh != st.null_simplex());
  std::clog << "st.dimension(sh)= " << st.dimension(sh) << std::endl;
  BOOST_CHECK(st.dimension(sh) == 0);

  std::clog << "dimension =" << st.dimension() << " - num_vertices = " << st.num_vertices()
            << " - num_simplices = " << st.num_simplices() << std::endl;
  BOOST_CHECK(st.dimension() == 0);
  BOOST_CHECK(st.num_simplices() == st.num_vertices());

  std::tie(sh, success) = st.insert_simplex_and_subfaces({2, 1, 1, 2});
  BOOST_CHECK(success);
  BOOST_CHECK(sh != st.null_simplex());
  std::clog << "st.dimension(sh)= " << st.dimension(sh) << std::endl;
  BOOST_CHECK(st.dimension(sh) == 1);

  std::clog << "dimension =" << st.dimension() << " - num_vertices = " << st.num_vertices()
            << " - num_simplices = " << st.num_simplices() << std::endl;
  BOOST_CHECK(st.dimension() == 1);
  BOOST_CHECK(st.num_simplices() == st.num_vertices() + 1);

  // Already inserted
  std::tie(sh, success) = st.insert_simplex_and_subfaces({1, 2, 2, 1});
  BOOST_CHECK(!success);
  BOOST_CHECK(sh == st.null_simplex());

  std::clog << "dimension =" << st.dimension() << " - num_vertices = " << st.num_vertices()
            << " - num_simplices = " << st.num_simplices() << std::endl;
  BOOST_CHECK(st.dimension() == 1);
  BOOST_CHECK(st.num_simplices() == st.num_vertices() + 1);
}

BOOST_AUTO_TEST_CASE_TEMPLATE(generators, typeST, list_of_tested_variants) {
  std::cout << "********************************************************************" << std::endl;
  std::cout << "TEST FIND GENERATORS" << std::endl;
  {
    typeST st;
    st.insert_simplex_and_subfaces({0,1,2,3,4,5,6},0);
    st.assign_filtration(st.find({0,2,4}), 10);
    st.assign_filtration(st.find({1,5}), 20);
    st.assign_filtration(st.find({1,2,4}), 30);
    st.assign_filtration(st.find({3}), 5);
    st.make_filtration_non_decreasing();
    BOOST_CHECK(st.filtration(st.find({1,2}))==0);
    BOOST_CHECK(st.filtration(st.find({0,1,2,3,4}))==30);
    BOOST_CHECK(st.minimal_simplex_with_same_filtration(st.find({0,1,2,3,4,5}))==st.find({1,2,4}));
    BOOST_CHECK(st.minimal_simplex_with_same_filtration(st.find({0,2,3}))==st.find({3}));
    auto s=st.minimal_simplex_with_same_filtration(st.find({0,2,6}));
    BOOST_CHECK(s==st.find({0})||s==st.find({2})||s==st.find({6}));
    BOOST_CHECK(st.vertex_with_same_filtration(st.find({2}))==2);
    BOOST_CHECK(st.vertex_with_same_filtration(st.find({1,5}))==st.null_vertex());
    BOOST_CHECK(st.vertex_with_same_filtration(st.find({5,6}))>=5);
  }
  {
    typeST st;
    st.insert_simplex_and_subfaces({0,1}, 8);
    st.insert_simplex_and_subfaces({0,2}, 10);
    st.insert_simplex_and_subfaces({3,4}, 6);
    st.insert_simplex_and_subfaces({1,2}, 5);
    st.insert_simplex_and_subfaces({1,5}, 4);
    st.insert_simplex_and_subfaces({0,5}, 3);
    st.insert_simplex_and_subfaces({2,5}, 2);
    st.insert_simplex_and_subfaces({1,3}, 9);
    st.expansion(50);
    BOOST_CHECK(st.edge_with_same_filtration(st.find({0,1,2,5}))==st.find({0,2}));
    BOOST_CHECK(st.edge_with_same_filtration(st.find({1,5}))==st.find({1,5}));
  }
}

BOOST_AUTO_TEST_CASE_TEMPLATE(simplex_tree_reset_filtration, typeST, list_of_tested_variants) {
  std::clog << "********************************************************************" << std::endl;
  std::clog << "TEST RESET FILTRATION" << std::endl;
  typeST st;

  st.insert_simplex_and_subfaces({2, 1, 0}, 3.);
  st.insert_simplex_and_subfaces({3, 0}, 2.);
  st.insert_simplex_and_subfaces({3, 4, 5}, 3.);
  st.insert_simplex_and_subfaces({0, 1, 6, 7}, 4.);

  /* Inserted simplex:        */
  /*    1   6                 */
  /*    o---o                 */
  /*   /X\7/                  */
  /*  o---o---o---o           */
  /*  2   0   3\X/4           */
  /*            o             */
  /*            5             */

  for (auto f_simplex : st.skeleton_simplex_range(3)) {
    std::clog << "vertex = (";
    for (auto vertex : st.simplex_vertex_range(f_simplex)) {
      std::clog << vertex << ",";
    }
    std::clog << ") - filtration = " << st.filtration(f_simplex);
    std::clog << " - dimension = " << st.dimension(f_simplex) << std::endl;
    // Guaranteed by construction
    BOOST_CHECK(st.filtration(f_simplex) >= 2.);
  }

  // dimension until 5 even if simplex tree is of dimension 3 to test the limits
  for(int dimension = 5; dimension >= 0; dimension --) {
    std::clog << "### reset_filtration - dimension = " << dimension << "\n";
    st.reset_filtration(0., dimension);
    for (auto f_simplex : st.skeleton_simplex_range(3)) {
      std::clog << "vertex = (";
      for (auto vertex : st.simplex_vertex_range(f_simplex)) {
        std::clog << vertex << ",";
      }
      std::clog << ") - filtration = " << st.filtration(f_simplex);
      std::clog << " - dimension = " << st.dimension(f_simplex) << std::endl;
      if (st.dimension(f_simplex) < dimension)
        BOOST_CHECK(st.filtration(f_simplex) >= 2.);
      else
        BOOST_CHECK(st.filtration(f_simplex) == 0.);
    }
  }

}

BOOST_AUTO_TEST_CASE_TEMPLATE(simplex_tree_boundaries_and_opposite_vertex_iterator, typeST, list_of_tested_variants) {
  std::clog << "********************************************************************" << std::endl;
  std::clog << "TEST OF BOUNDARIES AND OPPOSITE VERTEX ITERATORS" << std::endl;
  typeST st;

  st.insert_simplex_and_subfaces({2, 1, 0}, 3.);
  st.insert_simplex_and_subfaces({3, 0}, 2.);
  st.insert_simplex_and_subfaces({3, 4, 5}, 3.);
  st.insert_simplex_and_subfaces({0, 1, 6, 7}, 4.);

  /* Inserted simplex:        */
  /*    1   6                 */
  /*    o---o                 */
  /*   /X\7/                  */
  /*  o---o---o---o           */
  /*  2   0   3\X/4           */
  /*            o             */
  /*            5             */
  using Simplex = std::vector<typename typeST::Vertex_handle>;
  // simplices must be kept sorted by vertex number for std::vector to use operator== - cf. last BOOST_CHECK
  std::vector<Simplex> simplices = {{0, 1, 2}, {0, 3}, {0, 1, 6, 7}, {3, 4, 5}, {3, 5}, {2}};
  for (auto simplex : simplices) {
    Simplex opposite_vertices;
    for(auto boundary_and_opposite_vertex : st.boundary_opposite_vertex_simplex_range(st.find(simplex))) {
      Simplex output;
      for (auto vertex : st.simplex_vertex_range(boundary_and_opposite_vertex.first)) {
        std::clog << vertex << " ";
        output.emplace_back(vertex);
      }
      std::clog << " - opposite vertex = " << boundary_and_opposite_vertex.second << std::endl;
      // Check that boundary simplex + opposite vertex = simplex given as input
      output.emplace_back(boundary_and_opposite_vertex.second);
      std::sort(output.begin(), output.end());
      BOOST_CHECK(simplex == output);
      opposite_vertices.emplace_back(boundary_and_opposite_vertex.second);
    }
    // Check that the list of all opposite vertices = simplex given as input
    // no opposite vertices if simplex given as input is of dimension 1
    std::sort(opposite_vertices.begin(), opposite_vertices.end());
    if (simplex.size() > 1)
      BOOST_CHECK(simplex == opposite_vertices);
    else
      BOOST_CHECK(opposite_vertices.size() == 0);
  }
}

BOOST_AUTO_TEST_CASE(batch_vertices) {
  typedef Simplex_tree<> typeST;
  std::clog << "********************************************************************" << std::endl;
  std::clog << "TEST BATCH VERTEX INSERTION" << std::endl;
  typeST st;
  st.insert_simplex_and_subfaces({3}, 1.5);
  std::vector verts { 2, 3, 5, 6 };
  st.insert_batch_vertices(verts);
  BOOST_CHECK(st.num_vertices() == 4);
  BOOST_CHECK(st.num_simplices() == 4);
  BOOST_CHECK(st.filtration(st.find({2})) == 0.);
  BOOST_CHECK(st.filtration(st.find({3})) == 1.5);
}

BOOST_AUTO_TEST_CASE_TEMPLATE(simplex_tree_clear, typeST, list_of_tested_variants) {
  std::clog << "********************************************************************" << std::endl;
  std::clog << "TEST SIMPLEX TREE CLEAR" << std::endl;
  typeST st;
  st.insert_simplex_and_subfaces({0, 1}, 1.5);
  st.initialize_filtration();
  st.clear();
  BOOST_CHECK(st.num_vertices() == 0);
  BOOST_CHECK(st.num_simplices() == 0);
  BOOST_CHECK(st.upper_bound_dimension() == -1);
  BOOST_CHECK(st.dimension() == -1);
  BOOST_CHECK(boost::size(st.filtration_simplex_range()) == 0);
  typeST st_empty;
  BOOST_CHECK(st == st_empty);
  st.insert_simplex_and_subfaces({0}, 2.5);
  BOOST_CHECK(boost::size(st.cofaces_simplex_range(st.find({0}), 1)) == 0);
}<|MERGE_RESOLUTION|>--- conflicted
+++ resolved
@@ -46,11 +46,7 @@
 typedef boost::mpl::list<Simplex_tree<>,
                          Simplex_tree<Simplex_tree_options_fast_persistence>,
                          Simplex_tree<Simplex_tree_options_fast_cofaces>,
-<<<<<<< HEAD
-                         Simplex_tree<Simplex_tree_options_oscillating_rips> > list_of_tested_variants;
-=======
                          Simplex_tree<Simplex_tree_options_stable_simplex_handles> > list_of_tested_variants;
->>>>>>> 2f76d941
 
 template<class typeST>
 void test_empty_simplex_tree(typeST& tst) {
