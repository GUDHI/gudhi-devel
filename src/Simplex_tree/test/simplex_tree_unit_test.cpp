--- conflicted
+++ resolved
@@ -31,22 +31,6 @@
 
 using namespace Gudhi;
 
-<<<<<<< HEAD
-struct Simplex_tree_options_stable_simplex_handles {
-  typedef linear_indexing_tag Indexing_tag;
-  typedef int Vertex_handle;
-  typedef double Filtration_value;
-  typedef std::uint32_t Simplex_key;
-  static const bool store_key = true;
-  static const bool store_filtration = true;
-  static const bool contiguous_vertices = false;
-  static const bool link_nodes_by_label = true;
-  static const bool stable_simplex_handles = true;
-  static const bool is_multi_parameter = false;
-};
-
-=======
->>>>>>> 29f43125
 typedef boost::mpl::list<Simplex_tree<>,
                          Simplex_tree<Simplex_tree_options_fast_persistence>,
                          Simplex_tree<Simplex_tree_options_full_featured> > list_of_tested_variants;
