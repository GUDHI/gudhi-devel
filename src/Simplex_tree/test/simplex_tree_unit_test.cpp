#include <iostream>
#include <fstream>
#include <string>
#include <algorithm>
#include <utility> // std::pair, std::make_pair
#include <cmath> // float comparison
#include <limits>
#include <functional> // greater

#define BOOST_TEST_DYN_LINK
#define BOOST_TEST_MODULE "simplex_tree"
#include <boost/test/unit_test.hpp>
#include <boost/mpl/list.hpp>

//  ^
// /!\ Nothing else from Simplex_tree shall be included to test includes are well defined.
#include "gudhi/Simplex_tree.h"

using namespace Gudhi;

typedef boost::mpl::list<Simplex_tree<>, Simplex_tree<Simplex_tree_options_fast_persistence>> list_of_tested_variants;


template<class typeST>
void test_empty_simplex_tree(typeST& tst) {
  typedef typename typeST::Vertex_handle Vertex_handle;
  const Vertex_handle DEFAULT_VERTEX_VALUE = Vertex_handle(- 1);
  BOOST_CHECK(tst.null_vertex() == DEFAULT_VERTEX_VALUE);
  BOOST_CHECK(tst.num_vertices() == (size_t) 0);
  BOOST_CHECK(tst.num_simplices() == (size_t) 0);
  typename typeST::Siblings* STRoot = tst.root();
  BOOST_CHECK(STRoot != nullptr);
  BOOST_CHECK(STRoot->oncles() == nullptr);
  BOOST_CHECK(STRoot->parent() == DEFAULT_VERTEX_VALUE);
  BOOST_CHECK(tst.dimension() == -1);
}

template<class typeST>
void test_iterators_on_empty_simplex_tree(typeST& tst) {
  std::cout << "Iterator on vertices: " << std::endl;
  for (auto vertex : tst.complex_vertex_range()) {
    std::cout << "vertice:" << vertex << std::endl;
    BOOST_CHECK(false); // shall be empty
  }
  std::cout << "Iterator on simplices: " << std::endl;
  for (auto simplex : tst.complex_simplex_range()) {
    BOOST_CHECK(simplex != simplex); // shall be empty - to remove warning of non-used simplex
  }

  std::cout
      << "Iterator on Simplices in the filtration, with [filtration value]:"
      << std::endl;
  for (auto f_simplex : tst.filtration_simplex_range()) {
    BOOST_CHECK(false); // shall be empty
    std::cout << "test_iterators_on_empty_simplex_tree - filtration="
        << tst.filtration(f_simplex) << std::endl;
  }
}

BOOST_AUTO_TEST_CASE_TEMPLATE(simplex_tree_when_empty, typeST, list_of_tested_variants) {
  typedef std::pair<typename typeST::Simplex_handle, bool> typePairSimplexBool;
  typedef std::vector<typename typeST::Vertex_handle> typeVectorVertex;

  std::cout << "********************************************************************" << std::endl;
  std::cout << "TEST OF DEFAULT CONSTRUCTOR" << std::endl;
  typeST st;

  test_empty_simplex_tree(st);

  test_iterators_on_empty_simplex_tree(st);
  // TEST OF EMPTY INSERTION
  std::cout << "TEST OF EMPTY INSERTION" << std::endl;
  typeVectorVertex simplexVectorEmpty;
  BOOST_CHECK(simplexVectorEmpty.empty() == true);
  typePairSimplexBool returnEmptyValue = st.insert_simplex(simplexVectorEmpty, 0.0);
  BOOST_CHECK(returnEmptyValue.first == typename typeST::Simplex_handle(nullptr));
  BOOST_CHECK(returnEmptyValue.second == true);

  test_empty_simplex_tree(st);

  test_iterators_on_empty_simplex_tree(st);
}

bool AreAlmostTheSame(float a, float b) {
  return std::fabs(a - b) < std::numeric_limits<float>::epsilon();
}

<<<<<<< HEAD
=======
BOOST_AUTO_TEST_CASE_TEMPLATE(simplex_tree_from_file, typeST, list_of_tested_variants) {
  // TEST OF INSERTION
  std::cout << "********************************************************************" << std::endl;
  std::cout << "TEST OF SIMPLEX TREE FROM A FILE" << std::endl;
  typeST st;

  std::string inputFile("simplex_tree_for_unit_test.txt");
  std::ifstream simplex_tree_stream(inputFile.c_str());
  simplex_tree_stream >> st;

  // Display the Simplex_tree
  std::cout << "The complex contains " << st.num_simplices() << " simplices" << std::endl;
  std::cout << "   - dimension " << st.dimension() << std::endl;

  // Check
  BOOST_CHECK(st.num_simplices() == 143353);
  BOOST_CHECK(st.dimension() == 3);

  int previous_size = 0;
  for (auto f_simplex : st.filtration_simplex_range()) {
    // Size of simplex
    int size = 0;
    for (auto vertex : st.simplex_vertex_range(f_simplex)) {
      // Remove warning
      (void) vertex;
      size++;
    }
    BOOST_CHECK(AreAlmostTheSame(st.filtration(f_simplex), (0.1 * size))); // Specific test: filtration = 0.1 * simplex_size
    BOOST_CHECK(previous_size <= size); // Check list is sorted (because of sorted filtrations in simplex_tree.txt)
    previous_size = size;
  }
  simplex_tree_stream.close();
}

>>>>>>> e0940ef5
template<class typeST, class typeSimplex>
void test_simplex_tree_contains(typeST& simplexTree, typeSimplex& simplex, int pos) {
  auto f_simplex = simplexTree.filtration_simplex_range().begin() + pos;

  std::cout << "test_simplex_tree_contains - filtration=" << simplexTree.filtration(*f_simplex) << "||" << simplex.second << std::endl;
  BOOST_CHECK(AreAlmostTheSame(simplexTree.filtration(*f_simplex), simplex.second));

  int simplexIndex = simplex.first.size() - 1;
  std::sort(simplex.first.begin(), simplex.first.end()); // if the simplex wasn't sorted, the next test could fail
  for (auto vertex : simplexTree.simplex_vertex_range(*f_simplex)) {
    std::cout << "test_simplex_tree_contains - vertex=" << vertex << "||" << simplex.first.at(simplexIndex) << std::endl;
    BOOST_CHECK(vertex == simplex.first.at(simplexIndex));
    BOOST_CHECK(simplexIndex >= 0);
    simplexIndex--;
  }
}

template<class typeST, class typePairSimplexBool>
void test_simplex_tree_insert_returns_true(const typePairSimplexBool& returnValue) {
  BOOST_CHECK(returnValue.second == true);
  // Simplex_handle = boost::container::flat_map< typeST::Vertex_handle, Node >::iterator
  typename typeST::Simplex_handle shReturned = returnValue.first;
  BOOST_CHECK(shReturned != typename typeST::Simplex_handle(nullptr));
}

// Global variables
<<<<<<< HEAD
double max_fil = 0.0;

template<class typeST, class Filtration_value>
void set_and_test_simplex_tree_dim_fil(typeST& simplexTree, int vectorSize, const Filtration_value& fil) {
  if (fil > max_fil) {
    max_fil = fil;
    simplexTree.set_filtration(max_fil);
    std::cout << "   set_and_test_simplex_tree_dim_fil - max_fil=" << max_fil
        << std::endl;
  }

  BOOST_CHECK(simplexTree.dimension() >= vectorSize - 1);
  BOOST_CHECK(AreAlmostTheSame(simplexTree.filtration(), max_fil));
=======
int dim_max = -1;

template<class typeST, class Filtration_value>
void set_and_test_simplex_tree_dim_fil(typeST& simplexTree, int vectorSize, const Filtration_value& fil) {
  if (vectorSize > dim_max + 1) {
    dim_max = vectorSize - 1;
    simplexTree.set_dimension(dim_max);
    std::cout << "   set_and_test_simplex_tree_dim_fil - dim_max=" << dim_max
        << std::endl;
  }

  BOOST_CHECK(simplexTree.dimension() == dim_max);
>>>>>>> e0940ef5

  // Another way to count simplices:
  size_t num_simp = 0;
  for (auto f_simplex : simplexTree.complex_simplex_range()) {
    // Remove warning
    (void) f_simplex;
    num_simp++;
  }

  BOOST_CHECK(simplexTree.num_simplices() == num_simp);
}

BOOST_AUTO_TEST_CASE_TEMPLATE(simplex_tree_insertion, typeST, list_of_tested_variants) {
  typedef typename typeST::Filtration_value Filtration_value;
  typedef std::pair<typename typeST::Simplex_handle, bool> typePairSimplexBool;
  typedef std::vector<typename typeST::Vertex_handle> typeVectorVertex;
  typedef std::pair<typeVectorVertex, Filtration_value> typeSimplex;
  const Filtration_value FIRST_FILTRATION_VALUE = 0.1;
  const Filtration_value SECOND_FILTRATION_VALUE = 0.2;
  const Filtration_value THIRD_FILTRATION_VALUE = 0.3;
  const Filtration_value FOURTH_FILTRATION_VALUE = 0.4;
  // reset since we run the test several times
<<<<<<< HEAD
  max_fil = 0.0;
=======
  dim_max = -1;
>>>>>>> e0940ef5

  // TEST OF INSERTION
  std::cout << "********************************************************************" << std::endl;
  std::cout << "TEST OF INSERTION" << std::endl;
  typeST st;

  // ++ FIRST
  std::cout << "   - INSERT 0" << std::endl;
  typeVectorVertex firstSimplexVector{0};
  BOOST_CHECK(firstSimplexVector.size() == 1);
  typeSimplex firstSimplex = std::make_pair(firstSimplexVector, Filtration_value(FIRST_FILTRATION_VALUE));
  typePairSimplexBool returnValue = st.insert_simplex(firstSimplex.first, firstSimplex.second);

  test_simplex_tree_insert_returns_true<typeST>(returnValue);
  set_and_test_simplex_tree_dim_fil(st, firstSimplexVector.size(), firstSimplex.second);
  BOOST_CHECK(st.num_vertices() == (size_t) 1);

  // ++ SECOND
  std::cout << "   - INSERT 1" << std::endl;
  typeVectorVertex secondSimplexVector{1};
  BOOST_CHECK(secondSimplexVector.size() == 1);
  typeSimplex secondSimplex = std::make_pair(secondSimplexVector, Filtration_value(FIRST_FILTRATION_VALUE));
  returnValue = st.insert_simplex(secondSimplex.first, secondSimplex.second);

  test_simplex_tree_insert_returns_true<typeST>(returnValue);
  set_and_test_simplex_tree_dim_fil(st, secondSimplexVector.size(), secondSimplex.second);
  BOOST_CHECK(st.num_vertices() == (size_t) 2);

  // ++ THIRD
  std::cout << "   - INSERT (0,1)" << std::endl;
  typeVectorVertex thirdSimplexVector{0, 1};
  BOOST_CHECK(thirdSimplexVector.size() == 2);
  typeSimplex thirdSimplex = std::make_pair(thirdSimplexVector, Filtration_value(SECOND_FILTRATION_VALUE));
  returnValue = st.insert_simplex(thirdSimplex.first, thirdSimplex.second);

  test_simplex_tree_insert_returns_true<typeST>(returnValue);
  set_and_test_simplex_tree_dim_fil(st, thirdSimplexVector.size(), thirdSimplex.second);
  BOOST_CHECK(st.num_vertices() == (size_t) 2); // Not incremented !!

  // ++ FOURTH
  std::cout << "   - INSERT 2" << std::endl;
  typeVectorVertex fourthSimplexVector{2};
  BOOST_CHECK(fourthSimplexVector.size() == 1);
  typeSimplex fourthSimplex = std::make_pair(fourthSimplexVector, Filtration_value(FIRST_FILTRATION_VALUE));
  returnValue = st.insert_simplex(fourthSimplex.first, fourthSimplex.second);

  test_simplex_tree_insert_returns_true<typeST>(returnValue);
  set_and_test_simplex_tree_dim_fil(st, fourthSimplexVector.size(), fourthSimplex.second);
  BOOST_CHECK(st.num_vertices() == (size_t) 3);

  // ++ FIFTH
  std::cout << "   - INSERT (2,0)" << std::endl;
  typeVectorVertex fifthSimplexVector{2, 0};
  BOOST_CHECK(fifthSimplexVector.size() == 2);
  typeSimplex fifthSimplex = std::make_pair(fifthSimplexVector, Filtration_value(SECOND_FILTRATION_VALUE));
  returnValue = st.insert_simplex(fifthSimplex.first, fifthSimplex.second);

  test_simplex_tree_insert_returns_true<typeST>(returnValue);
  set_and_test_simplex_tree_dim_fil(st, fifthSimplexVector.size(), fifthSimplex.second);
  BOOST_CHECK(st.num_vertices() == (size_t) 3); // Not incremented !!

  // ++ SIXTH
  std::cout << "   - INSERT (2,1)" << std::endl;
  typeVectorVertex sixthSimplexVector{2, 1};
  BOOST_CHECK(sixthSimplexVector.size() == 2);
  typeSimplex sixthSimplex = std::make_pair(sixthSimplexVector, Filtration_value(SECOND_FILTRATION_VALUE));
  returnValue = st.insert_simplex(sixthSimplex.first, sixthSimplex.second);

  test_simplex_tree_insert_returns_true<typeST>(returnValue);
  set_and_test_simplex_tree_dim_fil(st, sixthSimplexVector.size(), sixthSimplex.second);
  BOOST_CHECK(st.num_vertices() == (size_t) 3); // Not incremented !!

  // ++ SEVENTH
  std::cout << "   - INSERT (2,1,0)" << std::endl;
  typeVectorVertex seventhSimplexVector{2, 1, 0};
  BOOST_CHECK(seventhSimplexVector.size() == 3);
  typeSimplex seventhSimplex = std::make_pair(seventhSimplexVector, Filtration_value(THIRD_FILTRATION_VALUE));
  returnValue = st.insert_simplex(seventhSimplex.first, seventhSimplex.second);

  test_simplex_tree_insert_returns_true<typeST>(returnValue);
  set_and_test_simplex_tree_dim_fil(st, seventhSimplexVector.size(), seventhSimplex.second);
  BOOST_CHECK(st.num_vertices() == (size_t) 3); // Not incremented !!

  // ++ EIGHTH
  std::cout << "   - INSERT 3" << std::endl;
  typeVectorVertex eighthSimplexVector{3};
  BOOST_CHECK(eighthSimplexVector.size() == 1);
  typeSimplex eighthSimplex = std::make_pair(eighthSimplexVector, Filtration_value(FIRST_FILTRATION_VALUE));
  returnValue = st.insert_simplex(eighthSimplex.first, eighthSimplex.second);

  test_simplex_tree_insert_returns_true<typeST>(returnValue);
  set_and_test_simplex_tree_dim_fil(st, eighthSimplexVector.size(), eighthSimplex.second);
  BOOST_CHECK(st.num_vertices() == (size_t) 4);

  // ++ NINETH
  std::cout << "   - INSERT (3,0)" << std::endl;
  typeVectorVertex ninethSimplexVector{3, 0};
  BOOST_CHECK(ninethSimplexVector.size() == 2);
  typeSimplex ninethSimplex = std::make_pair(ninethSimplexVector, Filtration_value(SECOND_FILTRATION_VALUE));
  returnValue = st.insert_simplex(ninethSimplex.first, ninethSimplex.second);

  test_simplex_tree_insert_returns_true<typeST>(returnValue);
  set_and_test_simplex_tree_dim_fil(st, ninethSimplexVector.size(), ninethSimplex.second);
  BOOST_CHECK(st.num_vertices() == (size_t) 4); // Not incremented !!

  // ++ TENTH
  std::cout << "   - INSERT 0 (already inserted)" << std::endl;
  typeVectorVertex tenthSimplexVector{0};
  BOOST_CHECK(tenthSimplexVector.size() == 1);
  // With a different filtration value
  typeSimplex tenthSimplex = std::make_pair(tenthSimplexVector, Filtration_value(FOURTH_FILTRATION_VALUE));
  returnValue = st.insert_simplex(tenthSimplex.first, tenthSimplex.second);

  BOOST_CHECK(returnValue.second == false);
  // Simplex_handle = boost::container::flat_map< typeST::Vertex_handle, Node >::iterator
  typename typeST::Simplex_handle shReturned = returnValue.first;
  BOOST_CHECK(shReturned == typename typeST::Simplex_handle(nullptr));
  std::cout << "st.num_vertices()=" << st.num_vertices() << std::endl;
  BOOST_CHECK(st.num_vertices() == (size_t) 4); // Not incremented !!
<<<<<<< HEAD
  BOOST_CHECK(AreAlmostTheSame(st.filtration(), max_fil));
=======
  BOOST_CHECK(st.dimension() == dim_max);
>>>>>>> e0940ef5

  // ++ ELEVENTH
  std::cout << "   - INSERT (2,1,0) (already inserted)" << std::endl;
  typeVectorVertex eleventhSimplexVector{2, 1, 0};
  BOOST_CHECK(eleventhSimplexVector.size() == 3);
  typeSimplex eleventhSimplex = std::make_pair(eleventhSimplexVector, Filtration_value(FOURTH_FILTRATION_VALUE));
  returnValue = st.insert_simplex(eleventhSimplex.first, eleventhSimplex.second);

  BOOST_CHECK(returnValue.second == false);
  // Simplex_handle = boost::container::flat_map< typeST::Vertex_handle, Node >::iterator
  shReturned = returnValue.first;
  BOOST_CHECK(shReturned == typename typeST::Simplex_handle(nullptr));
  BOOST_CHECK(st.num_vertices() == (size_t) 4); // Not incremented !!
<<<<<<< HEAD
  std::cout << "   - INSERT (2,1,0) (already inserted)" << std::endl;
  BOOST_CHECK(st.dimension() == 2);
  BOOST_CHECK(AreAlmostTheSame(st.filtration(), max_fil));
=======
  BOOST_CHECK(st.dimension() == dim_max);
>>>>>>> e0940ef5

  /* Inserted simplex:        */
  /*    1                     */
  /*    o                     */
  /*   /X\                    */
  /*  o---o---o               */
  /*  2   0   3               */

  //   [0.1] 0
  //   [0.1] 1
  //   [0.1] 2
  //   [0.1] 3
  //   [0.2] 1 0
  //   [0.2] 2 0
  //   [0.2] 2 1
  //   [0.2] 3 0
  //   [0.3] 2 1 0
  //  !! Be careful, simplex are sorted by filtration value on insertion !!
  std::cout << "simplex_tree_insertion - first - 0" << std::endl;
  test_simplex_tree_contains(st, firstSimplex, 0); // (0) -> 0
  std::cout << "simplex_tree_insertion - second - 1" << std::endl;
  test_simplex_tree_contains(st, secondSimplex, 1); // (1) -> 1
  std::cout << "simplex_tree_insertion - third - 4" << std::endl;
  test_simplex_tree_contains(st, thirdSimplex, 4); // (0,1) -> 4
  std::cout << "simplex_tree_insertion - fourth - 2" << std::endl;
  test_simplex_tree_contains(st, fourthSimplex, 2); // (2) -> 2
  std::cout << "simplex_tree_insertion - fifth - 5" << std::endl;
  test_simplex_tree_contains(st, fifthSimplex, 5); // (2,0) -> 5
  std::cout << "simplex_tree_insertion - sixth - 6" << std::endl;
  test_simplex_tree_contains(st, sixthSimplex, 6); //(2,1) -> 6
  std::cout << "simplex_tree_insertion - seventh - 8" << std::endl;
  test_simplex_tree_contains(st, seventhSimplex, 8); // (2,1,0) -> 8
  std::cout << "simplex_tree_insertion - eighth - 3" << std::endl;
  test_simplex_tree_contains(st, eighthSimplex, 3); // (3) -> 3
  std::cout << "simplex_tree_insertion - nineth - 7" << std::endl;
  test_simplex_tree_contains(st, ninethSimplex, 7); // (3,0) -> 7

  // Display the Simplex_tree - Can not be done in the middle of 2 inserts
  std::cout << "The complex contains " << st.num_simplices() << " simplices" << std::endl;
  std::cout << "   - dimension " << st.dimension() << std::endl;
  std::cout << std::endl << std::endl << "Iterator on Simplices in the filtration, with [filtration value]:" << std::endl;
  for (auto f_simplex : st.filtration_simplex_range()) {
    std::cout << "   " << "[" << st.filtration(f_simplex) << "] ";
    for (auto vertex : st.simplex_vertex_range(f_simplex)) {
      std::cout << (int) vertex << " ";
    }
    std::cout << std::endl;
  }

}

BOOST_AUTO_TEST_CASE_TEMPLATE(NSimplexAndSubfaces_tree_insertion, typeST, list_of_tested_variants) {
  typedef std::pair<typename typeST::Simplex_handle, bool> typePairSimplexBool;
  typedef std::vector<typename typeST::Vertex_handle> typeVectorVertex;
  typedef std::pair<typeVectorVertex, typename typeST::Filtration_value> typeSimplex;
  std::cout << "********************************************************************" << std::endl;
  std::cout << "TEST OF RECURSIVE INSERTION" << std::endl;
  typeST st;
  typePairSimplexBool returnValue;
  int position = 0;

  // ++ FIRST
  std::cout << "   - INSERT (2,1,0)" << std::endl;
  typeVectorVertex SimplexVector1{2, 1, 0};
  BOOST_CHECK(SimplexVector1.size() == 3);
  returnValue = st.insert_simplex_and_subfaces(SimplexVector1);

  BOOST_CHECK(st.num_vertices() == (size_t) 3); // +3 (2, 1 and 0 are not existing)

  // Check it is well inserted
  BOOST_CHECK(true == returnValue.second);
  position = 0;
  std::sort(SimplexVector1.begin(), SimplexVector1.end(), std::greater<typename typeST::Vertex_handle>());
  for (auto vertex : st.simplex_vertex_range(returnValue.first)) {
    // Check returned Simplex_handle
    std::cout << "vertex = " << vertex << " | vector[" << position << "] = " << SimplexVector1[position] << std::endl;
    BOOST_CHECK(vertex == SimplexVector1[position]);
    position++;
  }

  // ++ SECOND
  std::cout << "   - INSERT 3" << std::endl;
  typeVectorVertex SimplexVector2{3};
  BOOST_CHECK(SimplexVector2.size() == 1);
  returnValue = st.insert_simplex_and_subfaces(SimplexVector2);

  BOOST_CHECK(st.num_vertices() == (size_t) 4); // +1 (3 is not existing)

  // Check it is well inserted
  BOOST_CHECK(true == returnValue.second);
  position = 0;
  std::sort(SimplexVector2.begin(), SimplexVector2.end(), std::greater<typename typeST::Vertex_handle>());
  for (auto vertex : st.simplex_vertex_range(returnValue.first)) {
    // Check returned Simplex_handle
    std::cout << "vertex = " << vertex << " | vector[" << position << "] = " << SimplexVector2[position] << std::endl;
    BOOST_CHECK(vertex == SimplexVector2[position]);
    position++;
  }

  // ++ THIRD
  std::cout << "   - INSERT (0,3)" << std::endl;
  typeVectorVertex SimplexVector3{3, 0};
  BOOST_CHECK(SimplexVector3.size() == 2);
  returnValue = st.insert_simplex_and_subfaces(SimplexVector3);

  BOOST_CHECK(st.num_vertices() == (size_t) 4); // Not incremented (all are existing)

  // Check it is well inserted
  BOOST_CHECK(true == returnValue.second);
  position = 0;
  std::sort(SimplexVector3.begin(), SimplexVector3.end(), std::greater<typename typeST::Vertex_handle>());
  for (auto vertex : st.simplex_vertex_range(returnValue.first)) {
    // Check returned Simplex_handle
    std::cout << "vertex = " << vertex << " | vector[" << position << "] = " << SimplexVector3[position] << std::endl;
    BOOST_CHECK(vertex == SimplexVector3[position]);
    position++;
  }

  // ++ FOURTH
  std::cout << "   - INSERT (1,0) (already inserted)" << std::endl;
  typeVectorVertex SimplexVector4{1, 0};
  BOOST_CHECK(SimplexVector4.size() == 2);
  returnValue = st.insert_simplex_and_subfaces(SimplexVector4);

  BOOST_CHECK(st.num_vertices() == (size_t) 4); // Not incremented (all are existing)

  // Check it was not inserted (already there from {2,1,0} insertion)
  BOOST_CHECK(false == returnValue.second);

  // ++ FIFTH
  std::cout << "   - INSERT (3,4,5)" << std::endl;
  typeVectorVertex SimplexVector5{3, 4, 5};
  BOOST_CHECK(SimplexVector5.size() == 3);
  returnValue = st.insert_simplex_and_subfaces(SimplexVector5);

  BOOST_CHECK(st.num_vertices() == (size_t) 6);

  // Check it is well inserted
  BOOST_CHECK(true == returnValue.second);
  position = 0;
  std::sort(SimplexVector5.begin(), SimplexVector5.end(), std::greater<typename typeST::Vertex_handle>());
  for (auto vertex : st.simplex_vertex_range(returnValue.first)) {
    // Check returned Simplex_handle
    std::cout << "vertex = " << vertex << " | vector[" << position << "] = " << SimplexVector5[position] << std::endl;
    BOOST_CHECK(vertex == SimplexVector5[position]);
    position++;
  }

  // ++ SIXTH
  std::cout << "   - INSERT (0,1,6,7)" << std::endl;
  typeVectorVertex SimplexVector6{0, 1, 6, 7};
  BOOST_CHECK(SimplexVector6.size() == 4);
  returnValue = st.insert_simplex_and_subfaces(SimplexVector6);

  BOOST_CHECK(st.num_vertices() == (size_t) 8); // +2 (6 and 7 are not existing - 0 and 1 are already existing)

  // Check it is well inserted
  BOOST_CHECK(true == returnValue.second);
  position = 0;
  std::sort(SimplexVector6.begin(), SimplexVector6.end(), std::greater<typename typeST::Vertex_handle>());
  for (auto vertex : st.simplex_vertex_range(returnValue.first)) {
    // Check returned Simplex_handle
    std::cout << "vertex = " << vertex << " | vector[" << position << "] = " << SimplexVector6[position] << std::endl;
    BOOST_CHECK(vertex == SimplexVector6[position]);
    position++;
  }
  
  /* Inserted simplex:        */
  /*    1   6                 */
  /*    o---o                 */
  /*   /X\7/                  */
  /*  o---o---o---o           */
  /*  2   0   3\X/4           */
  /*            o             */
  /*            5             */
  /*                          */
  /* In other words:          */
  /*   A facet [2,1,0]        */
  /*   An edge [0,3]          */
  /*   A facet [3,4,5]        */
  /*   A cell  [0,1,6,7]      */

  typeSimplex simplexPair1 = std::make_pair(SimplexVector1, 0.0);
  typeSimplex simplexPair2 = std::make_pair(SimplexVector2, 0.0);
  typeSimplex simplexPair3 = std::make_pair(SimplexVector3, 0.0);
  typeSimplex simplexPair4 = std::make_pair(SimplexVector4, 0.0);
  typeSimplex simplexPair5 = std::make_pair(SimplexVector5, 0.0);
  typeSimplex simplexPair6 = std::make_pair(SimplexVector6, 0.0);
  test_simplex_tree_contains(st, simplexPair1, 6); // (2,1,0) is in position 6
  test_simplex_tree_contains(st, simplexPair2, 7); // (3) is in position 7
  test_simplex_tree_contains(st, simplexPair3, 8); // (3,0) is in position 8
  test_simplex_tree_contains(st, simplexPair4, 2); // (1,0) is in position 2
  test_simplex_tree_contains(st, simplexPair5, 14); // (3,4,5) is in position 14
  test_simplex_tree_contains(st, simplexPair6, 26); // (7,6,1,0) is in position 26

  // ------------------------------------------------------------------------------------------------------------------
  // Find in the simplex_tree
  // ------------------------------------------------------------------------------------------------------------------
  typeVectorVertex simpleSimplexVector{1};
  typename typeST::Simplex_handle simplexFound = st.find(simpleSimplexVector);
  std::cout << "**************IS THE SIMPLEX {1} IN THE SIMPLEX TREE ?\n";
  if (simplexFound != st.null_simplex())
    std::cout << "***+ YES IT IS!\n";
  else
    std::cout << "***- NO IT ISN'T\n";
  // Check it is found
  BOOST_CHECK(simplexFound != st.null_simplex());

  typeVectorVertex unknownSimplexVector{15};
  simplexFound = st.find(unknownSimplexVector);
  std::cout << "**************IS THE SIMPLEX {15} IN THE SIMPLEX TREE ?\n";
  if (simplexFound != st.null_simplex())
    std::cout << "***+ YES IT IS!\n";
  else
    std::cout << "***- NO IT ISN'T\n";
  // Check it is NOT found
  BOOST_CHECK(simplexFound == st.null_simplex());

  simplexFound = st.find(SimplexVector6);
  std::cout << "**************IS THE SIMPLEX {0,1,6,7} IN THE SIMPLEX TREE ?\n";
  if (simplexFound != st.null_simplex())
    std::cout << "***+ YES IT IS!\n";
  else
    std::cout << "***- NO IT ISN'T\n";
  // Check it is found
  BOOST_CHECK(simplexFound != st.null_simplex());

  typeVectorVertex otherSimplexVector{1, 15};
  simplexFound = st.find(otherSimplexVector);
  std::cout << "**************IS THE SIMPLEX {15,1} IN THE SIMPLEX TREE ?\n";
  if (simplexFound != st.null_simplex())
    std::cout << "***+ YES IT IS!\n";
  else
    std::cout << "***- NO IT ISN'T\n";
  // Check it is NOT found
  BOOST_CHECK(simplexFound == st.null_simplex());

  typeVectorVertex invSimplexVector{1, 2, 0};
  simplexFound = st.find(invSimplexVector);
  std::cout << "**************IS THE SIMPLEX {1,2,0} IN THE SIMPLEX TREE ?\n";
  if (simplexFound != st.null_simplex())
    std::cout << "***+ YES IT IS!\n";
  else
    std::cout << "***- NO IT ISN'T\n";
  // Check it is found
  BOOST_CHECK(simplexFound != st.null_simplex());

  // Display the Simplex_tree - Can not be done in the middle of 2 inserts
  std::cout << "The complex contains " << st.num_simplices() << " simplices" << std::endl;
  std::cout << "   - dimension " << st.dimension() << std::endl;
  std::cout << std::endl << std::endl << "Iterator on Simplices in the filtration, with [filtration value]:" << std::endl;
  for (auto f_simplex : st.filtration_simplex_range()) {
    std::cout << "   " << "[" << st.filtration(f_simplex) << "] ";
    for (auto vertex : st.simplex_vertex_range(f_simplex)) {
      std::cout << (int) vertex << " ";
    }
    std::cout << std::endl;
  }
}

template<class typeST, class Vertex_handle>
void test_cofaces(typeST& st, const std::vector<Vertex_handle>& expected, int dim, const std::vector<typename typeST::Simplex_handle>& res) {
  typename typeST::Cofaces_simplex_range cofaces;
  if (dim == 0)
    cofaces = st.star_simplex_range(st.find(expected));
  else
    cofaces = st.cofaces_simplex_range(st.find(expected), dim);
  for (auto simplex = cofaces.begin(); simplex != cofaces.end(); ++simplex) {
    typename typeST::Simplex_vertex_range rg = st.simplex_vertex_range(*simplex);
    for (auto vertex = rg.begin(); vertex != rg.end(); ++vertex) {
      std::cout << "(" << *vertex << ")";
    }
    std::cout << std::endl;
    BOOST_CHECK(std::find(res.begin(), res.end(), *simplex) != res.end());
  }
}

BOOST_AUTO_TEST_CASE_TEMPLATE(coface_on_simplex_tree, typeST, list_of_tested_variants) {
  typedef std::vector<typename typeST::Vertex_handle> typeVectorVertex;
  std::cout << "********************************************************************" << std::endl;
  std::cout << "TEST COFACE ALGORITHM" << std::endl;
  typeST st;

  typeVectorVertex SimplexVector{2, 1, 0};
  st.insert_simplex_and_subfaces(SimplexVector);

  SimplexVector = {3, 0};
  st.insert_simplex_and_subfaces(SimplexVector);

  SimplexVector = {3, 4, 5};
  st.insert_simplex_and_subfaces(SimplexVector);

  SimplexVector = {0, 1, 6, 7};
  st.insert_simplex_and_subfaces(SimplexVector);

  /* Inserted simplex:        */
  /*    1   6                 */
  /*    o---o                 */
  /*   /X\7/                  */
  /*  o---o---o---o           */
  /*  2   0   3\X/4           */
  /*            o             */
  /*            5             */

  std::vector<typename typeST::Vertex_handle> simplex_result;
  std::vector<typename typeST::Simplex_handle> result;
  std::cout << "First test - Star of (3):" << std::endl;

  simplex_result = {3};
  result.push_back(st.find(simplex_result));

  simplex_result = {3, 0};
  result.push_back(st.find(simplex_result));

  simplex_result = {4, 3};
  result.push_back(st.find(simplex_result));

  simplex_result = {5, 4, 3};
  result.push_back(st.find(simplex_result));

  simplex_result = {5, 3};
  result.push_back(st.find(simplex_result));
  simplex_result.clear();

  std::vector<typename typeST::Vertex_handle> vertex = {3};
  test_cofaces(st, vertex, 0, result);
  vertex.clear();
  result.clear();

  vertex.push_back(1);
  vertex.push_back(7);
  std::cout << "Second test - Star of (1,7): " << std::endl;

  simplex_result = {7, 1};
  result.push_back(st.find(simplex_result));

  simplex_result = {7, 6, 1, 0};
  result.push_back(st.find(simplex_result));

  simplex_result = {7, 1, 0};
  result.push_back(st.find(simplex_result));

  simplex_result = {7, 6, 1};
  result.push_back(st.find(simplex_result));

  test_cofaces(st, vertex, 0, result);
  result.clear();

  std::cout << "Third test - 2-dimension Cofaces of simplex(1,7) : " << std::endl;

  simplex_result = {7, 1, 0};
  result.push_back(st.find(simplex_result));

  simplex_result = {7, 6, 1};
  result.push_back(st.find(simplex_result));

  test_cofaces(st, vertex, 1, result);
  result.clear();

  std::cout << "Cofaces with a codimension too high (codimension + vetices > tree.dimension) :" << std::endl;
  test_cofaces(st, vertex, 5, result);

  //std::cout << "Cofaces with an empty codimension" << std::endl;
  //test_cofaces(st, vertex, -1, result);
  //    std::cout << "Cofaces in an empty simplex tree" << std::endl;
  //   typeST empty_tree;
  //    test_cofaces(empty_tree, vertex, 1, result);
  //std::cout << "Cofaces of an empty simplex" << std::endl;
  //vertex.clear();
  // test_cofaces(st, vertex, 1, result);

}

BOOST_AUTO_TEST_CASE_TEMPLATE(copy_move_on_simplex_tree, typeST, list_of_tested_variants) {
  typedef std::vector<typename typeST::Vertex_handle> typeVectorVertex;
  std::cout << "********************************************************************" << std::endl;
  std::cout << "TEST COPY MOVE CONSTRUCTORS" << std::endl;
  typeST st;

  typeVectorVertex SimplexVector{2, 1, 0};
  st.insert_simplex_and_subfaces(SimplexVector);

  SimplexVector = {3, 0};
  st.insert_simplex_and_subfaces(SimplexVector);

  SimplexVector = {3, 4, 5};
  st.insert_simplex_and_subfaces(SimplexVector);

  SimplexVector = {0, 1, 6, 7};
  st.insert_simplex_and_subfaces(SimplexVector);

  /* Inserted simplex:        */
  /*    1   6                 */
  /*    o---o                 */
  /*   /X\7/                  */
  /*  o---o---o---o           */
  /*  2   0   3\X/4           */
  /*            o             */
  /*            5             */

  std::cout << "Printing st - address = " << &st << std::endl;

  // Copy constructor  
  typeST st_copy = st;
  std::cout << "Printing a copy of st - address = " << &st_copy << std::endl;

  // Check the data are the same
  BOOST_CHECK(st == st_copy);
  // Check there is a new simplex tree reference
  BOOST_CHECK(&st != &st_copy);

  // Move constructor  
  typeST st_move = std::move(st);
  std::cout << "Printing a move of st - address = " << &st_move << std::endl;

  // Check the data are the same
  BOOST_CHECK(st_move == st_copy);
  // Check there is a new simplex tree reference
  BOOST_CHECK(&st_move != &st_copy);
  BOOST_CHECK(&st_move != &st);
  
  typeST st_empty;
  // Check st has been emptied by the move
  BOOST_CHECK(st == st_empty);
  BOOST_CHECK(st.dimension() == -1);
  BOOST_CHECK(st.num_simplices() == 0);
  BOOST_CHECK(st.num_vertices() == (size_t)0);
  
  std::cout << "Printing st once again- address = " << &st << std::endl;
}

template<class typeST>
void test_simplex_is_vertex(typeST& st, typename typeST::Simplex_handle sh, typename typeST::Vertex_handle v) {
  BOOST_CHECK(st.dimension(sh) == 0);
  auto&& r = st.simplex_vertex_range(sh);
  auto i = std::begin(r);
  BOOST_CHECK(*i == v);
  BOOST_CHECK(++i == std::end(r));
}

BOOST_AUTO_TEST_CASE(non_contiguous) {
  typedef Simplex_tree<> typeST;
  typedef typeST::Simplex_handle Simplex_handle;
  std::cout << "********************************************************************" << std::endl;
  std::cout << "TEST NON-CONTIGUOUS VERTICES" << std::endl;
  typeST st;
  typeST::Vertex_handle e[] = {3,-7};
  std::cout << "Insert" << std::endl;
  st.insert_simplex_and_subfaces(e);
  BOOST_CHECK(st.num_vertices() == 2);
  BOOST_CHECK(st.num_simplices() == 3);
  std::cout << "Find" << std::endl;
  Simplex_handle sh = st.find(e);
  BOOST_CHECK(sh != st.null_simplex());
  std::cout << "Endpoints" << std::endl;
  auto p = st.endpoints(sh);
  test_simplex_is_vertex(st, p.first, 3);
  test_simplex_is_vertex(st, p.second, -7);
  std::cout << "Boundary" << std::endl;
  auto&& b = st.boundary_simplex_range(sh);
  auto i = std::begin(b);
  test_simplex_is_vertex(st, *i, -7);
  test_simplex_is_vertex(st, *++i, 3);
  BOOST_CHECK(++i == std::end(b));
}

BOOST_AUTO_TEST_CASE(make_filtration_non_decreasing) {
  std::cout << "********************************************************************" << std::endl;
  std::cout << "MAKE FILTRATION NON DECREASING" << std::endl;
  typedef Simplex_tree<> typeST;
  typeST st;

  st.insert_simplex_and_subfaces({2, 1, 0}, 2.0);
  st.insert_simplex_and_subfaces({3, 0}, 2.0);
  st.insert_simplex_and_subfaces({3, 4, 5}, 2.0);
  
  /* Inserted simplex:     */
  /*    1                  */
  /*    o                  */
  /*   /X\                 */
  /*  o---o---o---o        */
  /*  2   0   3\X/4        */
  /*            o          */
  /*            5          */

  std::cout << "Check default insertion ensures the filtration values are non decreasing" << std::endl;
  BOOST_CHECK(!st.make_filtration_non_decreasing());

  // Because of non decreasing property of simplex tree, { 0 } , { 1 } and { 0, 1 } are going to be set from value 2.0
  // to 1.0
  st.insert_simplex_and_subfaces({0, 1, 6, 7}, 1.0);
  
  // Inserted simplex:
  //    1   6
  //    o---o
  //   /X\7/
  //  o---o---o---o
  //  2   0   3\X/4
  //            o
  //            5
  
  std::cout << "Check default second insertion ensures the filtration values are non decreasing" << std::endl;
  BOOST_CHECK(!st.make_filtration_non_decreasing());
  
  // Copy original simplex tree
  typeST st_copy = st;

  // Modify specific values for st to become like st_copy thanks to make_filtration_non_decreasing
  st.assign_filtration(st.find({0,1,6,7}), 0.8);
  st.assign_filtration(st.find({0,1,6}), 0.9);
  st.assign_filtration(st.find({0,6}), 0.6);
  st.assign_filtration(st.find({3,4,5}), 1.2);
  st.assign_filtration(st.find({3,4}), 1.1);
  st.assign_filtration(st.find({4,5}), 1.99);
  
  std::cout << "Check the simplex_tree is rolled back in case of decreasing filtration values" << std::endl;
  BOOST_CHECK(st.make_filtration_non_decreasing());
  BOOST_CHECK(st == st_copy);

  // Other simplex tree
  typeST st_other;
  st_other.insert_simplex_and_subfaces({2, 1, 0}, 3.0);  // This one is different from st
  st_other.insert_simplex_and_subfaces({3, 0}, 2.0);
  st_other.insert_simplex_and_subfaces({3, 4, 5}, 2.0);
  st_other.insert_simplex_and_subfaces({0, 1, 6, 7}, 1.0);

  // Modify specific values for st to become like st_other thanks to make_filtration_non_decreasing
  st.assign_filtration(st.find({2}), 3.0);
  // By modifying just the simplex {2}
  // {0,1,2}, {1,2} and {0,2} will be modified
  
  std::cout << "Check the simplex_tree is repaired in case of decreasing filtration values" << std::endl;
  BOOST_CHECK(st.make_filtration_non_decreasing());
  BOOST_CHECK(st == st_other);

  // Modify specific values for st still to be non-decreasing
  st.assign_filtration(st.find({0,1,2}), 10.0);
  st.assign_filtration(st.find({0,2}), 9.0);
  st.assign_filtration(st.find({0,1,6,7}), 50.0);
  st.assign_filtration(st.find({0,1,6}), 49.0);
  st.assign_filtration(st.find({0,1,7}), 48.0);
  // Other copy simplex tree
  typeST st_other_copy = st;
  
  std::cout << "Check the simplex_tree is not modified in case of non-decreasing filtration values" << std::endl;
  BOOST_CHECK(!st.make_filtration_non_decreasing());
  BOOST_CHECK(st == st_other_copy);
  
}<|MERGE_RESOLUTION|>--- conflicted
+++ resolved
@@ -85,8 +85,6 @@
   return std::fabs(a - b) < std::numeric_limits<float>::epsilon();
 }
 
-<<<<<<< HEAD
-=======
 BOOST_AUTO_TEST_CASE_TEMPLATE(simplex_tree_from_file, typeST, list_of_tested_variants) {
   // TEST OF INSERTION
   std::cout << "********************************************************************" << std::endl;
@@ -121,7 +119,6 @@
   simplex_tree_stream.close();
 }
 
->>>>>>> e0940ef5
 template<class typeST, class typeSimplex>
 void test_simplex_tree_contains(typeST& simplexTree, typeSimplex& simplex, int pos) {
   auto f_simplex = simplexTree.filtration_simplex_range().begin() + pos;
@@ -148,21 +145,6 @@
 }
 
 // Global variables
-<<<<<<< HEAD
-double max_fil = 0.0;
-
-template<class typeST, class Filtration_value>
-void set_and_test_simplex_tree_dim_fil(typeST& simplexTree, int vectorSize, const Filtration_value& fil) {
-  if (fil > max_fil) {
-    max_fil = fil;
-    simplexTree.set_filtration(max_fil);
-    std::cout << "   set_and_test_simplex_tree_dim_fil - max_fil=" << max_fil
-        << std::endl;
-  }
-
-  BOOST_CHECK(simplexTree.dimension() >= vectorSize - 1);
-  BOOST_CHECK(AreAlmostTheSame(simplexTree.filtration(), max_fil));
-=======
 int dim_max = -1;
 
 template<class typeST, class Filtration_value>
@@ -175,7 +157,6 @@
   }
 
   BOOST_CHECK(simplexTree.dimension() == dim_max);
->>>>>>> e0940ef5
 
   // Another way to count simplices:
   size_t num_simp = 0;
@@ -198,11 +179,7 @@
   const Filtration_value THIRD_FILTRATION_VALUE = 0.3;
   const Filtration_value FOURTH_FILTRATION_VALUE = 0.4;
   // reset since we run the test several times
-<<<<<<< HEAD
-  max_fil = 0.0;
-=======
   dim_max = -1;
->>>>>>> e0940ef5
 
   // TEST OF INSERTION
   std::cout << "********************************************************************" << std::endl;
@@ -322,11 +299,7 @@
   BOOST_CHECK(shReturned == typename typeST::Simplex_handle(nullptr));
   std::cout << "st.num_vertices()=" << st.num_vertices() << std::endl;
   BOOST_CHECK(st.num_vertices() == (size_t) 4); // Not incremented !!
-<<<<<<< HEAD
-  BOOST_CHECK(AreAlmostTheSame(st.filtration(), max_fil));
-=======
   BOOST_CHECK(st.dimension() == dim_max);
->>>>>>> e0940ef5
 
   // ++ ELEVENTH
   std::cout << "   - INSERT (2,1,0) (already inserted)" << std::endl;
@@ -340,13 +313,7 @@
   shReturned = returnValue.first;
   BOOST_CHECK(shReturned == typename typeST::Simplex_handle(nullptr));
   BOOST_CHECK(st.num_vertices() == (size_t) 4); // Not incremented !!
-<<<<<<< HEAD
-  std::cout << "   - INSERT (2,1,0) (already inserted)" << std::endl;
-  BOOST_CHECK(st.dimension() == 2);
-  BOOST_CHECK(AreAlmostTheSame(st.filtration(), max_fil));
-=======
   BOOST_CHECK(st.dimension() == dim_max);
->>>>>>> e0940ef5
 
   /* Inserted simplex:        */
   /*    1                     */
