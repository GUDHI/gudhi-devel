/*    This file is part of the Gudhi Library - https://gudhi.inria.fr/ - which is released under MIT.
 *    See file LICENSE or go to https://gudhi.inria.fr/licensing/ for full license details.
 *    Author(s):       Vincent Rouvreau
 *
 *    Copyright (C) 2014 Inria
 *
 *    Modification(s):
 *      - YYYY/MM Author: Description of the modification
 */

#include <iostream>
#include <fstream>
#include <string>
#include <algorithm>
#include <utility>  // std::pair, std::make_pair
#include <cmath>  // float comparison
#include <limits>
#include <functional>  // greater
#include <tuple>  // std::tie
#include <iterator>  // for std::distance
#include <cstddef>  // for std::size_t

#define BOOST_TEST_DYN_LINK
#define BOOST_TEST_MODULE "simplex_tree"
#include <boost/test/unit_test.hpp>
#include <boost/mpl/list.hpp>

//  ^
// /!\ Nothing else from Simplex_tree shall be included to test includes are well defined.
#include "gudhi/Simplex_tree.h"

#include "test_vector_filtration_simplex_tree.h"

using namespace Gudhi;

typedef boost::mpl::list<Simplex_tree<>,
                         Simplex_tree<Simplex_tree_options_fast_persistence>,
                         Simplex_tree<Simplex_tree_options_full_featured> > list_of_tested_variants;

template<class typeST>
void test_empty_simplex_tree(const typeST& tst) {
  typedef typename typeST::Vertex_handle Vertex_handle;
  const Vertex_handle DEFAULT_VERTEX_VALUE = Vertex_handle(- 1);
  BOOST_CHECK(tst.null_vertex() == DEFAULT_VERTEX_VALUE);
  BOOST_CHECK(tst.num_vertices() == (size_t) 0);
  BOOST_CHECK(tst.num_simplices() == (size_t) 0);
  BOOST_CHECK(tst.is_empty());
  BOOST_CHECK(tst.num_simplices_by_dimension() == std::vector<size_t>());
  const typename typeST::Siblings* STRoot = tst.root();
  BOOST_CHECK(STRoot != nullptr);
  BOOST_CHECK(STRoot->oncles() == nullptr);
  BOOST_CHECK(STRoot->parent() == DEFAULT_VERTEX_VALUE);
  BOOST_CHECK(tst.dimension() == -1);
}

template<class typeST>
void test_iterators_on_empty_simplex_tree(const typeST& tst) {
  std::clog << "Iterator on vertices: " << std::endl;
  for (auto vertex : tst.complex_vertex_range()) {
    std::clog << "vertice:" << vertex << std::endl;
    BOOST_CHECK(false); // shall be empty
  }
  std::clog << "Iterator on simplices: " << std::endl;
  for (auto simplex : tst.complex_simplex_range()) {
    BOOST_CHECK(simplex != simplex); // shall be empty - to remove warning of non-used simplex
  }

  std::clog
      << "Iterator on Simplices in the filtration, with [filtration value]:"
      << std::endl;
  for (auto f_simplex : tst.filtration_simplex_range()) {
    BOOST_CHECK(false); // shall be empty
    std::clog << "test_iterators_on_empty_simplex_tree - filtration="
        << tst.filtration(f_simplex) << std::endl;
  }
}

BOOST_AUTO_TEST_CASE_TEMPLATE(simplex_tree_when_empty, typeST, list_of_tested_variants) {
  typedef std::pair<typename typeST::Simplex_handle, bool> typePairSimplexBool;
  typedef std::vector<typename typeST::Vertex_handle> typeVectorVertex;

  std::clog << "********************************************************************" << std::endl;
  std::clog << "TEST OF DEFAULT CONSTRUCTOR" << std::endl;
  typeST st;

  test_empty_simplex_tree(st);

  test_iterators_on_empty_simplex_tree(st);
  // TEST OF EMPTY INSERTION
  std::clog << "TEST OF EMPTY INSERTION" << std::endl;
  typeVectorVertex simplexVectorEmpty;
  BOOST_CHECK(simplexVectorEmpty.empty() == true);
  typePairSimplexBool returnEmptyValue = st.insert_simplex(simplexVectorEmpty, 0.0);
  BOOST_CHECK(returnEmptyValue.first == typeST::null_simplex());
  BOOST_CHECK(returnEmptyValue.second == true);

  test_empty_simplex_tree(st);

  test_iterators_on_empty_simplex_tree(st);
}

bool AreAlmostTheSame(float a, float b) {
  return std::fabs(a - b) < std::numeric_limits<float>::epsilon();
}

BOOST_AUTO_TEST_CASE_TEMPLATE(simplex_tree_from_file, typeST, list_of_tested_variants) {
  // TEST OF INSERTION
  std::clog << "********************************************************************" << std::endl;
  std::clog << "TEST OF SIMPLEX TREE FROM A FILE" << std::endl;
  typeST st;

  std::string inputFile("simplex_tree_for_unit_test.txt");
  std::ifstream simplex_tree_stream(inputFile.c_str());
  simplex_tree_stream >> st;

  // Display the Simplex_tree
  std::clog << "The complex contains " << st.num_simplices() << " simplices" << std::endl;
  std::clog << "   - dimension " << st.dimension() << std::endl;

  // Check
  BOOST_CHECK(st.num_simplices() == 143353);
  BOOST_CHECK(st.dimension() == 3);
  BOOST_CHECK(!st.is_empty());

  int previous_size = 0;
  for (auto f_simplex : st.filtration_simplex_range()) {
    // Size of simplex
    int size = 0;
    for (auto vertex : st.simplex_vertex_range(f_simplex)) {
      // Remove warning
      (void) vertex;
      size++;
    }
    BOOST_CHECK(AreAlmostTheSame(st.filtration(f_simplex), (0.1 * size))); // Specific test: filtration = 0.1 * simplex_size
    BOOST_CHECK(previous_size <= size); // Check list is sorted (because of sorted filtrations in simplex_tree.txt)
    previous_size = size;
  }
  simplex_tree_stream.close();
}

template<class typeST, class typeSimplex>
void test_simplex_tree_contains(const typeST& simplexTree, typeSimplex& simplex, int pos) {
  auto f_simplex = simplexTree.filtration_simplex_range().begin() + pos;

  std::clog << "test_simplex_tree_contains - filtration=" << simplexTree.filtration(*f_simplex) << "||" << simplex.second << std::endl;
  BOOST_CHECK(AreAlmostTheSame(simplexTree.filtration(*f_simplex), simplex.second));

  int simplexIndex = simplex.first.size() - 1;
  std::sort(simplex.first.begin(), simplex.first.end()); // if the simplex wasn't sorted, the next test could fail
  for (auto vertex : simplexTree.simplex_vertex_range(*f_simplex)) {
    std::clog << "test_simplex_tree_contains - vertex=" << vertex << "||" << simplex.first.at(simplexIndex) << std::endl;
    BOOST_CHECK(vertex == simplex.first.at(simplexIndex));
    BOOST_CHECK(simplexIndex >= 0);
    simplexIndex--;
  }
}

template<class typeST, class typePairSimplexBool>
void test_simplex_tree_insert_returns_true(const typePairSimplexBool& returnValue) {
  BOOST_CHECK(returnValue.second == true);
  // Simplex_handle = boost::container::flat_map< typeST::Vertex_handle, Node >::iterator
  typename typeST::Simplex_handle shReturned = returnValue.first;
  BOOST_CHECK(shReturned != typeST::null_simplex());
}

// Global variables
int dim_max = -1;

template<class typeST, class Filtration_value>
void set_and_test_simplex_tree_dim_fil(typeST& simplexTree, int vectorSize, const Filtration_value& fil) {
  if (vectorSize > dim_max + 1) {
    dim_max = vectorSize - 1;
    simplexTree.set_dimension(dim_max);
    std::clog << "   set_and_test_simplex_tree_dim_fil - dim_max=" << dim_max
        << std::endl;
  }

  BOOST_CHECK(simplexTree.dimension() == dim_max);

  // Another way to count simplices:
  size_t num_simp = 0;
  for (auto f_simplex : simplexTree.complex_simplex_range()) {
    // Remove warning
    (void) f_simplex;
    num_simp++;
  }

  BOOST_CHECK(simplexTree.num_simplices() == num_simp);
}

BOOST_AUTO_TEST_CASE_TEMPLATE(simplex_tree_insertion, typeST, list_of_tested_variants) {
  typedef typename typeST::Filtration_value Filtration_value;
  typedef std::pair<typename typeST::Simplex_handle, bool> typePairSimplexBool;
  typedef std::vector<typename typeST::Vertex_handle> typeVectorVertex;
  typedef std::pair<typeVectorVertex, Filtration_value> typeSimplex;
  const Filtration_value FIRST_FILTRATION_VALUE = 0.1;
  const Filtration_value SECOND_FILTRATION_VALUE = 0.2;
  const Filtration_value THIRD_FILTRATION_VALUE = 0.3;
  const Filtration_value FOURTH_FILTRATION_VALUE = 0.4;
  // reset since we run the test several times
  dim_max = -1;

  // TEST OF INSERTION
  std::clog << "********************************************************************" << std::endl;
  std::clog << "TEST OF INSERTION" << std::endl;
  typeST st;

  // ++ FIRST
  std::clog << "   - INSERT 0" << std::endl;
  typeVectorVertex firstSimplexVector{0};
  BOOST_CHECK(firstSimplexVector.size() == 1);
  typeSimplex firstSimplex = std::make_pair(firstSimplexVector, Filtration_value(FIRST_FILTRATION_VALUE));
  typePairSimplexBool returnValue = st.insert_simplex(firstSimplex.first, firstSimplex.second);

  test_simplex_tree_insert_returns_true<typeST>(returnValue);
  set_and_test_simplex_tree_dim_fil(st, firstSimplexVector.size(), firstSimplex.second);
  BOOST_CHECK(st.num_vertices() == (size_t) 1);

  // ++ SECOND
  std::clog << "   - INSERT 1" << std::endl;
  typeVectorVertex secondSimplexVector{1};
  BOOST_CHECK(secondSimplexVector.size() == 1);
  typeSimplex secondSimplex = std::make_pair(secondSimplexVector, Filtration_value(FIRST_FILTRATION_VALUE));
  returnValue = st.insert_simplex(secondSimplex.first, secondSimplex.second);

  test_simplex_tree_insert_returns_true<typeST>(returnValue);
  set_and_test_simplex_tree_dim_fil(st, secondSimplexVector.size(), secondSimplex.second);
  BOOST_CHECK(st.num_vertices() == (size_t) 2);

  // ++ THIRD
  std::clog << "   - INSERT (0,1)" << std::endl;
  typeVectorVertex thirdSimplexVector{0, 1};
  BOOST_CHECK(thirdSimplexVector.size() == 2);
  typeSimplex thirdSimplex = std::make_pair(thirdSimplexVector, Filtration_value(SECOND_FILTRATION_VALUE));
  returnValue = st.insert_simplex(thirdSimplex.first, thirdSimplex.second);

  test_simplex_tree_insert_returns_true<typeST>(returnValue);
  set_and_test_simplex_tree_dim_fil(st, thirdSimplexVector.size(), thirdSimplex.second);
  BOOST_CHECK(st.num_vertices() == (size_t) 2); // Not incremented !!

  // ++ FOURTH
  std::clog << "   - INSERT 2" << std::endl;
  typeVectorVertex fourthSimplexVector{2};
  BOOST_CHECK(fourthSimplexVector.size() == 1);
  typeSimplex fourthSimplex = std::make_pair(fourthSimplexVector, Filtration_value(FIRST_FILTRATION_VALUE));
  returnValue = st.insert_simplex(fourthSimplex.first, fourthSimplex.second);

  test_simplex_tree_insert_returns_true<typeST>(returnValue);
  set_and_test_simplex_tree_dim_fil(st, fourthSimplexVector.size(), fourthSimplex.second);
  BOOST_CHECK(st.num_vertices() == (size_t) 3);

  // ++ FIFTH
  std::clog << "   - INSERT (2,0)" << std::endl;
  typeVectorVertex fifthSimplexVector{2, 0};
  BOOST_CHECK(fifthSimplexVector.size() == 2);
  typeSimplex fifthSimplex = std::make_pair(fifthSimplexVector, Filtration_value(SECOND_FILTRATION_VALUE));
  returnValue = st.insert_simplex(fifthSimplex.first, fifthSimplex.second);

  test_simplex_tree_insert_returns_true<typeST>(returnValue);
  set_and_test_simplex_tree_dim_fil(st, fifthSimplexVector.size(), fifthSimplex.second);
  BOOST_CHECK(st.num_vertices() == (size_t) 3); // Not incremented !!

  // ++ SIXTH
  std::clog << "   - INSERT (2,1)" << std::endl;
  typeVectorVertex sixthSimplexVector{2, 1};
  BOOST_CHECK(sixthSimplexVector.size() == 2);
  typeSimplex sixthSimplex = std::make_pair(sixthSimplexVector, Filtration_value(SECOND_FILTRATION_VALUE));
  returnValue = st.insert_simplex(sixthSimplex.first, sixthSimplex.second);

  test_simplex_tree_insert_returns_true<typeST>(returnValue);
  set_and_test_simplex_tree_dim_fil(st, sixthSimplexVector.size(), sixthSimplex.second);
  BOOST_CHECK(st.num_vertices() == (size_t) 3); // Not incremented !!

  // ++ SEVENTH
  std::clog << "   - INSERT (2,1,0)" << std::endl;
  typeVectorVertex seventhSimplexVector{2, 1, 0};
  BOOST_CHECK(seventhSimplexVector.size() == 3);
  typeSimplex seventhSimplex = std::make_pair(seventhSimplexVector, Filtration_value(THIRD_FILTRATION_VALUE));
  returnValue = st.insert_simplex(seventhSimplex.first, seventhSimplex.second);

  test_simplex_tree_insert_returns_true<typeST>(returnValue);
  set_and_test_simplex_tree_dim_fil(st, seventhSimplexVector.size(), seventhSimplex.second);
  BOOST_CHECK(st.num_vertices() == (size_t) 3); // Not incremented !!

  // ++ EIGHTH
  std::clog << "   - INSERT 3" << std::endl;
  typeVectorVertex eighthSimplexVector{3};
  BOOST_CHECK(eighthSimplexVector.size() == 1);
  typeSimplex eighthSimplex = std::make_pair(eighthSimplexVector, Filtration_value(FIRST_FILTRATION_VALUE));
  returnValue = st.insert_simplex(eighthSimplex.first, eighthSimplex.second);

  test_simplex_tree_insert_returns_true<typeST>(returnValue);
  set_and_test_simplex_tree_dim_fil(st, eighthSimplexVector.size(), eighthSimplex.second);
  BOOST_CHECK(st.num_vertices() == (size_t) 4);

  // ++ NINTH
  std::clog << "   - INSERT (3,0)" << std::endl;
  typeVectorVertex ninethSimplexVector{3, 0};
  BOOST_CHECK(ninethSimplexVector.size() == 2);
  typeSimplex ninethSimplex = std::make_pair(ninethSimplexVector, Filtration_value(SECOND_FILTRATION_VALUE));
  returnValue = st.insert_simplex(ninethSimplex.first, ninethSimplex.second);

  test_simplex_tree_insert_returns_true<typeST>(returnValue);
  set_and_test_simplex_tree_dim_fil(st, ninethSimplexVector.size(), ninethSimplex.second);
  BOOST_CHECK(st.num_vertices() == (size_t) 4); // Not incremented !!

  // ++ TENTH
  std::clog << "   - INSERT 0 (already inserted)" << std::endl;
  typeVectorVertex tenthSimplexVector{0};
  BOOST_CHECK(tenthSimplexVector.size() == 1);
  // With a different filtration value
  typeSimplex tenthSimplex = std::make_pair(tenthSimplexVector, Filtration_value(FOURTH_FILTRATION_VALUE));
  returnValue = st.insert_simplex(tenthSimplex.first, tenthSimplex.second);

  BOOST_CHECK(returnValue.second == false);
  // Simplex_handle = boost::container::flat_map< typeST::Vertex_handle, Node >::iterator
  typename typeST::Simplex_handle shReturned = returnValue.first;
  BOOST_CHECK(shReturned == typeST::null_simplex());
  std::clog << "st.num_vertices()=" << st.num_vertices() << std::endl;
  BOOST_CHECK(st.num_vertices() == (size_t) 4); // Not incremented !!
  BOOST_CHECK(st.dimension() == dim_max);

  // ++ ELEVENTH
  std::clog << "   - INSERT (2,1,0) (already inserted)" << std::endl;
  typeVectorVertex eleventhSimplexVector{2, 1, 0};
  BOOST_CHECK(eleventhSimplexVector.size() == 3);
  typeSimplex eleventhSimplex = std::make_pair(eleventhSimplexVector, Filtration_value(FOURTH_FILTRATION_VALUE));
  returnValue = st.insert_simplex(eleventhSimplex.first, eleventhSimplex.second);

  BOOST_CHECK(returnValue.second == false);
  // Simplex_handle = boost::container::flat_map< typeST::Vertex_handle, Node >::iterator
  shReturned = returnValue.first;
  BOOST_CHECK(shReturned == typeST::null_simplex());
  BOOST_CHECK(st.num_vertices() == (size_t) 4); // Not incremented !!
  BOOST_CHECK(st.dimension() == dim_max);
  BOOST_CHECK(st.num_simplices_by_dimension() == std::vector<size_t>({4, 4, 1}));

  /* Inserted simplex:        */
  /*    1                     */
  /*    o                     */
  /*   /X\                    */
  /*  o---o---o               */
  /*  2   0   3               */

  //   [0.1] 0
  //   [0.1] 1
  //   [0.1] 2
  //   [0.1] 3
  //   [0.2] 1 0
  //   [0.2] 2 0
  //   [0.2] 2 1
  //   [0.2] 3 0
  //   [0.3] 2 1 0
  //  !! Be careful, simplex are sorted by filtration value on insertion !!
  std::clog << "simplex_tree_insertion - first - 0" << std::endl;
  test_simplex_tree_contains(st, firstSimplex, 0); // (0) -> 0
  std::clog << "simplex_tree_insertion - second - 1" << std::endl;
  test_simplex_tree_contains(st, secondSimplex, 1); // (1) -> 1
  std::clog << "simplex_tree_insertion - third - 4" << std::endl;
  test_simplex_tree_contains(st, thirdSimplex, 4); // (0,1) -> 4
  std::clog << "simplex_tree_insertion - fourth - 2" << std::endl;
  test_simplex_tree_contains(st, fourthSimplex, 2); // (2) -> 2
  std::clog << "simplex_tree_insertion - fifth - 5" << std::endl;
  test_simplex_tree_contains(st, fifthSimplex, 5); // (2,0) -> 5
  std::clog << "simplex_tree_insertion - sixth - 6" << std::endl;
  test_simplex_tree_contains(st, sixthSimplex, 6); //(2,1) -> 6
  std::clog << "simplex_tree_insertion - seventh - 8" << std::endl;
  test_simplex_tree_contains(st, seventhSimplex, 8); // (2,1,0) -> 8
  std::clog << "simplex_tree_insertion - eighth - 3" << std::endl;
  test_simplex_tree_contains(st, eighthSimplex, 3); // (3) -> 3
  std::clog << "simplex_tree_insertion - ninth - 7" << std::endl;
  test_simplex_tree_contains(st, ninethSimplex, 7); // (3,0) -> 7

  // Display the Simplex_tree - Can not be done in the middle of 2 inserts
  std::clog << "The complex contains " << st.num_simplices() << " simplices" << std::endl;
  std::clog << "   - dimension " << st.dimension() << std::endl;
  std::clog << std::endl << std::endl << "Iterator on Simplices in the filtration, with [filtration value]:" << std::endl;
  for (auto f_simplex : st.filtration_simplex_range()) {
    std::clog << "   " << "[" << st.filtration(f_simplex) << "] ";
    for (auto vertex : st.simplex_vertex_range(f_simplex)) {
      std::clog << (int) vertex << " ";
    }
    std::clog << std::endl;
  }

}

BOOST_AUTO_TEST_CASE_TEMPLATE(NSimplexAndSubfaces_tree_insertion, typeST, list_of_tested_variants) {
  typedef std::pair<typename typeST::Simplex_handle, bool> typePairSimplexBool;
  typedef std::vector<typename typeST::Vertex_handle> typeVectorVertex;
  typedef std::pair<typeVectorVertex, typename typeST::Filtration_value> typeSimplex;
  std::clog << "********************************************************************" << std::endl;
  std::clog << "TEST OF RECURSIVE INSERTION" << std::endl;
  typeST st;
  typePairSimplexBool returnValue;
  int position = 0;

  // ++ FIRST
  std::clog << "   - INSERT (2,1,0)" << std::endl;
  typeVectorVertex SimplexVector1{2, 1, 0};
  BOOST_CHECK(SimplexVector1.size() == 3);
  returnValue = st.insert_simplex_and_subfaces(SimplexVector1);

  BOOST_CHECK(st.num_vertices() == (size_t) 3); // +3 (2, 1 and 0 are not existing)

  // Check it is well inserted
  BOOST_CHECK(true == returnValue.second);
  position = 0;
  std::sort(SimplexVector1.begin(), SimplexVector1.end(), std::greater<typename typeST::Vertex_handle>());
  for (auto vertex : st.simplex_vertex_range(returnValue.first)) {
    // Check returned Simplex_handle
    std::clog << "vertex = " << vertex << " | vector[" << position << "] = " << SimplexVector1[position] << std::endl;
    BOOST_CHECK(vertex == SimplexVector1[position]);
    position++;
  }

  // ++ SECOND
  std::clog << "   - INSERT 3" << std::endl;
  typeVectorVertex SimplexVector2{3};
  BOOST_CHECK(SimplexVector2.size() == 1);
  returnValue = st.insert_simplex_and_subfaces(SimplexVector2);

  BOOST_CHECK(st.num_vertices() == (size_t) 4); // +1 (3 is not existing)

  // Check it is well inserted
  BOOST_CHECK(true == returnValue.second);
  position = 0;
  std::sort(SimplexVector2.begin(), SimplexVector2.end(), std::greater<typename typeST::Vertex_handle>());
  for (auto vertex : st.simplex_vertex_range(returnValue.first)) {
    // Check returned Simplex_handle
    std::clog << "vertex = " << vertex << " | vector[" << position << "] = " << SimplexVector2[position] << std::endl;
    BOOST_CHECK(vertex == SimplexVector2[position]);
    position++;
  }

  // ++ THIRD
  std::clog << "   - INSERT (0,3)" << std::endl;
  typeVectorVertex SimplexVector3{3, 0};
  BOOST_CHECK(SimplexVector3.size() == 2);
  returnValue = st.insert_simplex_and_subfaces(SimplexVector3);

  BOOST_CHECK(st.num_vertices() == (size_t) 4); // Not incremented (all are existing)

  // Check it is well inserted
  BOOST_CHECK(true == returnValue.second);
  position = 0;
  std::sort(SimplexVector3.begin(), SimplexVector3.end(), std::greater<typename typeST::Vertex_handle>());
  for (auto vertex : st.simplex_vertex_range(returnValue.first)) {
    // Check returned Simplex_handle
    std::clog << "vertex = " << vertex << " | vector[" << position << "] = " << SimplexVector3[position] << std::endl;
    BOOST_CHECK(vertex == SimplexVector3[position]);
    position++;
  }

  // ++ FOURTH
  std::clog << "   - INSERT (1,0) (already inserted)" << std::endl;
  typeVectorVertex SimplexVector4{1, 0};
  BOOST_CHECK(SimplexVector4.size() == 2);
  returnValue = st.insert_simplex_and_subfaces(SimplexVector4);

  BOOST_CHECK(st.num_vertices() == (size_t) 4); // Not incremented (all are existing)

  // Check it was not inserted (already there from {2,1,0} insertion)
  BOOST_CHECK(false == returnValue.second);

  // ++ FIFTH
  std::clog << "   - INSERT (3,4,5)" << std::endl;
  typeVectorVertex SimplexVector5{3, 4, 5};
  BOOST_CHECK(SimplexVector5.size() == 3);
  returnValue = st.insert_simplex_and_subfaces(SimplexVector5);

  BOOST_CHECK(st.num_vertices() == (size_t) 6);

  // Check it is well inserted
  BOOST_CHECK(true == returnValue.second);
  position = 0;
  std::sort(SimplexVector5.begin(), SimplexVector5.end(), std::greater<typename typeST::Vertex_handle>());
  for (auto vertex : st.simplex_vertex_range(returnValue.first)) {
    // Check returned Simplex_handle
    std::clog << "vertex = " << vertex << " | vector[" << position << "] = " << SimplexVector5[position] << std::endl;
    BOOST_CHECK(vertex == SimplexVector5[position]);
    position++;
  }

  // ++ SIXTH
  std::clog << "   - INSERT (0,1,6,7)" << std::endl;
  typeVectorVertex SimplexVector6{0, 1, 6, 7};
  BOOST_CHECK(SimplexVector6.size() == 4);
  returnValue = st.insert_simplex_and_subfaces(SimplexVector6);

  BOOST_CHECK(st.num_vertices() == (size_t) 8); // +2 (6 and 7 are not existing - 0 and 1 are already existing)

  // Check it is well inserted
  BOOST_CHECK(true == returnValue.second);
  position = 0;
  std::sort(SimplexVector6.begin(), SimplexVector6.end(), std::greater<typename typeST::Vertex_handle>());
  for (auto vertex : st.simplex_vertex_range(returnValue.first)) {
    // Check returned Simplex_handle
    std::clog << "vertex = " << vertex << " | vector[" << position << "] = " << SimplexVector6[position] << std::endl;
    BOOST_CHECK(vertex == SimplexVector6[position]);
    position++;
  }

  /* Inserted simplex:        */
  /*    1   6                 */
  /*    o---o                 */
  /*   /X\7/                  */
  /*  o---o---o---o           */
  /*  2   0   3\X/4           */
  /*            o             */
  /*            5             */
  /*                          */
  /* In other words:          */
  /*   A facet [2,1,0]        */
  /*   An edge [0,3]          */
  /*   A facet [3,4,5]        */
  /*   A cell  [0,1,6,7]      */

  typeSimplex simplexPair1 = std::make_pair(SimplexVector1, 0.0);
  typeSimplex simplexPair2 = std::make_pair(SimplexVector2, 0.0);
  typeSimplex simplexPair3 = std::make_pair(SimplexVector3, 0.0);
  typeSimplex simplexPair4 = std::make_pair(SimplexVector4, 0.0);
  typeSimplex simplexPair5 = std::make_pair(SimplexVector5, 0.0);
  typeSimplex simplexPair6 = std::make_pair(SimplexVector6, 0.0);
  test_simplex_tree_contains(st, simplexPair1, 6); // (2,1,0) is in position 6
  test_simplex_tree_contains(st, simplexPair2, 7); // (3) is in position 7
  test_simplex_tree_contains(st, simplexPair3, 8); // (3,0) is in position 8
  test_simplex_tree_contains(st, simplexPair4, 2); // (1,0) is in position 2
  test_simplex_tree_contains(st, simplexPair5, 14); // (3,4,5) is in position 14
  test_simplex_tree_contains(st, simplexPair6, 26); // (7,6,1,0) is in position 26

  // ------------------------------------------------------------------------------------------------------------------
  // Find in the simplex_tree
  // ------------------------------------------------------------------------------------------------------------------
  typeVectorVertex simpleSimplexVector{1};
  typename typeST::Simplex_handle simplexFound = st.find(simpleSimplexVector);
  std::clog << "**************IS THE SIMPLEX {1} IN THE SIMPLEX TREE ?\n";
  if (simplexFound != st.null_simplex())
    std::clog << "***+ YES IT IS!\n";
  else
    std::clog << "***- NO IT ISN'T\n";
  // Check it is found
  BOOST_CHECK(simplexFound != st.null_simplex());

  typeVectorVertex unknownSimplexVector{15};
  simplexFound = st.find(unknownSimplexVector);
  std::clog << "**************IS THE SIMPLEX {15} IN THE SIMPLEX TREE ?\n";
  if (simplexFound != st.null_simplex())
    std::clog << "***+ YES IT IS!\n";
  else
    std::clog << "***- NO IT ISN'T\n";
  // Check it is NOT found
  BOOST_CHECK(simplexFound == st.null_simplex());

  simplexFound = st.find(SimplexVector6);
  std::clog << "**************IS THE SIMPLEX {0,1,6,7} IN THE SIMPLEX TREE ?\n";
  if (simplexFound != st.null_simplex())
    std::clog << "***+ YES IT IS!\n";
  else
    std::clog << "***- NO IT ISN'T\n";
  // Check it is found
  BOOST_CHECK(simplexFound != st.null_simplex());

  typeVectorVertex otherSimplexVector{1, 15};
  simplexFound = st.find(otherSimplexVector);
  std::clog << "**************IS THE SIMPLEX {15,1} IN THE SIMPLEX TREE ?\n";
  if (simplexFound != st.null_simplex())
    std::clog << "***+ YES IT IS!\n";
  else
    std::clog << "***- NO IT ISN'T\n";
  // Check it is NOT found
  BOOST_CHECK(simplexFound == st.null_simplex());

  typeVectorVertex invSimplexVector{1, 2, 0};
  simplexFound = st.find(invSimplexVector);
  std::clog << "**************IS THE SIMPLEX {1,2,0} IN THE SIMPLEX TREE ?\n";
  if (simplexFound != st.null_simplex())
    std::clog << "***+ YES IT IS!\n";
  else
    std::clog << "***- NO IT ISN'T\n";
  // Check it is found
  BOOST_CHECK(simplexFound != st.null_simplex());

  // Display the Simplex_tree - Can not be done in the middle of 2 inserts
  std::clog << "The complex contains " << st.num_simplices() << " simplices" << std::endl;
  std::clog << "   - dimension " << st.dimension() << std::endl;
  std::clog << std::endl << std::endl << "Iterator on Simplices in the filtration, with [filtration value]:" << std::endl;
  for (auto f_simplex : st.filtration_simplex_range()) {
    std::clog << "   " << "[" << st.filtration(f_simplex) << "] ";
    for (auto vertex : st.simplex_vertex_range(f_simplex)) {
      std::clog << (int) vertex << " ";
    }
    std::clog << std::endl;
  }
}

template<class typeST, class Vertex_handle>
void test_cofaces(const typeST& st, const std::vector<Vertex_handle>& expected, int dim, const std::vector<typename typeST::Simplex_handle>& res) {
  std::size_t nb_res = 0;
  if (dim == 0) {
    typename typeST::Cofaces_simplex_range stars = st.star_simplex_range(st.find(expected));
    for (auto simplex = stars.begin(); simplex != stars.end(); ++simplex) {
      typename typeST::Simplex_vertex_range rg = st.simplex_vertex_range(*simplex);
      for (auto vertex = rg.begin(); vertex != rg.end(); ++vertex) {
        std::clog << "(" << *vertex << ")";
      }
      std::clog << std::endl;
      BOOST_CHECK(std::find(res.begin(), res.end(), *simplex) != res.end());
      nb_res++;
    }
  } else {
    typename typeST::Cofaces_simplex_range cofaces = st.cofaces_simplex_range(st.find(expected), dim);
    for (auto simplex = cofaces.begin(); simplex != cofaces.end(); ++simplex) {
      typename typeST::Simplex_vertex_range rg = st.simplex_vertex_range(*simplex);
      for (auto vertex = rg.begin(); vertex != rg.end(); ++vertex) {
        std::clog << "(" << *vertex << ")";
      }
      std::clog << std::endl;
      BOOST_CHECK(std::find(res.begin(), res.end(), *simplex) != res.end());
      nb_res++;
    }
  }
  BOOST_CHECK(nb_res == res.size());
}

BOOST_AUTO_TEST_CASE_TEMPLATE(coface_on_simplex_tree, typeST, list_of_tested_variants) {
  typedef std::vector<typename typeST::Vertex_handle> typeVectorVertex;
  std::clog << "********************************************************************" << std::endl;
  std::clog << "TEST COFACE ALGORITHM" << std::endl;
  typeST st;

  typeVectorVertex SimplexVector{2, 1, 0};
  st.insert_simplex_and_subfaces(SimplexVector);

  SimplexVector = {3, 0};
  st.insert_simplex_and_subfaces(SimplexVector);

  SimplexVector = {3, 4, 5};
  st.insert_simplex_and_subfaces(SimplexVector);

  SimplexVector = {0, 1, 6, 7};
  st.insert_simplex_and_subfaces(SimplexVector);

  SimplexVector = {4, 8};
  st.insert_simplex_and_subfaces(SimplexVector);

  /* Inserted simplex:        */
  /*    1   6                 */
  /*    o---o                 */
  /*   /X\7/          8       */
  /*  o---o---o---o---o       */
  /*  2   0   3\X/4           */
  /*            o             */
  /*            5             */

  std::vector<typename typeST::Vertex_handle> simplex_result;
  std::vector<typename typeST::Simplex_handle> result;
  std::clog << "First test - Star of (3):" << std::endl;

  simplex_result = {3};
  result.push_back(st.find(simplex_result));

  simplex_result = {3, 0};
  result.push_back(st.find(simplex_result));

  simplex_result = {4, 3};
  result.push_back(st.find(simplex_result));

  simplex_result = {5, 4, 3};
  result.push_back(st.find(simplex_result));

  simplex_result = {5, 3};
  result.push_back(st.find(simplex_result));
  simplex_result.clear();

  std::vector<typename typeST::Vertex_handle> vertex = {3};
  test_cofaces(st, vertex, 0, result);
  vertex.clear();
  result.clear();

  vertex.push_back(1);
  vertex.push_back(7);
  std::clog << "Second test - Star of (1,7): " << std::endl;

  simplex_result = {7, 1};
  result.push_back(st.find(simplex_result));

  simplex_result = {7, 6, 1, 0};
  result.push_back(st.find(simplex_result));

  simplex_result = {7, 1, 0};
  result.push_back(st.find(simplex_result));

  simplex_result = {7, 6, 1};
  result.push_back(st.find(simplex_result));

  test_cofaces(st, vertex, 0, result);
  result.clear();

  std::clog << "Third test - 2-dimension Cofaces of simplex(1,7) : " << std::endl;

  simplex_result = {7, 1, 0};
  result.push_back(st.find(simplex_result));

  simplex_result = {7, 6, 1};
  result.push_back(st.find(simplex_result));

  test_cofaces(st, vertex, 1, result);
  result.clear();

  std::clog << "Cofaces with a codimension too high (codimension + vetices > tree.dimension) :" << std::endl;
  test_cofaces(st, vertex, 5, result);
  vertex.clear();
  result.clear();

  std::clog << "Star of (4):" << std::endl;

  simplex_result = {4};
  result.push_back(st.find(simplex_result));

  simplex_result = {8, 4};
  result.push_back(st.find(simplex_result));

  simplex_result = {4, 3};
  result.push_back(st.find(simplex_result));

  simplex_result = {5, 4, 3};
  result.push_back(st.find(simplex_result));

  simplex_result = {5, 4};
  result.push_back(st.find(simplex_result));
  simplex_result.clear();

  vertex = {4};
  test_cofaces(st, vertex, 0, result);
  vertex.clear();
  result.clear();

  std::clog << "Cofaces - codimension = 1 - of (4):" << std::endl;

  simplex_result = {8, 4};
  result.push_back(st.find(simplex_result));

  simplex_result = {4, 3};
  result.push_back(st.find(simplex_result));

  simplex_result = {5, 4};
  result.push_back(st.find(simplex_result));
  simplex_result.clear();

  vertex = {4};
  test_cofaces(st, vertex, 1, result);
  vertex.clear();
  result.clear();

  st.remove_maximal_simplex(st.find({4, 8}));
  st.remove_maximal_simplex(st.find({8}));
  std::clog << "Star of (4) after removal of simplices (8) and (4,8):" << std::endl;

  simplex_result = {4};
  result.push_back(st.find(simplex_result));

  simplex_result = {4, 3};
  result.push_back(st.find(simplex_result));

  simplex_result = {5, 4, 3};
  result.push_back(st.find(simplex_result));

  simplex_result = {5, 4};
  result.push_back(st.find(simplex_result));
  simplex_result.clear();

  vertex = {4};
  test_cofaces(st, vertex, 0, result);
  vertex.clear();
  result.clear();

  std::clog << "Cofaces - codimension = 1 - of (4) after removal of simplices (8) and (4,8):" << std::endl;

  simplex_result = {4, 3};
  result.push_back(st.find(simplex_result));

  simplex_result = {5, 4};
  result.push_back(st.find(simplex_result));
  simplex_result.clear();

  vertex = {4};
  test_cofaces(st, vertex, 1, result);
  vertex.clear();
  result.clear();

}

BOOST_AUTO_TEST_CASE_TEMPLATE(copy_move_on_simplex_tree, typeST, list_of_tested_variants) {
  typedef std::vector<typename typeST::Vertex_handle> typeVectorVertex;
  std::clog << "********************************************************************" << std::endl;
  std::clog << "TEST COPY MOVE CONSTRUCTORS" << std::endl;
  typeST st;

  typeVectorVertex SimplexVector{2, 1, 0};
  st.insert_simplex_and_subfaces(SimplexVector);

  SimplexVector = {3, 0};
  st.insert_simplex_and_subfaces(SimplexVector);

  SimplexVector = {3, 4, 5};
  st.insert_simplex_and_subfaces(SimplexVector);

  SimplexVector = {0, 1, 6, 7};
  st.insert_simplex_and_subfaces(SimplexVector);

  /* Inserted simplex:        */
  /*    1   6                 */
  /*    o---o                 */
  /*   /X\7/                  */
  /*  o---o---o---o           */
  /*  2   0   3\X/4           */
  /*            o             */
  /*            5             */

  std::clog << "Printing st - address = " << &st << std::endl;

  // Copy constructor
  typeST st_copy = st;
  std::clog << "Printing a copy of st - address = " << &st_copy << std::endl;

  // Check the data are the same
  BOOST_CHECK(st == st_copy);
  // Check there is a new simplex tree reference
  BOOST_CHECK(&st != &st_copy);

  // Move constructor
  typeST st_move = std::move(st);
  std::clog << "Printing a move of st - address = " << &st_move << std::endl;

  // Check the data are the same
  BOOST_CHECK(st_move == st_copy);
  // Check there is a new simplex tree reference
  BOOST_CHECK(&st_move != &st_copy);
  BOOST_CHECK(&st_move != &st);

  typeST st_empty;
  // Check st has been emptied by the move
  BOOST_CHECK(st == st_empty);
  BOOST_CHECK(st.dimension() == -1);
  BOOST_CHECK(st.num_simplices() == 0);
  BOOST_CHECK(st.num_vertices() == (size_t)0);

  std::clog << "Printing st once again- address = " << &st << std::endl;
}

template<class typeST>
void test_simplex_is_vertex(typeST& st, typename typeST::Simplex_handle sh, typename typeST::Vertex_handle v) {
  BOOST_CHECK(st.dimension(sh) == 0);
  auto&& r = st.simplex_vertex_range(sh);
  auto i = std::begin(r);
  BOOST_CHECK(*i == v);
  BOOST_CHECK(++i == std::end(r));
}

BOOST_AUTO_TEST_CASE(non_contiguous) {
  typedef Simplex_tree<> typeST;
  typedef typeST::Simplex_handle Simplex_handle;
  std::clog << "********************************************************************" << std::endl;
  std::clog << "TEST NON-CONTIGUOUS VERTICES" << std::endl;
  typeST st;
  typeST::Vertex_handle e[] = {3,-7};
  std::clog << "Insert" << std::endl;
  st.insert_simplex_and_subfaces(e);
  BOOST_CHECK(st.num_vertices() == 2);
  BOOST_CHECK(st.num_simplices() == 3);
  std::clog << "Find" << std::endl;
  Simplex_handle sh = st.find(e);
  BOOST_CHECK(sh != st.null_simplex());
  std::clog << "Endpoints" << std::endl;
  auto p = st.endpoints(sh);
  test_simplex_is_vertex(st, p.first, 3);
  test_simplex_is_vertex(st, p.second, -7);
  std::clog << "Boundary" << std::endl;
  auto&& b = st.boundary_simplex_range(sh);
  auto i = std::begin(b);
  test_simplex_is_vertex(st, *i, -7);
  test_simplex_is_vertex(st, *++i, 3);
  BOOST_CHECK(++i == std::end(b));
}


typedef boost::mpl::list<boost::adjacency_list<boost::setS, boost::vecS, boost::directedS,
                                               boost::property<vertex_filtration_t, double>,
                                               boost::property<edge_filtration_t, double>>,
                         boost::adjacency_list<boost::setS, boost::vecS, boost::undirectedS,
                                               boost::property<vertex_filtration_t, double>,
                                               boost::property<edge_filtration_t, double>>,
                         boost::adjacency_list<boost::setS, boost::vecS, boost::bidirectionalS,
                                               boost::property<vertex_filtration_t, double>,
                                               boost::property<edge_filtration_t, double>>,
                         boost::adjacency_list<boost::vecS, boost::vecS, boost::directedS,
                                               boost::property<vertex_filtration_t, double>,
                                               boost::property<edge_filtration_t, double>>,
                         boost::adjacency_list<boost::vecS, boost::vecS, boost::undirectedS,
                                               boost::property<vertex_filtration_t, double>,
                                               boost::property<edge_filtration_t, double>>,
                         boost::adjacency_list<boost::vecS, boost::vecS, boost::bidirectionalS,
                                               boost::property<vertex_filtration_t, double>,
                                               boost::property<edge_filtration_t, double>>> list_of_graph_variants;

BOOST_AUTO_TEST_CASE_TEMPLATE(simplex_tree_insert_graph, Graph, list_of_graph_variants) {
  std::clog << "********************************************************************" << std::endl;
  std::clog << "INSERT GRAPH" << std::endl;

  Graph g(3);
  // filtration value 0 everywhere
  put(Gudhi::vertex_filtration_t(), g, 0, 0);
  put(Gudhi::vertex_filtration_t(), g, 1, 0);
  put(Gudhi::vertex_filtration_t(), g, 2, 0);
  // vertices don't always occur in sorted order
  add_edge(0, 1, 1.1, g);
  add_edge(2, 0, 2.2, g);
  add_edge(2, 1, 3.3, g);

  Simplex_tree<> st1;
  st1.insert_graph(g);
  BOOST_CHECK(st1.num_simplices() == 6);

  Simplex_tree<Simplex_tree_options_full_featured> sst1;
  sst1.insert_graph(g);
  BOOST_CHECK(sst1.num_simplices() == 6);

  // edges can have multiplicity in the graph unless we replace the first vecS with (hash_)setS
  add_edge(1, 0, 1.1, g);
  add_edge(1, 2, 3.3, g);
  add_edge(0, 2, 2.2, g);
  add_edge(0, 1, 1.1, g);
  add_edge(2, 1, 3.3, g);
  add_edge(2, 0, 2.2, g);
  Simplex_tree<> st2;
  st2.insert_graph(g);
  BOOST_CHECK(st2.num_simplices() == 6);

  Simplex_tree<Simplex_tree_options_full_featured> sst2;
  sst2.insert_graph(g);
  BOOST_CHECK(sst2.num_simplices() == 6);

  std::clog << "st1 is" << std::endl;
  std::clog << st1 << std::endl;

  std::clog << "st2 is" << std::endl;
  std::clog << st2 << std::endl;

  std::clog << "sst1 is" << std::endl;
  std::clog << sst1 << std::endl;

  std::clog << "sst2 is" << std::endl;
  std::clog << sst2 << std::endl;

  BOOST_CHECK(st1 == st2);
  BOOST_CHECK(sst1 == sst2);
}

BOOST_AUTO_TEST_CASE_TEMPLATE(insert_duplicated_vertices, typeST, list_of_tested_variants) {
  std::clog << "********************************************************************" << std::endl;
  std::clog << "TEST INSERT DUPLICATED VERTICES" << std::endl;
  typeST st;

  typename typeST::Simplex_handle sh;
  bool success = false;
  std::tie(sh, success) = st.insert_simplex_and_subfaces({1});
  BOOST_CHECK(success);
  BOOST_CHECK(sh != st.null_simplex());
  std::clog << "st.dimension(sh)= " << st.dimension(sh) << std::endl;
  BOOST_CHECK(st.dimension(sh) == 0);
  std::tie(sh, success) = st.insert_simplex_and_subfaces({2, 2});
  BOOST_CHECK(success);
  BOOST_CHECK(sh != st.null_simplex());
  std::clog << "st.dimension(sh)= " << st.dimension(sh) << std::endl;
  BOOST_CHECK(st.dimension(sh) == 0);
  std::tie(sh, success) = st.insert_simplex_and_subfaces({3, 3, 3});
  BOOST_CHECK(success);
  BOOST_CHECK(sh != st.null_simplex());
  std::clog << "st.dimension(sh)= " << st.dimension(sh) << std::endl;
  BOOST_CHECK(st.dimension(sh) == 0);
  std::tie(sh, success) = st.insert_simplex_and_subfaces({4, 4, 4, 4});
  BOOST_CHECK(success);
  BOOST_CHECK(sh != st.null_simplex());
  std::clog << "st.dimension(sh)= " << st.dimension(sh) << std::endl;
  BOOST_CHECK(st.dimension(sh) == 0);

  std::clog << "dimension =" << st.dimension() << " - num_vertices = " << st.num_vertices()
            << " - num_simplices = " << st.num_simplices() << std::endl;
  BOOST_CHECK(st.dimension() == 0);
  BOOST_CHECK(st.num_simplices() == st.num_vertices());

  std::tie(sh, success) = st.insert_simplex_and_subfaces({2, 1, 1, 2});
  BOOST_CHECK(success);
  BOOST_CHECK(sh != st.null_simplex());
  std::clog << "st.dimension(sh)= " << st.dimension(sh) << std::endl;
  BOOST_CHECK(st.dimension(sh) == 1);

  std::clog << "dimension =" << st.dimension() << " - num_vertices = " << st.num_vertices()
            << " - num_simplices = " << st.num_simplices() << std::endl;
  BOOST_CHECK(st.dimension() == 1);
  BOOST_CHECK(st.num_simplices() == st.num_vertices() + 1);

  // Already inserted
  std::tie(sh, success) = st.insert_simplex_and_subfaces({1, 2, 2, 1});
  BOOST_CHECK(!success);
  BOOST_CHECK(sh == st.null_simplex());

  std::clog << "dimension =" << st.dimension() << " - num_vertices = " << st.num_vertices()
            << " - num_simplices = " << st.num_simplices() << std::endl;
  BOOST_CHECK(st.dimension() == 1);
  BOOST_CHECK(st.num_simplices() == st.num_vertices() + 1);
}

BOOST_AUTO_TEST_CASE_TEMPLATE(generators, typeST, list_of_tested_variants) {
  std::cout << "********************************************************************" << std::endl;
  std::cout << "TEST FIND GENERATORS" << std::endl;
  {
    typeST st;
    st.insert_simplex_and_subfaces({0,1,2,3,4,5,6},0);
    st.assign_filtration(st.find({0,2,4}), 10);
    st.assign_filtration(st.find({1,5}), 20);
    st.assign_filtration(st.find({1,2,4}), 30);
    st.assign_filtration(st.find({3}), 5);
    st.make_filtration_non_decreasing();
    BOOST_CHECK(st.filtration(st.find({1,2}))==0);
    BOOST_CHECK(st.filtration(st.find({0,1,2,3,4}))==30);
    BOOST_CHECK(st.minimal_simplex_with_same_filtration(st.find({0,1,2,3,4,5}))==st.find({1,2,4}));
    BOOST_CHECK(st.minimal_simplex_with_same_filtration(st.find({0,2,3}))==st.find({3}));
    auto s=st.minimal_simplex_with_same_filtration(st.find({0,2,6}));
    BOOST_CHECK(s==st.find({0})||s==st.find({2})||s==st.find({6}));
    BOOST_CHECK(st.vertex_with_same_filtration(st.find({2}))==2);
    BOOST_CHECK(st.vertex_with_same_filtration(st.find({1,5}))==st.null_vertex());
    BOOST_CHECK(st.vertex_with_same_filtration(st.find({5,6}))>=5);
  }
  {
    typeST st;
    st.insert_simplex_and_subfaces({0,1}, 8);
    st.insert_simplex_and_subfaces({0,2}, 10);
    st.insert_simplex_and_subfaces({3,4}, 6);
    st.insert_simplex_and_subfaces({1,2}, 5);
    st.insert_simplex_and_subfaces({1,5}, 4);
    st.insert_simplex_and_subfaces({0,5}, 3);
    st.insert_simplex_and_subfaces({2,5}, 2);
    st.insert_simplex_and_subfaces({1,3}, 9);
    st.expansion(50);
    BOOST_CHECK(st.edge_with_same_filtration(st.find({0,1,2,5}))==st.find({0,2}));
    BOOST_CHECK(st.edge_with_same_filtration(st.find({1,5}))==st.find({1,5}));
  }
}

BOOST_AUTO_TEST_CASE_TEMPLATE(simplex_tree_reset_filtration, typeST, list_of_tested_variants) {
  std::clog << "********************************************************************" << std::endl;
  std::clog << "TEST RESET FILTRATION" << std::endl;
  typeST st;

  st.insert_simplex_and_subfaces({2, 1, 0}, 3.);
  st.insert_simplex_and_subfaces({3, 0}, 2.);
  st.insert_simplex_and_subfaces({3, 4, 5}, 3.);
  st.insert_simplex_and_subfaces({0, 1, 6, 7}, 4.);

  /* Inserted simplex:        */
  /*    1   6                 */
  /*    o---o                 */
  /*   /X\7/                  */
  /*  o---o---o---o           */
  /*  2   0   3\X/4           */
  /*            o             */
  /*            5             */

  for (auto f_simplex : st.skeleton_simplex_range(3)) {
    std::clog << "vertex = (";
    for (auto vertex : st.simplex_vertex_range(f_simplex)) {
      std::clog << vertex << ",";
    }
    std::clog << ") - filtration = " << st.filtration(f_simplex);
    std::clog << " - dimension = " << st.dimension(f_simplex) << std::endl;
    // Guaranteed by construction
    BOOST_CHECK(st.filtration(f_simplex) >= 2.);
  }

  // dimension until 5 even if simplex tree is of dimension 3 to test the limits
  for(int dimension = 5; dimension >= 0; dimension --) {
    std::clog << "### reset_filtration - dimension = " << dimension << "\n";
    st.reset_filtration(0., dimension);
    for (auto f_simplex : st.skeleton_simplex_range(3)) {
      std::clog << "vertex = (";
      for (auto vertex : st.simplex_vertex_range(f_simplex)) {
        std::clog << vertex << ",";
      }
      std::clog << ") - filtration = " << st.filtration(f_simplex);
      std::clog << " - dimension = " << st.dimension(f_simplex) << std::endl;
      if (st.dimension(f_simplex) < dimension)
        BOOST_CHECK(st.filtration(f_simplex) >= 2.);
      else
        BOOST_CHECK(st.filtration(f_simplex) == 0.);
    }
  }

}

BOOST_AUTO_TEST_CASE_TEMPLATE(simplex_tree_boundaries_and_opposite_vertex_iterator, typeST, list_of_tested_variants) {
  std::clog << "********************************************************************" << std::endl;
  std::clog << "TEST OF BOUNDARIES AND OPPOSITE VERTEX ITERATORS" << std::endl;
  typeST st;

  st.insert_simplex_and_subfaces({2, 1, 0}, 3.);
  st.insert_simplex_and_subfaces({3, 0}, 2.);
  st.insert_simplex_and_subfaces({3, 4, 5}, 3.);
  st.insert_simplex_and_subfaces({0, 1, 6, 7}, 4.);

  /* Inserted simplex:        */
  /*    1   6                 */
  /*    o---o                 */
  /*   /X\7/                  */
  /*  o---o---o---o           */
  /*  2   0   3\X/4           */
  /*            o             */
  /*            5             */
  using Simplex = std::vector<typename typeST::Vertex_handle>;
  // simplices must be kept sorted by vertex number for std::vector to use operator== - cf. last BOOST_CHECK
  std::vector<Simplex> simplices = {{0, 1, 2}, {0, 3}, {0, 1, 6, 7}, {3, 4, 5}, {3, 5}, {2}};
  for (auto simplex : simplices) {
    Simplex opposite_vertices;
    for(auto boundary_and_opposite_vertex : st.boundary_opposite_vertex_simplex_range(st.find(simplex))) {
      Simplex output;
      for (auto vertex : st.simplex_vertex_range(boundary_and_opposite_vertex.first)) {
        std::clog << vertex << " ";
        output.emplace_back(vertex);
      }
      std::clog << " - opposite vertex = " << boundary_and_opposite_vertex.second << std::endl;
      // Check that boundary simplex + opposite vertex = simplex given as input
      output.emplace_back(boundary_and_opposite_vertex.second);
      std::sort(output.begin(), output.end());
      BOOST_CHECK(simplex == output);
      opposite_vertices.emplace_back(boundary_and_opposite_vertex.second);
    }
    // Check that the list of all opposite vertices = simplex given as input
    // no opposite vertices if simplex given as input is of dimension 1
    std::sort(opposite_vertices.begin(), opposite_vertices.end());
    if (simplex.size() > 1)
      BOOST_CHECK(simplex == opposite_vertices);
    else
      BOOST_CHECK(opposite_vertices.size() == 0);
  }
}

typedef boost::mpl::list<Simplex_tree<>,
                         Simplex_tree<Simplex_tree_options_full_featured> >
                           list_of_tested_variants_wo_fast_persistence;

BOOST_AUTO_TEST_CASE_TEMPLATE(batch_vertices, typeST, list_of_tested_variants_wo_fast_persistence) {
  std::clog << "********************************************************************" << std::endl;
  std::clog << "TEST BATCH VERTEX INSERTION" << std::endl;
  typeST st;
  st.insert_simplex_and_subfaces({3}, 1.5);
  std::vector verts { 2, 3, 5, 6 };
  st.insert_batch_vertices(verts);
  BOOST_CHECK(st.num_vertices() == 4);
  BOOST_CHECK(st.num_simplices() == 4);
  BOOST_CHECK(st.filtration(st.find({2})) == 0.);
  BOOST_CHECK(st.filtration(st.find({3})) == 1.5);

  for (auto coface : st.star_simplex_range(st.find({5}))) {
    std::clog << "coface";
    for (auto vertex : st.simplex_vertex_range(coface)) {
      std::clog << " " << vertex;
      // Should be the only one
      BOOST_CHECK(vertex == 5);
    }
    std::clog << "\n";
  }
}

BOOST_AUTO_TEST_CASE_TEMPLATE(simplex_tree_clear, typeST, list_of_tested_variants) {
  std::clog << "********************************************************************" << std::endl;
  std::clog << "TEST SIMPLEX TREE CLEAR" << std::endl;
  typeST st;
  st.insert_simplex_and_subfaces({0, 1}, 1.5);
  st.initialize_filtration();
  st.clear();
  BOOST_CHECK(st.num_vertices() == 0);
  BOOST_CHECK(st.num_simplices() == 0);
  BOOST_CHECK(st.upper_bound_dimension() == -1);
  BOOST_CHECK(st.dimension() == -1);
  BOOST_CHECK(boost::size(st.filtration_simplex_range()) == 0);
  typeST st_empty;
  BOOST_CHECK(st == st_empty);
  st.insert_simplex_and_subfaces({0}, 2.5);
  BOOST_CHECK(boost::size(st.cofaces_simplex_range(st.find({0}), 1)) == 0);
}

BOOST_AUTO_TEST_CASE_TEMPLATE(for_each_simplex_skip_iteration, typeST, list_of_tested_variants) {
  std::clog << "********************************************************************" << std::endl;
  std::clog << "TEST FOR_EACH ITERATION SKIP MECHANISM" << std::endl;
  typeST st;

  st.insert_simplex_and_subfaces({2, 1, 0}, 3.);
  st.insert_simplex_and_subfaces({3, 0}, 2.);
  st.insert_simplex_and_subfaces({3, 4, 5}, 3.);
  st.insert_simplex_and_subfaces({0, 1, 6, 7}, 4.);

  /* Inserted simplex:        */
  /*    1   6                 */
  /*    o---o                 */
  /*   /X\7/                  */
  /*  o---o---o---o           */
  /*  2   0   3\X/4           */
  /*            o             */
  /*            5             */

  std::vector<size_t> num_simplices_by_dim_until_two(2);
  auto lambda_nb_simp_by_dim = [&num_simplices_by_dim_until_two](typename typeST::Simplex_handle, int dim)
                                  {
                                    BOOST_CHECK (dim < 2);
                                    ++num_simplices_by_dim_until_two[dim];
                                    return dim >= 1; // The iteration will skip the children in this case
                                  };
  st.for_each_simplex(lambda_nb_simp_by_dim);
  for (auto num_simplices : num_simplices_by_dim_until_two)
    std::cout << num_simplices << ", ";
  std::cout << std::endl;

  auto num_simplices_by_dim = st.num_simplices_by_dimension();
  for (auto num_simplices : num_simplices_by_dim)
    std::cout << num_simplices << ", ";
  std::cout << std::endl;

  BOOST_CHECK(num_simplices_by_dim_until_two[0] == num_simplices_by_dim[0]);
  BOOST_CHECK(num_simplices_by_dim_until_two[1] == num_simplices_by_dim[1]);
<<<<<<< HEAD
}

struct Options_with_int_data : Simplex_tree_options_minimal {
  typedef int Simplex_data;
};

BOOST_AUTO_TEST_CASE(simplex_data) {
  Simplex_tree<Options_with_int_data> st;
  st.insert_simplex_and_subfaces({0, 1});
  st.insert_simplex_and_subfaces({2, 1});
  st.insert_simplex_and_subfaces({0, 2});
  st.simplex_data(st.find({0, 1})) = 5;
  st.expansion(3);
  st.simplex_data(st.find({0, 1, 2})) = 4;
  BOOST_CHECK(st.simplex_data(st.find({0, 1})) == 5);
}

typedef boost::mpl::list<Simplex_tree<Simplex_tree_options_custom_fil_values_default>,
                         Simplex_tree<Simplex_tree_options_custom_fil_values_fast_persistence>,
                         Simplex_tree<Simplex_tree_options_custom_fil_values_full_featured> >
    list_of_custom_fil_variants;

BOOST_AUTO_TEST_CASE_TEMPLATE(initialize_filtration_std, typeST, list_of_tested_variants) {
  typeST st;
  using Vertex_handle = typename typeST::Vertex_handle;
  using Filtration_value = typename typeST::Filtration_value;

  auto inf = typeST::Filtration_simplex_base::get_infinity();

  st.insert_simplex_and_subfaces({2, 1, 0}, 3.);
  st.insert_simplex_and_subfaces({2, 3, 4}, 2.);
  st.insert_simplex_and_subfaces({2, 3, 1}, inf);

  std::vector<std::vector<Vertex_handle> > simplices{
    {2},
    {3},
    {3, 2},
    {4},
    {4, 2},
    {4, 3},
    {4, 3, 2},
    {0},
    {1},
    {1, 0},
    {2, 0},
    {2, 1},
    {2, 1, 0},
    {3, 1},
    {3, 2, 1}
  };
  std::vector<Filtration_value> fil{
    2.,
    2.,
    2.,
    2.,
    2.,
    2.,
    2.,
    3.,
    3.,
    3.,
    3.,
    3.,
    3.,
    inf,
    inf
  };

  st.initialize_filtration();
  unsigned int i = 0;
  for (auto sh : st.filtration_simplex_range()){
    unsigned int j = 0;
    for (auto v : st.simplex_vertex_range(sh)){
      BOOST_CHECK_EQUAL(v, simplices[i][j]);
      ++j;
    }
    BOOST_CHECK_EQUAL(st.filtration(sh), fil[i]);
    ++i;
  }
  BOOST_CHECK_EQUAL(i, 15);

  st.initialize_filtration(true);
  i = 0;
  for (auto sh : st.filtration_simplex_range()){
    unsigned int j = 0;
    for (auto v : st.simplex_vertex_range(sh)){
      BOOST_CHECK_EQUAL(v, simplices[i][j]);
      ++j;
    }
    BOOST_CHECK_EQUAL(st.filtration(sh), fil[i]);
    ++i;
  }
  BOOST_CHECK_EQUAL(i, 13);
}

BOOST_AUTO_TEST_CASE_TEMPLATE(initialize_filtration_vector, typeST, list_of_custom_fil_variants) {
  typeST st;
  using Vertex_handle = typename typeST::Vertex_handle;
  using Filtration_value = typename typeST::Filtration_value;
  using Simplex_handle = typename typeST::Simplex_handle;

  auto inf = typeST::Filtration_simplex_base::get_infinity();
  auto max = std::numeric_limits<int>::max();

  st.insert_simplex_and_subfaces({2, 1, 0}, {3, 1});
  st.insert_simplex_and_subfaces({2, 3, 4}, {2, max});
  st.insert_simplex_and_subfaces({2, 3, 1}, inf);

  std::vector<std::vector<Vertex_handle> > simplices1{
    {2},
    {3},
    {3, 2},
    {4},
    {4, 2},
    {4, 3},
    {4, 3, 2},
    {0},
    {1},
    {1, 0},
    {2, 0},
    {2, 1},
    {2, 1, 0},
    {3, 1},
    {3, 2, 1}
  };
  std::vector<Filtration_value> fil1{
    {2, 1},
    {2, max},
    {2, max},
    {2, max},
    {2, max},
    {2, max},
    {2, max},
    {3, 1},
    {3, 1},
    {3, 1},
    {3, 1},
    {3, 1},
    {3, 1},
    inf,
    inf
  };

  std::vector<std::vector<Vertex_handle> > simplices2{
    {0},
    {1},
    {1, 0},
    {2},
    {2, 0},
    {2, 1},
    {2, 1, 0}
  };
  std::vector<Filtration_value> fil2{
    {3, 1},
    {3, 1},
    {3, 1},
    {2, 1},
    {3, 1},
    {3, 1},
    {3, 1}
  };

  auto lex_order = [&st](Simplex_handle sh1, Simplex_handle sh2) -> bool {
    auto rg1 = st.simplex_vertex_range(sh1);
    auto rg2 = st.simplex_vertex_range(sh2);
    auto it1 = rg1.begin();
    auto it2 = rg2.begin();
    while (it1 != rg1.end() && it2 != rg2.end()) {
      if (*it1 == *it2) {
        ++it1;
        ++it2;
      } else {
        return *it1 < *it2;
      }
    }
    return ((it1 == rg1.end()) && (it2 != rg2.end()));
  };

  st.initialize_filtration(
      [&](Simplex_handle sh1, Simplex_handle sh2) {
        auto f1 = st.filtration(sh1);
        auto f2 = st.filtration(sh2);
        if (f1[0] == f2[0]) {
          return lex_order(sh1, sh2);
        }
        return st.filtration(sh1)[0] < st.filtration(sh2)[0];
      },
      [](Simplex_handle sh) { return false; });
  unsigned int i = 0;
  for (auto sh : st.filtration_simplex_range()){
    unsigned int j = 0;
    for (auto v : st.simplex_vertex_range(sh)){
      BOOST_CHECK_EQUAL(v, simplices1[i][j]);
      ++j;
    }
    BOOST_CHECK(st.filtration(sh) == fil1[i]);
    ++i;
  }
  BOOST_CHECK_EQUAL(i, 15);

  st.initialize_filtration(
      [&](Simplex_handle sh1, Simplex_handle sh2) {
        auto f1 = st.filtration(sh1);
        auto f2 = st.filtration(sh2);
        auto v1 = f1.size() == 1 ? f1[0] : f1[1];
        auto v2 = f2.size() == 1 ? f2[0] : f2[1];
        if (v1 == v2) {
          return lex_order(sh1, sh2);
        }
        return v1 < v2;
      },
      [&st, max](Simplex_handle sh) {
        auto f = st.filtration(sh);
        return (f.size() == 1 ? f[0] : f[1]) == max;
      });
  i = 0;
  for (auto sh : st.filtration_simplex_range()){
    unsigned int j = 0;
    for (auto v : st.simplex_vertex_range(sh)){
      BOOST_CHECK_EQUAL(v, simplices2[i][j]);
      ++j;
    }
    BOOST_CHECK(st.filtration(sh) == fil2[i]);
    ++i;
  }
  BOOST_CHECK_EQUAL(i, 7);
=======
>>>>>>> 86cb9b1f
}<|MERGE_RESOLUTION|>--- conflicted
+++ resolved
@@ -1228,233 +1228,4 @@
 
   BOOST_CHECK(num_simplices_by_dim_until_two[0] == num_simplices_by_dim[0]);
   BOOST_CHECK(num_simplices_by_dim_until_two[1] == num_simplices_by_dim[1]);
-<<<<<<< HEAD
-}
-
-struct Options_with_int_data : Simplex_tree_options_minimal {
-  typedef int Simplex_data;
-};
-
-BOOST_AUTO_TEST_CASE(simplex_data) {
-  Simplex_tree<Options_with_int_data> st;
-  st.insert_simplex_and_subfaces({0, 1});
-  st.insert_simplex_and_subfaces({2, 1});
-  st.insert_simplex_and_subfaces({0, 2});
-  st.simplex_data(st.find({0, 1})) = 5;
-  st.expansion(3);
-  st.simplex_data(st.find({0, 1, 2})) = 4;
-  BOOST_CHECK(st.simplex_data(st.find({0, 1})) == 5);
-}
-
-typedef boost::mpl::list<Simplex_tree<Simplex_tree_options_custom_fil_values_default>,
-                         Simplex_tree<Simplex_tree_options_custom_fil_values_fast_persistence>,
-                         Simplex_tree<Simplex_tree_options_custom_fil_values_full_featured> >
-    list_of_custom_fil_variants;
-
-BOOST_AUTO_TEST_CASE_TEMPLATE(initialize_filtration_std, typeST, list_of_tested_variants) {
-  typeST st;
-  using Vertex_handle = typename typeST::Vertex_handle;
-  using Filtration_value = typename typeST::Filtration_value;
-
-  auto inf = typeST::Filtration_simplex_base::get_infinity();
-
-  st.insert_simplex_and_subfaces({2, 1, 0}, 3.);
-  st.insert_simplex_and_subfaces({2, 3, 4}, 2.);
-  st.insert_simplex_and_subfaces({2, 3, 1}, inf);
-
-  std::vector<std::vector<Vertex_handle> > simplices{
-    {2},
-    {3},
-    {3, 2},
-    {4},
-    {4, 2},
-    {4, 3},
-    {4, 3, 2},
-    {0},
-    {1},
-    {1, 0},
-    {2, 0},
-    {2, 1},
-    {2, 1, 0},
-    {3, 1},
-    {3, 2, 1}
-  };
-  std::vector<Filtration_value> fil{
-    2.,
-    2.,
-    2.,
-    2.,
-    2.,
-    2.,
-    2.,
-    3.,
-    3.,
-    3.,
-    3.,
-    3.,
-    3.,
-    inf,
-    inf
-  };
-
-  st.initialize_filtration();
-  unsigned int i = 0;
-  for (auto sh : st.filtration_simplex_range()){
-    unsigned int j = 0;
-    for (auto v : st.simplex_vertex_range(sh)){
-      BOOST_CHECK_EQUAL(v, simplices[i][j]);
-      ++j;
-    }
-    BOOST_CHECK_EQUAL(st.filtration(sh), fil[i]);
-    ++i;
-  }
-  BOOST_CHECK_EQUAL(i, 15);
-
-  st.initialize_filtration(true);
-  i = 0;
-  for (auto sh : st.filtration_simplex_range()){
-    unsigned int j = 0;
-    for (auto v : st.simplex_vertex_range(sh)){
-      BOOST_CHECK_EQUAL(v, simplices[i][j]);
-      ++j;
-    }
-    BOOST_CHECK_EQUAL(st.filtration(sh), fil[i]);
-    ++i;
-  }
-  BOOST_CHECK_EQUAL(i, 13);
-}
-
-BOOST_AUTO_TEST_CASE_TEMPLATE(initialize_filtration_vector, typeST, list_of_custom_fil_variants) {
-  typeST st;
-  using Vertex_handle = typename typeST::Vertex_handle;
-  using Filtration_value = typename typeST::Filtration_value;
-  using Simplex_handle = typename typeST::Simplex_handle;
-
-  auto inf = typeST::Filtration_simplex_base::get_infinity();
-  auto max = std::numeric_limits<int>::max();
-
-  st.insert_simplex_and_subfaces({2, 1, 0}, {3, 1});
-  st.insert_simplex_and_subfaces({2, 3, 4}, {2, max});
-  st.insert_simplex_and_subfaces({2, 3, 1}, inf);
-
-  std::vector<std::vector<Vertex_handle> > simplices1{
-    {2},
-    {3},
-    {3, 2},
-    {4},
-    {4, 2},
-    {4, 3},
-    {4, 3, 2},
-    {0},
-    {1},
-    {1, 0},
-    {2, 0},
-    {2, 1},
-    {2, 1, 0},
-    {3, 1},
-    {3, 2, 1}
-  };
-  std::vector<Filtration_value> fil1{
-    {2, 1},
-    {2, max},
-    {2, max},
-    {2, max},
-    {2, max},
-    {2, max},
-    {2, max},
-    {3, 1},
-    {3, 1},
-    {3, 1},
-    {3, 1},
-    {3, 1},
-    {3, 1},
-    inf,
-    inf
-  };
-
-  std::vector<std::vector<Vertex_handle> > simplices2{
-    {0},
-    {1},
-    {1, 0},
-    {2},
-    {2, 0},
-    {2, 1},
-    {2, 1, 0}
-  };
-  std::vector<Filtration_value> fil2{
-    {3, 1},
-    {3, 1},
-    {3, 1},
-    {2, 1},
-    {3, 1},
-    {3, 1},
-    {3, 1}
-  };
-
-  auto lex_order = [&st](Simplex_handle sh1, Simplex_handle sh2) -> bool {
-    auto rg1 = st.simplex_vertex_range(sh1);
-    auto rg2 = st.simplex_vertex_range(sh2);
-    auto it1 = rg1.begin();
-    auto it2 = rg2.begin();
-    while (it1 != rg1.end() && it2 != rg2.end()) {
-      if (*it1 == *it2) {
-        ++it1;
-        ++it2;
-      } else {
-        return *it1 < *it2;
-      }
-    }
-    return ((it1 == rg1.end()) && (it2 != rg2.end()));
-  };
-
-  st.initialize_filtration(
-      [&](Simplex_handle sh1, Simplex_handle sh2) {
-        auto f1 = st.filtration(sh1);
-        auto f2 = st.filtration(sh2);
-        if (f1[0] == f2[0]) {
-          return lex_order(sh1, sh2);
-        }
-        return st.filtration(sh1)[0] < st.filtration(sh2)[0];
-      },
-      [](Simplex_handle sh) { return false; });
-  unsigned int i = 0;
-  for (auto sh : st.filtration_simplex_range()){
-    unsigned int j = 0;
-    for (auto v : st.simplex_vertex_range(sh)){
-      BOOST_CHECK_EQUAL(v, simplices1[i][j]);
-      ++j;
-    }
-    BOOST_CHECK(st.filtration(sh) == fil1[i]);
-    ++i;
-  }
-  BOOST_CHECK_EQUAL(i, 15);
-
-  st.initialize_filtration(
-      [&](Simplex_handle sh1, Simplex_handle sh2) {
-        auto f1 = st.filtration(sh1);
-        auto f2 = st.filtration(sh2);
-        auto v1 = f1.size() == 1 ? f1[0] : f1[1];
-        auto v2 = f2.size() == 1 ? f2[0] : f2[1];
-        if (v1 == v2) {
-          return lex_order(sh1, sh2);
-        }
-        return v1 < v2;
-      },
-      [&st, max](Simplex_handle sh) {
-        auto f = st.filtration(sh);
-        return (f.size() == 1 ? f[0] : f[1]) == max;
-      });
-  i = 0;
-  for (auto sh : st.filtration_simplex_range()){
-    unsigned int j = 0;
-    for (auto v : st.simplex_vertex_range(sh)){
-      BOOST_CHECK_EQUAL(v, simplices2[i][j]);
-      ++j;
-    }
-    BOOST_CHECK(st.filtration(sh) == fil2[i]);
-    ++i;
-  }
-  BOOST_CHECK_EQUAL(i, 7);
-=======
->>>>>>> 86cb9b1f
 }