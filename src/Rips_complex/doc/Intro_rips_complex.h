--- conflicted
+++ resolved
@@ -146,7 +146,6 @@
  * 
  * \include Rips_complex/full_skeleton_rips_for_doc.txt
  * 
-<<<<<<< HEAD
  * 
  * \section ripscorrelationematrix Correlation matrix
  * 
@@ -170,10 +169,6 @@
  * 
  * All the other constructions discussed for Rips complex for distance matrix can be also performed for Rips complexes construction from correlation matrices.
  * 
- * \copyright GNU General Public License v3.                         
- * \verbatim  Contact: gudhi-users@lists.gforge.inria.fr \endverbatim
-=======
->>>>>>> 26548499
  */
 /** @} */  // end defgroup rips_complex
 
