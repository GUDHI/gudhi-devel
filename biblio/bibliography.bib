@inproceedings{gudhilibrary_ICMS14,
  author    = {Cl\'ement Maria and Jean-Daniel Boissonnat and
              Marc Glisse and Mariette Yvinec},
  title     = {The {G}udhi Library: Simplicial Complexes and Persistent Homology},
  booktitle = {ICMS},
  year      = {2014},
}

@article{Carriere17c,
  author    = {Carri\`ere, Mathieu and Michel, Bertrand and Oudot, Steve},
  title     = {{Statistical Analysis and Parameter Selection for Mapper}},
  journal   = {CoRR},
  volume    = {abs/1706.00204},
  year      = {2017}
}

@inproceedings{Dey13,
 author = {Dey, Tamal and Fan, Fengtao and Wang, Yusu},
 title = {Graph Induced Complex on Point Data},
 booktitle = {Proceedings of the Twenty-ninth Annual Symposium on Computational Geometry},
 year = {2013},
 pages = {107--116},
}

@article{Carriere16,
  title={{Structure and Stability of the 1-Dimensional Mapper}},
  author={Carri\`ere, Mathieu and Oudot, Steve},
  journal={CoRR},
  volume= {abs/1511.05823},
  year={2015}
}

@inproceedings{zigzag_reflection,
  author    = {Jean-Daniel Boissonnat and Cl\'ement Maria and Steve Oudot},
  title     = {Zigzag Persistent Homology Algorithm via Reflections},
  year      = {2014 $\ \ \ \ \ \ \ \ \ \ \ $ \emph{In Preparation}},
}

@misc{gudhi_stpcoh,
  author = {Cl\'ement Maria},
  title = "\textsc{Gudhi}, Simplex Tree and Persistent Cohomology Packages",
  note  = "\href{https://project.inria.fr/gudhi/software/}{\url{https://project.inria.fr/gudhi/software/}}"
}

%ARTICLES
%------------------------------------------------------------------
@article{boissonnatmariasimplextreealgorithmica,
year={2014},
issn={0178-4617},
journal={Algorithmica},
doi={10.1007/s00453-014-9887-3},
title={The Simplex Tree: An Efficient Data Structure for General Simplicial Complexes},
url={http://dx.doi.org/10.1007/s00453-014-9887-3},
publisher={Springer US},
keywords={Simplicial complexes; Data structure; Computational topology; Flag complexes; Witness complexes},
author={Boissonnat, Jean-Daniel and Maria, Cl\'ement},
pages={1-22},
language={English}
}

@inproceedings{Garland,
 author = {Garland, Michael and Heckbert, Paul S.},
 title = {Surface simplification using quadric error metrics},
 booktitle = {Proceedings of the 24th annual conference on Computer graphics and interactive techniques},
 series = {SIGGRAPH '97},
 year = {1997},
 isbn = {0-89791-896-7},
 pages = {209--216},
 numpages = {8},
 publisher = {ACM Press/Addison-Wesley Publishing Co.},
 address = {New York, NY, USA},
 keywords = {level of detail, mutiresolution modeling, non-manifold, pair contraction, surface simplification},
}


@inproceedings{Lindstrom,
 author = {Lindstrom, Peter and Turk, Greg},
 title = {Fast and Memory Efficient Polygonal Simplification},
 booktitle = {Proceedings of the Conference on Visualization '98},
 series = {VIS '98},
 year = {1998},
 isbn = {1-58113-106-2},
 location = {Research Triangle Park, North Carolina, USA},
 pages = {279--286},
 numpages = {8},
 publisher = {IEEE Computer Society Press},
 address = {Los Alamitos, CA, USA},
}


@article{boissonnatmariacamalgorithmica,
journal={Submitted to Algorithmica},
title={The Compressed Annotation Matrix: An Efficient Data Structure for Computing Persistent Cohomology},
author={Jean-Daniel Boissonnat and Tamal K. Dey and Cl{\'e}ment Maria},
language={English},
}

@inproceedings{DBLP:conf/esa/BoissonnatDM13,
  author    = {Jean-Daniel Boissonnat and
               Tamal K. Dey and
               Cl{\'e}ment Maria},
  title     = {The Compressed Annotation Matrix: An Efficient Data Structure for Computing Persistent Cohomology},
  url       = {http://dx.doi.org/10.1007/978-3-642-40450-4_59},
  doi       = {10.1007/978-3-642-40450-4_59},
  booktitle = {ESA},
  year      = {2013},
  pages     = {695-706},
  bibsource = {DBLP, http://dblp.uni-trier.de}
}

@inproceedings{boissonnatmariaesa2014,
  author    = {Jean-Daniel Boissonnat and
               Cl{\'e}ment Maria},
  title     = {Computing Persistent Homology with Various Coefficient Fields in a Single Pass},
  booktitle = {ESA},
  year      = {2014}
}

@inproceedings{DBLP:conf/esa/BoissonnatM12,
  author    = {Jean-Daniel Boissonnat and
               Cl{\'e}ment Maria},
  title     = {The Simplex Tree: An Efficient Data Structure for General Simplicial Complexes},
  url       = {http://dx.doi.org/10.1007/978-3-642-33090-2_63},
  doi       = {10.1007/978-3-642-33090-2_63},
  booktitle = {ESA},
  year      = {2012},
  pages     = {731-742},
  bibsource = {DBLP, http://dblp.uni-trier.de}
}



%% hal-00922572, version 2
%% http://hal.inria.fr/hal-00922572
@techreport{boissonnat:hal-00922572,
    hal_id = {hal-00922572},
    url = {http://hal.inria.fr/hal-00922572},
    title = {Computing Persistent Homology with Various Coefficient Fields in a Single Pass},
    author = {Boissonnat, Jean-Daniel and Maria, Cl{\'e}ment},
    abstract = {{In this article, we introduce the multi-field persistence diagram for the persistence homology of a filtered complex. It encodes compactly the superimposition of the persistence diagrams of the complex with several field coefficients, and provides a substantially more precise description of the topology of the filtered complex. Specifically, the multi-field persistence diagram encodes the Betti numbers of integral homology and the prime divisors of the torsion coefficients of the underlying shape. Moreover, it enjoys similar stability properties as the ones of standard persistence diagrams, with the appropriate notion of distance. These properties make the multi-field persistence diagram a useful tool in computational topology.}},
    keywords = {Computational Topology, Persistent homology, Modular reconstruction},
    language = {Anglais},
    affiliation = {GEOMETRICA - INRIA Sophia Antipolis / INRIA Saclay - Ile de France},
    pages = {19},
    type = {Rapport de recherche},
    institution = {INRIA},
    number = {RR-8436},
    year = {2013},
    month = Dec,
    pdf = {http://hal.inria.fr/hal-00922572/PDF/RR-8436.pdf},
}






@inproceedings{DBLP:conf/compgeom/CarlssonSM09,
  author    = {Gunnar E. Carlsson and
               Vin de Silva and
               Dmitriy Morozov},
  title     = {Zigzag persistent homology and real-valued functions},
  booktitle = {Symposium on Computational Geometry},
  year      = {2009},
  pages     = {247-256},
  ee        = {http://doi.acm.org/10.1145/1542362.1542408},
  bibsource = {DBLP, http://dblp.uni-trier.de}
}
@inproceedings{DBLP:conf/compgeom/Cohen-SteinerEM06,
  author    = {David Cohen-Steiner and
               Herbert Edelsbrunner and
               Dmitriy Morozov},
  title     = {Vines and vineyards by updating persistence in linear time},
  booktitle = {Symposium on Computational Geometry},
  year      = {2006},
  pages     = {119-126},
  ee        = {http://doi.acm.org/10.1145/1137856.1137877},
  bibsource = {DBLP, http://dblp.uni-trier.de}
}

@article{quiverrepresentations_derksenweyman,
  author  = {Harm Derksen and Jerzy Weyman},
  title   = {Quiver Representations},
  journal = {Notices of the AMS},
  volume  = {52},
  number  = {2},
  year    = {2005},
  pages   = {200-206}
}
@article{DBLP:journals/dcg/SilvaMV11,
  author    = {Vin de Silva and
               Dmitriy Morozov and
               Mikael Vejdemo-Johansson},
  title     = {Persistent Cohomology and Circular Coordinates},
  journal   = {Discrete {\&} Computational Geometry},
  volume    = {45},
  number    = {4},
  year      = {2011},
  pages     = {737-759},
  ee        = {http://dx.doi.org/10.1007/s00454-011-9344-x},
  bibsource = {DBLP, http://dblp.uni-trier.de}
}
@article{RS62,
        author={J. B. Rosser and L. Schoenfeld},
        title={Approximate Formulas for some Functions of Prime Numbers},
        journal= {ijm},
        volume= 6,
        year= 1962,
        pages={64-94},
        mrnumber={25 \#1139}
}
@article{DBLP:journals/siamcomp/Furer09,
  author    = {Martin F{\"u}rer},
  title     = {Faster Integer Multiplication},
  journal   = {SIAM J. Comput.},
  volume    = {39},
  number    = {3},
  year      = {2009},
  pages     = {979-1005},
  ee        = {http://dx.doi.org/10.1137/070711761},
  bibsource = {DBLP, http://dblp.uni-trier.de}
}
@article{DBLP:journals/dcg/ZomorodianC05,
  author    = {Afra Zomorodian and
               Gunnar E. Carlsson},
  title     = {Computing Persistent Homology},
  journal   = {Discrete {\&} Computational Geometry},
  volume    = {33},
  number    = {2},
  year      = {2005},
  pages     = {249-274},
  ee        = {http://www.springerlink.com/index/10.1007/s00454-004-1146-y},
  bibsource = {DBLP, http://dblp.uni-trier.de}
}
@article{DBLP:journals/dcg/Cohen-SteinerEH07,
  author    = {David Cohen-Steiner and
               Herbert Edelsbrunner and
               John Harer},
  title     = {Stability of Persistence Diagrams},
  journal   = {Discrete {\&} Computational Geometry},
  volume    = {37},
  number    = {1},
  year      = {2007},
  pages     = {103-120},
  ee        = {http://dx.doi.org/10.1007/s00454-006-1276-5},
  bibsource = {DBLP, http://dblp.uni-trier.de}
}
@article{DBLP:journals/siamcomp/HafnerM91,
  author    = {James L. Hafner and
               Kevin S. McCurley},
  title     = {Asymptotically Fast Triangularization of Matrices Over Rings},
  journal   = {SIAM J. Comput.},
  volume    = {20},
  number    = {6},
  year      = {1991},
  pages     = {1068-1083},
  ee        = {http://dx.doi.org/10.1137/0220067},
  bibsource = {DBLP, http://dblp.uni-trier.de}
}
@article{DBLP:journals/algorithmica/EfratIK01,
  author    = {Alon Efrat and
               Alon Itai and
               Matthew J. Katz},
  title     = {Geometry Helps in Bottleneck Matching and Related Problems},
  journal   = {Algorithmica},
  volume    = {31},
  number    = {1},
  year      = {2001},
  pages     = {1-28},
  ee        = {http://dx.doi.org/10.1007/s00453-001-0016-8},
  bibsource = {DBLP, http://dblp.uni-trier.de}
}
@article{DBLP:journals/siamcomp/HopcroftK73,
  author    = {John E. Hopcroft and
               Richard M. Karp},
  title     = {An n$^{\mbox{5/2}}$ Algorithm for Maximum Matchings in Bipartite
               Graphs},
  journal   = {SIAM J. Comput.},
  volume    = {2},
  number    = {4},
  year      = {1973},
  pages     = {225-231},
  ee        = {http://dx.doi.org/10.1137/0202019},
  bibsource = {DBLP, http://dblp.uni-trier.de}
}

%------------------------------------------------------------------
@article{blockers2012,
  author    = {Dominique Attali and
               Andr{\'e} Lieutier and
               David Salinas},
  title     = {Efficient Data Structure for Representing and Simplifying
               Simplicial complexes in High Dimensions},
  journal   = {Int. J. Comput. Geometry Appl.},
  volume    = {22},
  number    = {4},
  year      = {2012},
  pages     = {279-304},
  ee        = {http://dx.doi.org/10.1142/S0218195912600060},
  bibsource = {DBLP, http://dblp.uni-trier.de}
}

%------------------------------------------------------------------
@article{rips2012,
    hal_id = {hal-00785072},
    url = {http://hal.archives-ouvertes.fr/hal-00785072},
    title = {{Vietoris-Rips Complexes also Provide Topologically Correct Reconstructions of Sampled Shapes}},
    author = {Attali, Dominique and Lieutier, Andr{\'e} and Salinas, David},
    keywords = {Shape reconstruction \sep Rips complexes \sep clique complexes \sep \v Cech complexes ; homotopy equivalence ; collapses ; high dimensions},
    language = {Anglais},
    affiliation = {Grenoble Images Parole Signal Automatique - GIPSA-lab , Laboratoire Jean Kuntzmann - LJK},
    pages = {448-465},
    journal = {Computational Geometry},
    volume = {46},
    number = {4, special issue },
    audience = {internationale },
    doi = {10.1016/j.comgeo.2012.02.009 },
    year = {2012},
    pdf = {http://hal.archives-ouvertes.fr/hal-00785072/PDF/2012-cgta-Rips.pdf},
}


%------------------------------------------------------------------
@article{DBLP:journals/corr/abs-1210-1429,
  author    = {Pawel Dlotko and
               Hubert Wagner},
  title     = {Computing homology and persistent homology using iterated
               Morse decomposition},
  journal   = {CoRR},
  volume    = {abs/1210.1429},
  year      = {2012},
  ee        = {http://arxiv.org/abs/1210.1429},
  bibsource = {DBLP, http://dblp.uni-trier.de}
}

%------------------------------------------------------------------
@article{tangentialcomplex2014,
author="Boissonnat, Jean-Daniel and Ghosh, Arijit",
title="Manifold Reconstruction Using Tangential Delaunay Complexes",
journal="Discrete {\&} Computational Geometry",
year="2014",
volume="51",
number="1",
pages="221--267",
abstract="We give a provably correct algorithm to reconstruct a k-dimensional smooth manifold embedded in d-dimensional Euclidean space. The input to our algorithm is a point sample coming from an unknown manifold. Our approach is based on two main ideas: the notion of tangential Delaunay complex defined in Boissonnat and Fl{\"o}totto (Comput. Aided Des. 36:161--174, 2004), Fl{\"o}totto (A coordinate system associated to a point cloud issued from a manifold: definition, properties and applications. Ph.D. thesis, 2003), Freedman (IEEE Trans. Pattern Anal. Mach. Intell. 24(10), 2002), and the technique of sliver removal by weighting the sample points (Cheng et al. in J. ACM 47:883--904, 2000). Differently from previous methods, we do not construct any subdivision of the d-dimensional ambient space. As a result, the running time of our algorithm depends only linearly on the extrinsic dimension d while it depends quadratically on the size of the input sample, and exponentially on the intrinsic dimension k. To the best of our knowledge, this is the first certified algorithm for manifold reconstruction whose complexity depends linearly on the ambient dimension. We also prove that for a dense enough sample the output of our algorithm is isotopic to the manifold and a close geometric approximation of the manifold.",
issn="1432-0444",
doi="10.1007/s00454-013-9557-2",
url="http://dx.doi.org/10.1007/s00454-013-9557-2"
}

%BOOKS
%------------------------------------------------------------------
@book{DBLP:tibkat_237559129,
   author              = {Saunders Mac Lane},
   title               = {Categories for the working mathematician},
   year                = {1998},
   ee                  = {http://www.zentralblatt-math.org/zmath/en/search/?an}
}


@book{Hatcher-algebraictopology2001,
    author = {Hatcher, Allen},
    day = {03},
    edition = {1},
    howpublished = {Paperback},
    isbn = {0521795400},
    keywords = {topology},
    month = dec,
    posted-at = {2008-06-25 09:53:39},
    priority = {2},
    publisher = {Cambridge University Press},
    title = {{Algebraic Topology}},
    url = {http://www.math.cornell.edu/\~{}hatcher/AT/AT.pdf},
    year = {2001}
}
@book{Munkres-elementsalgtop1984,
  author    = {James R. Munkres},
  title     = {Elements of algebraic topology},
  publisher = {Addison-Wesley},
  year      = {1984},
  isbn      = {978-0-201-04586-4},
  pages     = {I-IX, 1-454},
  bibsource = {DBLP, http://dblp.uni-trier.de}
}
@book{DBLP:books/aw/Knuth81,
  author    = {Donald E. Knuth},
  title     = {The Art of Computer Programming, Volume II: Seminumerical
               Algorithms, 2nd Edition},
  publisher = {Addison-Wesley},
  year      = {1981},
  isbn      = {0-201-03822-6},
  bibsource = {DBLP, http://dblp.uni-trier.de}
}
@book{DBLP:books/daglib/0025666,
  author    = {Herbert Edelsbrunner and
               John Harer},
  title     = {Computational Topology - an Introduction},
  publisher = {American Mathematical Society},
  year      = {2010},
  isbn      = {978-0-8218-4925-5},
  pages     = {I-XII, 1-241},
  ee        = {http://www.ams.org/bookstore-getitem/item=MBK-69},
  bibsource = {DBLP, http://dblp.uni-trier.de}
}
@book{Gathen:2003:MCA:945759,
 author = {Gathen, Joachim Von Zur and Gerhard, Jurgen},
 title = {Modern Computer Algebra},
 year = {2003},
 isbn = {0521826462},
 edition = {2},
 publisher = {Cambridge University Press},
 address = {New York, NY, USA},
}
@book{DBLP:books/aw/AhoHU74,
  author    = {Alfred V. Aho and
               John E. Hopcroft and
               Jeffrey D. Ullman},
  title     = {The Design and Analysis of Computer Algorithms},
  publisher = {Addison-Wesley},
  year      = {1974},
  isbn      = {0-201-00029-6},
  bibsource = {DBLP, http://dblp.uni-trier.de}
}
%------------------------------------------------------------------



%INPROCEEDINGS
%------------------------------------------------------------------

  crossref  = {DBLP:conf/esa/2013},

proceedings{DBLP:conf/esa/2013,
  editor    = {Hans L. Bodlaender and
               Giuseppe F. Italiano},
  title     = {Algorithms - ESA 2013 - 21st Annual European Symposium,
               Sophia Antipolis, France, September 2-4, 2013. Proceedings},
  booktitle = {ESA},
  publisher = {Springer},
  series    = {Lecture Notes in Computer Science},
  volume    = {8125},
  year      = {2013},
  isbn      = {978-3-642-40449-8},
  ee        = {http://dx.doi.org/10.1007/978-3-642-40450-4},
  bibsource = {DBLP, http://dblp.uni-trier.de}
}
@inproceedings{DBLP:conf/issac/StorjohannL96,
  author    = {Arne Storjohann and
               George Labahn},
  title     = {Asymptotically Fast Computation of {H}ermite Normal Forms
               of Integer Matrices},
  booktitle = {ISSAC},
  year      = {1996},
  pages     = {259-266},
  ee        = {http://doi.acm.org/10.1145/236869.237083},
  bibsource = {DBLP, http://dblp.uni-trier.de}
}  crossref  = {DBLP:conf/issac/1996},
@inproceedings{DBLP:conf/issac/Storjohann96,
  author    = {Arne Storjohann},
  title     = {Near Optimal Algorithms for Computing Smith Normal Forms
               of Integer Matrices},
  booktitle = {ISSAC},
  year      = {1996},
  pages     = {267-274},
  ee        = {http://doi.acm.org/10.1145/236869.237084},

  bibsource = {DBLP, http://dblp.uni-trier.de}
}  crossref  = {DBLP:conf/issac/1996},
proceedings{DBLP:conf/issac/1996,
  editor    = {Erwin Engeler and
               B. F. Caviness and
               Yagati N. Lakshman},
  title     = {Proceedings of the 1996 International Symposium on Symbolic
               and Algebraic Computation, ISSAC '96, Zurich, Switzerland,
               July 24-26, 1996},
  booktitle = {ISSAC},
  publisher = {ACM},
  year      = {1996},
  isbn      = {0-89791-796-0},
  ee        = {http://dl.acm.org/citation.cfm?id=236869},
  bibsource = {DBLP, http://dblp.uni-trier.de}
}


proceedings{DBLP:conf/issac/1996,
  editor    = {Erwin Engeler and
               B. F. Caviness and
               Yagati N. Lakshman},
  title     = {Proceedings of the 1996 International Symposium on Symbolic
               and Algebraic Computation, ISSAC '96, Zurich, Switzerland,
               July 24-26, 1996},
  booktitle = {ISSAC},
  publisher = {ACM},
  year      = {1996},
  isbn      = {0-89791-796-0},
  ee        = {http://dl.acm.org/citation.cfm?id=236869},
  bibsource = {DBLP, http://dblp.uni-trier.de}
}


@inproceedings{socg_blockers_2011,
 author = {Attali, Dominique and Lieutier, Andr{\'e} and Salinas, David},
 title = {Efficient data structure for representing and simplifying simplicial complexes in high dimensions},
 booktitle = {Proceedings of the 27th annual ACM symposium on Computational geometry},
 series = {SoCG '11},
 year = {2011},
 location = {Paris, France},
 pages = {501--509},
 numpages = {9},
 keywords = {clique complexes, data structure, edge contraction, flag complexes, high dimensions, homotopy equivalence, shape reconstruction, shape simplification, simplicial complexes, vietoris-rips complexes},
}



%------------------------------------------------------------------

%MISC
%------------------------------------------------------------------
@article{DBLP:journals/corr/abs-1208-5018,
  author    = {Tamal K. Dey and
               Fengtao Fan and
               Yusu Wang},
  title     = {Computing Topological Persistence for Simplicial Maps},
  journal   = {CoRR},
  volume    = {abs/1208.5018},
  year      = {2012},
  ee        = {http://arxiv.org/abs/1208.5018},
  bibsource = {DBLP, http://dblp.uni-trier.de}
}
@article{DBLP:journals/corr/abs-1107-5665,
  author    = {Vin de Silva and
               Dmitriy Morozov and
               Mikael Vejdemo-Johansson},
  title     = {Dualities in persistent (co)homology},
  journal   = {CoRR},
  volume    = {abs/1107.5665},
  year      = {2011},
  ee        = {http://arxiv.org/abs/1107.5665},
  bibsource = {DBLP, http://dblp.uni-trier.de}
}

%------------------------------------------------------------------

%LIBRARY

%------------------------------------------------------------------
@misc{gmplib_cite,
title = "GMP, The GNU Multiple Precision Arithmetic Library",
note = "http://gmplib.org/",
}
%------------------------------------------------------------------




%TEMPORARY
%------------------------------------------------------------------
@inproceedings{deSilva:2013:GSP:2493132.2462402,
 author = {de Silva, Vin and Nanda, Vidit},
 title = {Geometry in the space of persistence modules},
 booktitle = {Proceedings of the twenty-ninth annual symposium on Computational geometry},
 series = {SoCG '13},
 year = {2013},
 isbn = {978-1-4503-2031-3},
 location = {Rio de Janeiro, Brazil},
 pages = {397--404},
 numpages = {8},
 url = {http://doi.acm.org/10.1145/2462356.2462402},
 doi = {10.1145/2462356.2462402},
 acmid = {2462402},
 publisher = {ACM},
 address = {New York, NY, USA},
 keywords = {discrete and computational geometry, embedding theorem, persistent homology},
}
@article{Fredman:1984:SST:828.1884,
 author = {Fredman, Michael L. and Koml\'{o}s, J\'{a}nos and Szemer{\'e}di, Endre},
 title = {Storing a Sparse Table with {O}(1) Worst Case Access Time},
 journal = {J. ACM},
 issue_date = {July 1984},
 volume = {31},
 number = {3},
 month = jun,
 year = {1984},
 issn = {0004-5411},
 pages = {538--544},
 numpages = {7},
 url = {http://doi.acm.org/10.1145/828.1884},
 doi = {10.1145/828.1884},
 acmid = {1884},
 publisher = {ACM},
 address = {New York, NY, USA},
}
%------------------------------------------------------------------



%%%%% TEMP
article{journals/moc/Moller08,
  added-at = {2011-04-10T00:00:00.000+0200},
  author = {M\"oller, Niels},
  biburl = {http://www.bibsonomy.org/bibtex/2a40c83ae0a723c978ff29ccaec7ff7ee/dblp},
  ee = {http://dx.doi.org/10.1090/S0025-5718-07-02017-0},
  interhash = {d2f425fef08e9b3ea347b12cbcf9792f},
  intrahash = {a40c83ae0a723c978ff29ccaec7ff7ee},
  journal = {Math. Comput.},
  keywords = {dblp},
  number = 261,
  pages = {589-607},
  timestamp = {2011-04-10T00:00:00.000+0200},
  title = {On Sch\"onhage's algorithm and subquadratic integer gcd computation.},
  url = {http://dblp.uni-trier.de/db/journals/moc/moc77.html#Moller08},
  volume = 77,
  year = 2008
}

@article{DBLP:journals/dcg/EdelsbrunnerLZ02,
  author    = {Herbert Edelsbrunner and
               David Letscher and
               Afra Zomorodian},
  title     = {Topological Persistence and Simplification},
  journal   = {Discrete Comput. Geom.},
  volume    = {28},
  number    = {4},
  year      = {2002},
  pages     = {511-533},
  ee        = {http://dx.doi.org/10.1007/s00454-002-2885-2},
  bibsource = {DBLP, http://dblp.uni-trier.de}
}




inproceedings{DBLP:conf/esa/2012,
  editor    = {Leah Epstein and
               Paolo Ferragina},
  title     = {Algorithms - ESA 2012 - 20th Annual European Symposium,
               Ljubljana, Slovenia, September 10-12, 2012. Proceedings},
  booktitle = {ESA},
  publisher = {Springer},
  series    = {Lecture Notes in Computer Science},
  volume    = {7501},
  year      = {2012},
  isbn      = {978-3-642-33089-6},
  ee        = {http://dx.doi.org/10.1007/978-3-642-33090-2},
  bibsource = {DBLP, http://dblp.uni-trier.de}
}



@article{SMV11,
  author    = {V. de Silva and
               D. Morozov and
               M. Vejdemo-Johansson},
  title     = {Persistent cohomology and circular coordinates},
  journal   = {Discrete Comput. Geom.},
  volume    = {45},
  pages = {737-759},
  year      = {2011},
}
@article{SMV211,
  author    = {V. de Silva and
               D. Morozov and
               M. Vejdemo-Johansson},
  title     = {Dualities in persistent (co)homology},
  journal   = {Inverse Problems},
  volume    = {27},
  year      = {2011},
  pages     = {124003},
}





inproceedings{DBLP:conf/soda/BentleyS97,
  author    = {Jon Louis Bentley and
               Robert Sedgewick},
  title     = {Fast Algorithms for Sorting and Searching Strings},
  booktitle = {SODA},
  year      = {1997},
  pages     = {360-369},
  ee        = {http://doi.acm.org/10.1145/314161.314321},
  bibsource = {DBLP, http://dblp.uni-trier.de}
}
@inproceedings{CO08,
  author    = {F. Chazal and S. Oudot},
  title     = {Towards persistence-based reconstruction in Euclidean spaces},
  booktitle   = {Proc. 24th. Annu. Sympos. Comput. Geom.},
  year      = {2008},
  pages = {231-241}
}
inproceedings{DBLP:conf/soda/1997,
  editor    = {Michael E. Saks},
  title     = {Proceedings of the Eighth Annual ACM-SIAM Symposium on Discrete
               Algorithms, 5-7 January 1997, New Orleans, Louisiana},
  booktitle = {SODA},
  publisher = {ACM/SIAM},
  year      = {1997},
  isbn      = {0-89871-390-0},
  ee        = {http://dl.acm.org/citation.cfm?id=314161},
  bibsource = {DBLP, http://dblp.uni-trier.de}
}




@inproceedings{attali-rips_approx,
  author    = {Dominique Attali and
               Andr{\'e} Lieutier and
               David Salinas},
  title     = {Vietoris-rips complexes also provide topologically correct
               reconstructions of sampled shapes},
  booktitle = {Symposium on Computational Geometry},
  year      = {2011},
  pages     = {491-500},
  ee        = {http://doi.acm.org/10.1145/1998196.1998276},
  bibsource = {DBLP, http://dblp.uni-trier.de}
}






@article{Carlsson:2008:LBS:1325290.1325300,
 author = {Carlsson, Gunnar and Ishkhanov, Tigran and Silva, Vin and Zomorodian, Afra},
 title = {On the Local Behavior of Spaces of Natural Images},
 journal = {Int. J. Comput. Vision},
 volume = {76},
 issue = {1},
 month = {January},
 year = {2008},
 issn = {0920-5691},
 pages = {1--12},
 numpages = {12},
 url = {http://portal.acm.org/citation.cfm?id=1325290.1325300},
 doi = {10.1007/s11263-007-0056-x},
 acmid = {1325300},
 publisher = {Kluwer Academic Publishers},
 address = {Hingham, MA, USA},
 keywords = {Filtration, Klein bottle, Manifold, Natural images, Persistent homology, Topology},
}

article{DBLP:journals/ijcv/LeePM03,
  author    = {Ann B. Lee and
               Kim Steenstrup Pedersen and
               David Mumford},
  title     = {The Nonlinear Statistics of High-Contrast Patches in Natural
               Images},
  journal   = {International Journal of Computer Vision},
  volume    = {54},
  number    = {1-3},
  year      = {2003},
  pages     = {83-103},
  ee        = {http://dx.doi.org/10.1023/A:1023705401078},
  bibsource = {DBLP, http://dblp.uni-trier.de}
}


@article{martin2010top,
title={Topology of cyclo-octane energy landscape.},
author={Martin, S. and Thompson, A. and Coutsias, E.A. and Watson, J.},
journal={J Chem Phys},
volume={132},
number={23},
pages={234115},
year={2010},
abstract={Understanding energy landscapes is a major challenge in chemistry and biology. Although a wide variety of methods have been invented and applied to this problem, very little is understood about the actual mathematical structures underlying such landscapes. Perhaps the most general assumption is the idea that energy landscapes are low-dimensional manifolds embedded in high-dimensional Euclidean space. While this is a very mild assumption, we have discovered an example of an energy landscape which is nonmanifold, demonstrating previously unknown mathematical complexity. The example occurs in the energy landscape of cyclo-octane, which was found to have the structure of a reducible algebraic variety, composed of the union of a sphere and a Klein bottle, intersecting in two rings.}
}


book{hatcher2002algebraic,
  title={Algebraic Topology},
  author={Hatcher, A.},
  isbn={9780521795401},
  lccn={00065166},
  url={http://books.google.fr/books?id=BjKs86kosqgC},
  year={2002},
  publisher={Cambridge University Press}
}



@article{DBLP:journals/cagd/DelfinadoE95,
  author    = {Cecil Jose A. Delfinado and
               Herbert Edelsbrunner},
  title     = {An incremental algorithm for {B}etti numbers of simplicial
               complexes on the 3-sphere},
  journal   = {Computer Aided Geometric Design},
  volume    = {12},
  number    = {7},
  year      = {1995},
  pages     = {771-784},
  ee        = {http://dx.doi.org/10.1016/0167-8396(95)00016-Y},
  bibsource = {DBLP, http://dblp.uni-trier.de}
}


@book{Cormen:2001:IA:580470,
 author = {Cormen, Thomas H. and Stein, Clifford and Rivest, Ronald L. and Leiserson, Charles E.},
 title = {Introduction to Algorithms},
 year = {2001},
 isbn = {0070131511},
 edition = {2nd},
 publisher = {McGraw-Hill Higher Education},
}

@article{DBLP:journals/focm/CarlssonS10,
  author    = {Gunnar E. Carlsson and
               Vin de Silva},
  title     = {Zigzag Persistence},
  journal   = {Foundations of Computational Mathematics},
  volume    = {10},
  number    = {4},
  year      = {2010},
  pages     = {367-405},
  ee        = {http://dx.doi.org/10.1007/s10208-010-9066-0},
  bibsource = {DBLP, http://dblp.uni-trier.de}
}

@article{ghrist_coverage,
  author    = {V. de Silva and R. Ghrist},
  title     = {Coverage in sensor network via persistent homology},
  journal   = {Algebraic {\&} Geometric Topology},
  volume    = {7},
  year      = {2007},
  pages     = {339-358},
}
@article{mischaikow_nanda_morse,
year={2013},
issn={0179-5376},
journal={Discrete {\&} Computational Geometry},
volume={50},
number={2},
doi={10.1007/s00454-013-9529-6},
title={Morse Theory for Filtrations and Efficient Computation of Persistent Homology},
url={http://dx.doi.org/10.1007/s00454-013-9529-6},
publisher={Springer US},
keywords={Computational topology; Discrete Morse theory; Persistent homology},
author={Mischaikow, Konstantin and Nanda, Vidit},
pages={330-353},
language={English}
}


@inproceedings{DBLP:conf/compgeom/MilosavljevicMS11,
  author    = {Nikola Milosavljevic and
               Dmitriy Morozov and
               Primoz Skraba},
  title     = {Zigzag persistent homology in matrix multiplication time},
  booktitle = {Symposium on Comp. Geom.},
  year      = {2011},
  ee        = {http://doi.acm.org/10.1145/1998196.1998229},
  bibsource = {DBLP, http://dblp.uni-trier.de}
}
proceedings{DBLP:conf/compgeom/2011,
  editor    = {Ferran Hurtado and
               Marc J. van Kreveld},
  title     = {Proceedings of the 27th ACM Symposium on Computational Geometry,
               Paris, France, June 13-15, 2011},
  booktitle = {Symposium on Computational Geometry},
  publisher = {ACM},
  year      = {2011},
  isbn      = {978-1-4503-0682-9},
  bibsource = {DBLP, http://dblp.uni-trier.de}
}

@article{DBLP:journals/comgeo/ChenK13,
  author    = {Chao Chen and
               Michael Kerber},
  title     = {An output-sensitive algorithm for persistent homology},
  journal   = {Comput. Geom.},
  volume    = {46},
  number    = {4},
  year      = {2013},
  pages     = {435-447},
  ee        = {http://dx.doi.org/10.1016/j.comgeo.2012.02.010},
  bibsource = {DBLP, http://dblp.uni-trier.de}
}


@incollection{Bauer:arXiv1303.0477,
year={2014},
isbn={978-3-319-04098-1},
booktitle={Topological Methods in Data Analysis and Visualization III},
doi={10.1007/978-3-319-04099-8_7},
title={Clear and Compress: Computing Persistent Homology in Chunks},
url={http://dx.doi.org/10.1007/978-3-319-04099-8_7},
author={Bauer, Ulrich and Kerber, Michael and Reininghaus, Jan},
pages={103-117},
language={English}
}
@inproceedings{DBLP:conf/alenex/BauerKR14,
  author    = {Ulrich Bauer and
               Michael Kerber and
               Jan Reininghaus},
  title     = {Distributed Computation of Persistent Homology},
  booktitle = {ALENEX},
  year      = {2014},
  pages     = {31-38},
  ee        = {http://dx.doi.org/10.1137/1.9781611973198.4},
  bibsource = {DBLP, http://dblp.uni-trier.de}
}
@inproceedings{DBLP:conf/compgeom/DeyFW14,
  author    = {Tamal K. Dey and
               Fengtao Fan and
               Yusu Wang},
  title     = {Computing Topological Persistence for Simplicial Maps},
  booktitle = {Symposium on Computational Geometry},
  year      = {2014},
  pages     = {345},
  ee        = {http://doi.acm.org/10.1145/2582112.2582165},
  bibsource = {DBLP, http://dblp.uni-trier.de}
}

@INPROCEEDINGS{Chen11persistenthomology,
    author = {Chao Chen and Michael Kerber},
    title = {Persistent homology computation with a twist},
    booktitle = {Proceedings 27th European Workshop on Computational Geometry},
    year = {2011}
}


@ARTICLE{Morozov05persistencealgorithm,
    author = {Dmitriy Morozov},
    title = {Persistence algorithm takes cubic time in worst case},
    journal = {BioGeometry News, Dept. Comput. Sci., Duke Univ},
    year = {2005}
}

@article{DBLP:journals/corr/abs-1205-3669,
  author    = {Peter Bubenik and
               Jonathan A. Scott},
  title     = {Categorification of persistent homology},
  journal   = {CoRR},
  volume    = {abs/1205.3669},
  year      = {2012},
  ee        = {http://arxiv.org/abs/1205.3669},
  bibsource = {DBLP, http://dblp.uni-trier.de}
}

misc{buddha_stanford_scan,
 author = "",
   title = "The Stanford 3D Scanning Repository",
    note  = "http://graphics.stanford.edu/data/3Dscanrep/"
}
@misc{dionysus_morozov,
 author = "Dmitriy Morozov",
   title = "\textsc{Dionysus}",
    note  = "http://www.mrzv.org/software/dionysus/"
}

@misc{phat_lib,
author={Bauer, Ulrich and Kerber, Michael and Reininghaus, Jan},
   title = "\textsc{Phat}",
    note  = "https://code.google.com/p/phat/"
}

misc{ann_mount,
author = "David M. Mount
and Sunil Arya",
    title = "\textsc{ANN}, {A}pproximate {N}earest {N}eighbors {L}ibrary",
    note  = "http://www.cs.sunysb.edu/~algorith/implement/ANN/implement.shtml"
}

misc{jplex_cite,
  author    = "Sexton, Harlan and Johansson, Mikael Vejdemo",
  title     = "\textsc{JPlex}",
  year      = "2009",
  note = "http://comptop.stanford.edu/programs/jplex/"
}

@book{kaczynski2004computational,
  title={Computational Homology},
  author={Kaczynski, T. and Mischaikow, K. and Mrozek, M.},
  isbn={9780387408538},
  lccn={03061109},
  series={Applied Mathematical Sciences},
  url={https://books.google.fr/books?id=AShKtpi3GecC},
  year={2004},
  publisher={Springer New York}
}

@inbook{peikert2012topological,
year={2012},
isbn={978-3-642-23174-2},
booktitle={Topological Methods in Data Analysis and Visualization II},
series={Mathematics and Visualization},
editor={Peikert, Ronald and Hauser, Helwig and Carr, Hamish and Fuchs, Raphael},
doi={10.1007/978-3-642-23175-9_7},
title={Efficient Computation of Persistent Homology for Cubical Data},
url={http://dx.doi.org/10.1007/978-3-642-23175-9_7},
publisher={Springer Berlin Heidelberg},
author={Wagner, Hubert and Chen, Chao and Vucini, Erald},
pages={91-106},
language={English}
}

@article{de2004topological,
  title={Topological estimation using witness complexes},
  author={De Silva, Vin and Carlsson, Gunnar},
  journal={Proc. Sympos. Point-Based Graphics},
  pages={157-166},
  year={2004}
}

@ARTICLE{bubenik_landscapes_2015,
    author = {P. Bubenik},
    title = {Statistical topological data analysis using persistence landscapes.},
    journal = {Journal of Machine Learning Research},
    year = {2015}
}

@ARTICLE{bubenik_dlotko_landscapes_2016,
    author = {P. Bubenik and P. Dlotko},
    title = {A persistence landscapes toolbox for topological statistics.},
    journal = {Journal of Symbolic Computation.},
    year = {2016}
}

@ARTICLE{Fasy_Kim_Lecci_Maria_tda,
    author = {B. Fasy and J. Kim and F. Lecci and C. Maria},
    title = {Introduction to the R package TDA.},
    journal = {arXiv:1411.1830.},
    year = {2016}
}


@ARTICLE{Ferri_Frosini_comparision_sheme_1,
    author = {P. Donatini and P. Frosini and A. Lovato},
    title = {Size functions for signature recognition.},
    journal = {Proceedings of SPIE, Vision Geometry VII, vol. 3454},
    year = {1998}
}


@ARTICLE{Ferri_Frosini_comparision_sheme_2,
    author = {M. Ferri and P. Frosini and A. Lovato and C. Zambelli},
    title = {Point selection: A new comparison scheme for size functions (With an application to monogram recognition).},
    journal = {Proceedings Third Asian Conference on Computer Vision, Lecture Notes in Computer Science 1351.},
    year = {1998}
}

@ARTICLE{Persistence_Images_2017,
    author = {H. Adams and S. Chepushtanova and T. Emerson and E. Hanson and M. Kirby and F. Motta and R. Neville and C. Peterson and P. Shipman and L. Ziegelmeier},
    title = {Persistence Images: A Stable Vector Representation of Persistent Homology.},
    journal = {Journal of Machine Learning Research},
    year = {2017}
}


@ARTICLE{Kusano_Fukumizu_Hiraoka_PWGK,
    author = {G. Kusano and K. Fukumizu and Y. Hiraoka},
    title = {Persistence weighted Gaussian kernel for topological data analysis.},
    journal = {ICML'16 Proceedings of the 33rd International Conference on International Conference on Machine Learning - Volume 48},
    year = {2016}
}

@ARTICLE{Reininghaus_Huber_ALL_PSSK,
    author = {J. Reininghaus and S. Huber and U. Bauer and R. Kwitt},
    title = {A Stable Multi-Scale Kernel for Topological Machine Learning.},
    journal = {Proc. 2015 IEEE Conf. Comp. Vision & Pat. Rec. (CVPR '15)},
    year = {2015}
}

@ARTICLE{Carriere_Oudot_Ovsjanikov_top_signatures_3d,
    author = {M. Carri\`ere and S. Oudot and M. Ovsjanikov},
    title = {Stable Topological Signatures for Points on 3D Shapes.},
    journal = {Proc. Sympos. on Geometry Processing},
    year = {2015}
}

@article{buchet16efficient,
  title = {Efficient and Robust Persistent Homology for Measures},
  author = {Micka\"{e}l Buchet and Fr\'{e}d\'{e}ric Chazal and Steve Y. Oudot and Donald Sheehy},
  journal = {Computational Geometry: Theory and Applications},
  volume = {58},
  pages = {70--96},
  doi = "https://doi.org/10.1016/j.comgeo.2016.07.001",
  year = {2016}
}

@inproceedings{cavanna15geometric,
  author = {Nicholas J. Cavanna and Mahmoodreza Jahanseir and Donald R. Sheehy},
  booktitle = {Proceedings of the Canadian Conference on Computational Geometry},
  title = {A Geometric Perspective on Sparse Filtrations},
  url = {http://research.cs.queensu.ca/cccg2015/CCCG15-papers/01.pdf},
  year = {2015}
}

@inproceedings{cavanna15visualizing,
  author = {Nicholas J. Cavanna and Mahmoodreza Jahanseir and Donald R. Sheehy},
  booktitle = {Proceedings of the 31st International Symposium on Computational Geometry},
  title = {Visualizing Sparse Filtrations},
  year = {2015},
  doi = {10.4230/LIPIcs.SOCG.2015.23}
}

@article{sheehy13linear,
  title = {Linear-Size Approximations to the {V}ietoris-{R}ips Filtration},
  author = {Donald R. Sheehy},
  journal = {Discrete \& Computational Geometry},
  volume = {49},
  number = {4},
  pages = {778--796},
  doi = "10.1007/s00454-013-9513-1",
  year = {2013}
}

<<<<<<< HEAD
@InProceedings{strongcollapseesa2018,
  author =	{J-D. Boissonnat and S.Pritam and D. Pareek},
  title =	{{Strong Collapse for Persistence}},
  booktitle = {26th Annual European Symposium on Algorithms (ESA 2018)},
   year =	{2018},
  volume =	{112}
}
@article{strongcollapsesocg2019,
author = {J-D. Boissonnat and S. Pritam},
journal = {International Symposium on Computational Geometry (SoCG)},
title = {Computing Persistent Homology of Flag Complexes via Strong Collapses},
year = {2019},
=======
@InProceedings{boissonnat_et_al:LIPIcs:2015:5098,
  author =	{Jean-Daniel Boissonnat and Karthik C. S. and S{\'e}bastien Tavenas},
  title =	{{Building Efficient and Compact Data Structures for Simplicial Complexes}},
  booktitle =	{31st International Symposium on Computational Geometry (SoCG 2015)},
  pages =	{642--656},
  series =	{Leibniz International Proceedings in Informatics (LIPIcs)},
  ISBN =	{978-3-939897-83-5},
  ISSN =	{1868-8969},
  year =	{2015},
  volume =	{34},
  editor =	{Lars Arge and J{\'a}nos Pach},
  publisher =	{Schloss Dagstuhl--Leibniz-Zentrum fuer Informatik},
  address =	{Dagstuhl, Germany},
  URL =		{http://drops.dagstuhl.de/opus/volltexte/2015/5098},
  URN =		{urn:nbn:de:0030-drops-50981},
  doi =		{10.4230/LIPIcs.SOCG.2015.642},
  annote =	{Keywords: Simplicial complex, Compact data structures, Automaton, NP-hard}
}

@article{DBLP:journals/corr/BoissonnatS16,
  author    = {Jean{-}Daniel Boissonnat and
               {Karthik {C. S.}}},
  title     = {An Efficient Representation for Filtrations of Simplicial Complexes},
  journal   = {CoRR},
  volume    = {abs/1607.08449},
  year      = {2016},
  url       = {http://arxiv.org/abs/1607.08449},
  archivePrefix = {arXiv},
  eprint    = {1607.08449},
  timestamp = {Mon, 13 Aug 2018 16:46:26 +0200},
  biburl    = {https://dblp.org/rec/bib/journals/corr/BoissonnatS16},
  bibsource = {dblp computer science bibliography, https://dblp.org}
>>>>>>> 0c7d6ae4
}<|MERGE_RESOLUTION|>--- conflicted
+++ resolved
@@ -1107,20 +1107,6 @@
   year = {2013}
 }
 
-<<<<<<< HEAD
-@InProceedings{strongcollapseesa2018,
-  author =	{J-D. Boissonnat and S.Pritam and D. Pareek},
-  title =	{{Strong Collapse for Persistence}},
-  booktitle = {26th Annual European Symposium on Algorithms (ESA 2018)},
-   year =	{2018},
-  volume =	{112}
-}
-@article{strongcollapsesocg2019,
-author = {J-D. Boissonnat and S. Pritam},
-journal = {International Symposium on Computational Geometry (SoCG)},
-title = {Computing Persistent Homology of Flag Complexes via Strong Collapses},
-year = {2019},
-=======
 @InProceedings{boissonnat_et_al:LIPIcs:2015:5098,
   author =	{Jean-Daniel Boissonnat and Karthik C. S. and S{\'e}bastien Tavenas},
   title =	{{Building Efficient and Compact Data Structures for Simplicial Complexes}},
@@ -1153,5 +1139,19 @@
   timestamp = {Mon, 13 Aug 2018 16:46:26 +0200},
   biburl    = {https://dblp.org/rec/bib/journals/corr/BoissonnatS16},
   bibsource = {dblp computer science bibliography, https://dblp.org}
->>>>>>> 0c7d6ae4
+}
+
+@InProceedings{strongcollapseesa2018,
+  author =	{J-D. Boissonnat and S.Pritam and D. Pareek},
+  title =	{{Strong Collapse for Persistence}},
+  booktitle = {26th Annual European Symposium on Algorithms (ESA 2018)},
+   year =	{2018},
+  volume =	{112}
+}
+
+@article{strongcollapsesocg2019,
+author = {J-D. Boissonnat and S. Pritam},
+journal = {International Symposium on Computational Geometry (SoCG)},
+title = {Computing Persistent Homology of Flag Complexes via Strong Collapses},
+year = {2019},
 }