--- conflicted
+++ resolved
@@ -1,104 +1,6 @@
-<<<<<<< HEAD
-@inproceedings{gudhilibrary_ICMS14,
-  author    = {Cl\'ement Maria and Jean-Daniel Boissonnat and
-              Marc Glisse and Mariette Yvinec},
-  title     = {The {G}udhi Library: Simplicial Complexes and Persistent Homology},
-  booktitle = {ICMS},
-  year      = {2014},
-}
-
-@article{Carriere17c,
-author = {Carri{\`{e}}re, Mathieu and Michel, Bertrand and Oudot, Steve},
-journal = {Journal of Machine Learning Research},
-pages = {1--39},
-publisher = {JMLR.org},
-title = {{Statistical analysis and parameter selection for Mapper}},
-volume = {19},
-year = {2018},
-url = {https://jmlr.org/papers/v19/17-291.html},
-}
-
-@inproceedings{Dey13,
- author = {Dey, Tamal and Fan, Fengtao and Wang, Yusu},
- title = {Graph Induced Complex on Point Data},
- booktitle = {Proceedings of the Twenty-ninth Annual Symposium on Computational Geometry},
- year = {2013},
- pages = {107--116},
- doi = {10.1145/2462356.2462387}
-}
-
-@article{Carriere16,
-author = {Carri{\`{e}}re, Mathieu and Oudot, Steve},
-journal = {Foundations of Computational Mathematics},
-number = {6},
-pages = {1333--1396},
-publisher = {Springer-Verlag},
-doi = {10.1007/s10208-017-9370-z},
-title = {{Structure and stability of the one-dimensional Mapper}},
-volume = {18},
-year = {2017}
-}
-
-@inproceedings{zigzag,
-  author       = {Cl{\'{e}}ment Maria and
-                  Steve Y. Oudot},
-  editor       = {Piotr Indyk},
-  title        = {Zigzag Persistence via Reflections and Transpositions},
-  booktitle    = {Proceedings of the Twenty-Sixth Annual {ACM-SIAM} Symposium on Discrete
-                  Algorithms, {SODA} 2015, San Diego, CA, USA, January 4-6, 2015},
-  pages        = {181--199},
-  publisher    = {{SIAM}},
-  year         = {2015},
-  url          = {https://doi.org/10.1137/1.9781611973730.14},
-  doi          = {10.1137/1.9781611973730.14}
-}
-
-@inproceedings{zigzag_morse,
-  author       = {Cl{\'{e}}ment Maria and
-                  Hannah Schreiber},
-  editor       = {Zachary Friggstad and
-                  J{\"{o}}rg{-}R{\"{u}}diger Sack and
-                  Mohammad R. Salavatipour},
-  title        = {Discrete Morse Theory for Computing Zigzag Persistence},
-  booktitle    = {Algorithms and Data Structures - 16th International Symposium, {WADS}
-                  2019, Edmonton, AB, Canada, August 5-7, 2019, Proceedings},
-  series       = {Lecture Notes in Computer Science},
-  volume       = {11646},
-  pages        = {538--552},
-  publisher    = {Springer},
-  year         = {2019},
-  url          = {https://doi.org/10.1007/978-3-030-24766-9\_39},
-  doi          = {10.1007/978-3-030-24766-9\_39}
-}
-
-@inproceedings{osc_zz,
-author = {Oudot, Steve and Sheehy, Donald},
-year = {2013},
-month = {06},
-pages = {387-396},
-title = {{Zigzag Zoology: Rips Zigzags for Homology Inference}},
-volume = {15},
- booktitle = {Foundations of Computational Mathematics},
-url = {https://doi.org/10.1145/2462356.2462371},
-doi = {10.1145/2462356.2462371}
-}
-
-@article{Cohen-Steiner2009,
-author = {Cohen-Steiner, David and Edelsbrunner, Herbert and Harer, John},
-journal = {Foundations of Computational Mathematics},
-number = {1},
-pages = {79--103},
-publisher = {Springer-Verlag},
-doi = {10.1007/s10208-008-9027-z},
-title = {{Extending persistence using Poincar{\'{e}} and Lefschetz duality}},
-volume = {9},
-year = {2009}
-}
-=======
 %-----------------------------
 % A
 %-----------------------------
->>>>>>> 1e31a4b2
 
 @inproceedings{cavanna15geometric,
   author    = {Nicholas J. Cavanna and Mahmoodreza Jahanseir and Donald R. Sheehy},
@@ -365,6 +267,18 @@
   bibsource = {DBLP, http://dblp.uni-trier.de}
 }
 
+@inproceedings{osc_zz,
+author = {Oudot, Steve and Sheehy, Donald},
+year = {2013},
+month = {06},
+pages = {387-396},
+title = {{Zigzag Zoology: Rips Zigzags for Homology Inference}},
+volume = {15},
+ booktitle = {Foundations of Computational Mathematics},
+url = {https://doi.org/10.1145/2462356.2462371},
+doi = {10.1145/2462356.2462371}
+}
+
 @article{Cohen-Steiner2009,
   author    = {Cohen-Steiner, David and Edelsbrunner, Herbert and Harer, John},
   journal   = {Foundations of Computational Mathematics},
