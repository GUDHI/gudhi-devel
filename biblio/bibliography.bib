--- conflicted
+++ resolved
@@ -1141,21 +1141,6 @@
   bibsource = {dblp computer science bibliography, https://dblp.org}
 }
 
-<<<<<<< HEAD
-@InProceedings{strongcollapseesa2018,
-  author =	{J-D. Boissonnat and S.Pritam and D. Pareek},
-  title =	{{Strong Collapse for Persistence}},
-  booktitle = {26th Annual European Symposium on Algorithms (ESA 2018)},
-   year =	{2018},
-  volume =	{112}
-}
-
-@article{strongcollapsesocg2019,
-author = {J-D. Boissonnat and S. Pritam},
-journal = {International Symposium on Computational Geometry (SoCG)},
-title = {Computing Persistent Homology of Flag Complexes via Strong Collapses},
-year = {2019},
-=======
 @article{Kerber:2017:GHC:3047249.3064175,
  author = {Kerber, Michael and Morozov, Dmitriy and Nigmetov, Arnur},
  title = {Geometry Helps to Compare Persistence Diagrams},
@@ -1194,5 +1179,19 @@
     title = {Random features for large-scale kernel machines},
     booktitle = {In Neural Information Processing Systems},
     year = {2007}
->>>>>>> f58f0bb2
+}
+
+@InProceedings{strongcollapseesa2018,
+  author =	{J-D. Boissonnat and S.Pritam and D. Pareek},
+  title =	{{Strong Collapse for Persistence}},
+  booktitle = {26th Annual European Symposium on Algorithms (ESA 2018)},
+   year =	{2018},
+  volume =	{112}
+}
+
+@article{strongcollapsesocg2019,
+author = {J-D. Boissonnat and S. Pritam},
+journal = {International Symposium on Computational Geometry (SoCG)},
+title = {Computing Persistent Homology of Flag Complexes via Strong Collapses},
+year = {2019},
 }