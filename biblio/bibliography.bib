--- conflicted
+++ resolved
@@ -1107,7 +1107,6 @@
   year = {2013}
 }
 
-<<<<<<< HEAD
 @InProceedings{pmlr-v70-carriere17a,
   title = 	 {Sliced {W}asserstein Kernel for Persistence Diagrams},
   author = 	 {Mathieu Carri{\`e}re and Marco Cuturi and Steve Oudot},
@@ -1127,7 +1126,8 @@
     title = {Random features for large-scale kernel machines},
     booktitle = {In Neural Information Processing Systems},
     year = {2007}
-=======
+}
+
 @InProceedings{boissonnat_et_al:LIPIcs:2015:5098,
   author =	{Jean-Daniel Boissonnat and Karthik C. S. and S{\'e}bastien Tavenas},
   title =	{{Building Efficient and Compact Data Structures for Simplicial Complexes}},
@@ -1180,5 +1180,4 @@
  publisher = {ACM},
  address = {New York, NY, USA},
  keywords = {Assignment problems, bipartite matching, k-d tree, persistent homology},
->>>>>>> 7705d6ce
 }