--- conflicted
+++ resolved
@@ -50,34 +50,6 @@
   primaryclass  = {cs.CG}
 }
 
-<<<<<<< HEAD
-@inproceedings{zigzag,
-  author       = {Cl{\'{e}}ment Maria and
-                  Steve Y. Oudot},
-  title        = {Zigzag Persistence via Reflections and Transpositions},
-  booktitle    = {Proceedings of the Twenty-Sixth Annual {ACM-SIAM} Symposium on Discrete
-                  Algorithms, {SODA} 2015, San Diego, CA, USA, January 4-6, 2015},
-  pages        = {181--199},
-  publisher    = {{SIAM}},
-  year         = {2015},
-  url          = {https://doi.org/10.1137/1.9781611973730.14},
-  doi          = {10.1137/1.9781611973730.14}
-}
-
-@inproceedings{zigzag_morse,
-  author       = {Cl{\'{e}}ment Maria and
-                  Hannah Schreiber},
-  title        = {Discrete Morse Theory for Computing Zigzag Persistence},
-  booktitle    = {Algorithms and Data Structures - 16th International Symposium, {WADS}
-                  2019, Edmonton, AB, Canada, August 5-7, 2019, Proceedings},
-  series       = {Lecture Notes in Computer Science},
-  volume       = {11646},
-  pages        = {538--552},
-  publisher    = {Springer},
-  year         = {2019},
-  url          = {https://doi.org/10.1007/978-3-030-24766-9\_39},
-  doi          = {10.1007/978-3-030-24766-9\_39}
-=======
 @article{dtmdensity,
   author    = {Biau, Gérard and Chazal, Frédéric and Cohen-Steiner, David and Devroye, Luc and Rodríguez, Carlos},
   doi       = {10.1214/11-EJS606},
@@ -127,7 +99,6 @@
   url       = {https://books.google.fr/books?id=AShKtpi3GecC},
   year      = {2004},
   publisher = {Springer New York}
->>>>>>> affcfac3
 }
 
 @book{DBLP:books/daglib/0025666,
@@ -302,34 +273,6 @@
 % F
 %-----------------------------
 
-<<<<<<< HEAD
-
-
-
-
-@inproceedings{DBLP:conf/compgeom/CarlssonSM09,
-  author    = {Gunnar E. Carlsson and
-               Vin de Silva and
-               Dmitriy Morozov},
-  title     = {Zigzag persistent homology and real-valued functions},
-  booktitle = {Symposium on Computational Geometry},
-  year      = {2009},
-  pages     = {247-256},
-  ee        = {http://doi.acm.org/10.1145/1542362.1542408},
-  bibsource = {DBLP, http://dblp.uni-trier.de}
-}
-@inproceedings{vineyards,
-  author    = {David Cohen-Steiner and
-               Herbert Edelsbrunner and
-               Dmitriy Morozov},
-  title     = {Vines and vineyards by updating persistence in linear time},
-  booktitle = {Symposium on Computational Geometry},
-  year      = {2006},
-  pages     = {119-126},
-  ee        = {http://doi.acm.org/10.1145/1137856.1137877},
-  bibsource = {DBLP, http://dblp.uni-trier.de},
-  url       = {https://doi.org/10.1145/1137856.1137877}
-=======
 @inproceedings{Lindstrom,
   author    = {Lindstrom, Peter and Turk, Greg},
   title     = {Fast and Memory Efficient Polygonal Simplification},
@@ -343,7 +286,6 @@
   publisher = {IEEE Computer Society Press},
   address   = {Los Alamitos, CA, USA},
   url       = {https://doi.org/10.1109/VISUAL.1998.745314}
->>>>>>> affcfac3
 }
 
 @misc{arxivpers1d,
@@ -780,6 +722,19 @@
 % V
 %-----------------------------
 
+@inproceedings{vineyards,
+  author    = {David Cohen-Steiner and
+               Herbert Edelsbrunner and
+               Dmitriy Morozov},
+  title     = {Vines and vineyards by updating persistence in linear time},
+  booktitle = {Symposium on Computational Geometry},
+  year      = {2006},
+  pages     = {119-126},
+  ee        = {http://doi.acm.org/10.1145/1137856.1137877},
+  bibsource = {DBLP, http://dblp.uni-trier.de},
+  url       = {https://doi.org/10.1145/1137856.1137877}
+}
+
 @inproceedings{cavanna15visualizing,
   author    = {Nicholas J. Cavanna and Mahmoodreza Jahanseir and Donald R. Sheehy},
   booktitle = {Proceedings of the 31st International Symposium on Computational Geometry},
@@ -824,6 +779,19 @@
   ee        = {http://dx.doi.org/10.1007/s10208-010-9066-0},
   bibsource = {DBLP, http://dblp.uni-trier.de},
   url       = {https://doi.org/10.1007/s10208-010-9066-0}
+}
+
+@inproceedings{zigzag,
+  author    = {Cl{\'{e}}ment Maria and
+               Steve Y. Oudot},
+  title     = {Zigzag Persistence via Reflections and Transpositions},
+  booktitle = {Proceedings of the Twenty-Sixth Annual {ACM-SIAM} Symposium on Discrete
+               Algorithms, {SODA} 2015, San Diego, CA, USA, January 4-6, 2015},
+  pages     = {181--199},
+  publisher = {{SIAM}},
+  year      = {2015},
+  url       = {https://doi.org/10.1137/1.9781611973730.14},
+  doi       = {10.1137/1.9781611973730.14}
 }
 
 %-----------------------------
@@ -1337,18 +1305,6 @@
   pdf         = {http://hal.archives-ouvertes.fr/hal-00785072/PDF/2012-cgta-Rips.pdf}
 }
 
-@inproceedings{DBLP:conf/compgeom/Cohen-SteinerEM06,
-  author    = {David Cohen-Steiner and
-               Herbert Edelsbrunner and
-               Dmitriy Morozov},
-  title     = {Vines and vineyards by updating persistence in linear time},
-  booktitle = {Symposium on Computational Geometry},
-  year      = {2006},
-  pages     = {119-126},
-  ee        = {http://doi.acm.org/10.1145/1137856.1137877},
-  bibsource = {DBLP, http://dblp.uni-trier.de}
-}
-
 @inproceedings{DBLP:conf/compgeom/CarlssonSM09,
   author    = {Gunnar E. Carlsson and
                Vin de Silva and
