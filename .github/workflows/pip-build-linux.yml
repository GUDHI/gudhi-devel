name: pip build linux

on: [push, pull_request]

jobs:
  build:
    name: build pip wheel
    runs-on: ubuntu-latest
    # cf. https://github.com/GUDHI/gudhi-deploy/blob/main/Dockerfile_for_pip
    container: gudhi/pip_for_gudhi:2023.12.01
    steps:
      - uses: actions/checkout@v3
        with:
          submodules: true
      - name: Build wheel for Python 3.8
        run: |
<<<<<<< HEAD
          mkdir build_36
          cd build_36
          cmake -DCMAKE_BUILD_TYPE=Release -DPython_EXECUTABLE=$PYTHON36/bin/python ..
=======
          mkdir build_38
          cd build_38
          cmake -DCMAKE_BUILD_TYPE=Release -DPYTHON_EXECUTABLE=$PYTHON38/bin/python ..
>>>>>>> fce19176
          cd src/python
          $PYTHON38/bin/python -m build -n -w
          auditwheel repair dist/*.whl
      - name: Install and test wheel for Python 3.8
        run: |
          $PYTHON38/bin/python -m pip install --user pytest build_38/src/python/dist/*.whl
          $PYTHON38/bin/python -m pip install numpy --upgrade
          $PYTHON38/bin/python -c "import gudhi; print(gudhi.__version__)"
          $PYTHON38/bin/python -m pytest -v src/python/test/test_alpha_complex.py
          $PYTHON38/bin/python -m pytest -v src/python/test/test_bottleneck_distance.py
          $PYTHON38/bin/python -m pytest -v src/python/test/test_cubical_complex.py
          $PYTHON38/bin/python -m pytest -v src/python/test/test_rips_complex.py
      - name: Upload linux python wheel
        uses: actions/upload-artifact@v3
        with:
          name: linux python wheel
          path: build_38/src/python/wheelhouse/*.whl<|MERGE_RESOLUTION|>--- conflicted
+++ resolved
@@ -14,15 +14,9 @@
           submodules: true
       - name: Build wheel for Python 3.8
         run: |
-<<<<<<< HEAD
-          mkdir build_36
-          cd build_36
-          cmake -DCMAKE_BUILD_TYPE=Release -DPython_EXECUTABLE=$PYTHON36/bin/python ..
-=======
           mkdir build_38
           cd build_38
-          cmake -DCMAKE_BUILD_TYPE=Release -DPYTHON_EXECUTABLE=$PYTHON38/bin/python ..
->>>>>>> fce19176
+          cmake -DCMAKE_BUILD_TYPE=Release -DPython_EXECUTABLE=$PYTHON38/bin/python ..
           cd src/python
           $PYTHON38/bin/python -m build -n -w
           auditwheel repair dist/*.whl
