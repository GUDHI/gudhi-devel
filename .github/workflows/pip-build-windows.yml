name: pip build windows

on: [push, pull_request]

jobs:
  build:
    runs-on: windows-2019
    strategy:
      max-parallel: 4
      matrix:
        python-version: ['3.10']
    name: Build wheels for Python ${{ matrix.python-version }}
    steps:
      - uses: actions/checkout@v1
        with:
          submodules: true
      - uses: actions/setup-python@v1
        with:
          python-version: ${{ matrix.python-version }}
          architecture: x64
      - name: Install dependencies
        run: |
          set VCPKG_BUILD_TYPE=release
          vcpkg install eigen3 cgal --triplet x64-windows
          vcpkg version
          ls "C:\vcpkg\installed\x64-windows\bin\"
          python -m pip install --user -r .\ext\gudhi-deploy\build-requirements.txt
          python -m pip list
      - name: Build python wheel and install it
        run: |
          mkdir build
          cd ".\build\"
<<<<<<< HEAD
          Write-Host "-DCGAL_WITH_GMPXX=OFF is here starting from eigen 3.4.0#2 that makes build fail with error C2440: '<function-style-cast>': cannot convert from 'Eigen::EigenBase<Derived>::Index' to '__gmp_expr<mpq_t,mpq_t>'"
          cmake -DCMAKE_BUILD_TYPE=Release -DCGAL_WITH_GMPXX=OFF -DCMAKE_TOOLCHAIN_FILE=c:\vcpkg\scripts\buildsystems\vcpkg.cmake -DVCPKG_TARGET_TRIPLET=x64-windows ..
          IF %errorlevel% NEQ 0 exit /b %errorlevel%
=======
          cmake -DCMAKE_BUILD_TYPE=Release -DCMAKE_TOOLCHAIN_FILE=c:\vcpkg\scripts\buildsystems\vcpkg.cmake -DVCPKG_TARGET_TRIPLET=x64-windows ..
>>>>>>> b2ecfb2e
          Get-Location
          dir
          cd ".\src\python\"
          cp "C:\vcpkg\installed\x64-windows\bin\mpfr*.dll" ".\gudhi\"
          cp "C:\vcpkg\installed\x64-windows\bin\gmp*.dll" ".\gudhi\"
          python setup.py bdist_wheel
          ls ".\dist\"
          cd ".\dist\"
          Get-ChildItem *.whl | ForEach-Object{python -m pip install --user $_.Name}
      - name: Test python wheel
        run: |
          Get-Location
          dir
          python -m pip install --user pytest
          python -c "import gudhi; print(gudhi.__version__)"
          python -m pytest ".\src\python\test\test_alpha_complex.py"<|MERGE_RESOLUTION|>--- conflicted
+++ resolved
@@ -30,13 +30,8 @@
         run: |
           mkdir build
           cd ".\build\"
-<<<<<<< HEAD
           Write-Host "-DCGAL_WITH_GMPXX=OFF is here starting from eigen 3.4.0#2 that makes build fail with error C2440: '<function-style-cast>': cannot convert from 'Eigen::EigenBase<Derived>::Index' to '__gmp_expr<mpq_t,mpq_t>'"
           cmake -DCMAKE_BUILD_TYPE=Release -DCGAL_WITH_GMPXX=OFF -DCMAKE_TOOLCHAIN_FILE=c:\vcpkg\scripts\buildsystems\vcpkg.cmake -DVCPKG_TARGET_TRIPLET=x64-windows ..
-          IF %errorlevel% NEQ 0 exit /b %errorlevel%
-=======
-          cmake -DCMAKE_BUILD_TYPE=Release -DCMAKE_TOOLCHAIN_FILE=c:\vcpkg\scripts\buildsystems\vcpkg.cmake -DVCPKG_TARGET_TRIPLET=x64-windows ..
->>>>>>> b2ecfb2e
           Get-Location
           dir
           cd ".\src\python\"
