name: pip packaging linux

on:
  release:
    types: [published]

jobs:
  build:
    name: build pip wheel
    runs-on: ubuntu-latest
    # cf. https://github.com/GUDHI/gudhi-deploy/blob/main/Dockerfile_for_pip
    container: gudhi/pip_for_gudhi:2023.12.01
    steps:
      - uses: actions/checkout@v3
        with:
          submodules: true
<<<<<<< HEAD
      - name: Build wheel for Python 3.6
        run: |
          mkdir build_36
          cd build_36
          cmake -DCMAKE_BUILD_TYPE=Release -DPython_EXECUTABLE=$PYTHON36/bin/python ..
          cd src/python
          $PYTHON36/bin/python -m build -n -w
          auditwheel repair dist/*.whl
      - name: Install and test wheel for Python 3.6
        run: |
          $PYTHON36/bin/python -m pip install --user pytest build_36/src/python/dist/*.whl
          $PYTHON36/bin/python -m pip install numpy --upgrade
          $PYTHON36/bin/python -c "import gudhi; print(gudhi.__version__)"
          $PYTHON36/bin/python -m pytest -v src/python/test/test_alpha_complex.py
          $PYTHON36/bin/python -m pytest -v src/python/test/test_bottleneck_distance.py
          $PYTHON36/bin/python -m pytest -v src/python/test/test_cubical_complex.py
          $PYTHON36/bin/python -m pytest -v src/python/test/test_rips_complex.py
      - name: Build wheel for Python 3.7
        run: |
          mkdir build_37
          cd build_37
          cmake -DCMAKE_BUILD_TYPE=Release -DPython_EXECUTABLE=$PYTHON37/bin/python ..
          cd src/python
          $PYTHON37/bin/python -m build -n -w
          auditwheel repair dist/*.whl
      - name: Install and test wheel for Python 3.7
        run: |
          $PYTHON37/bin/python -m pip install --user pytest build_37/src/python/dist/*.whl
          $PYTHON37/bin/python -m pip install numpy --upgrade
          $PYTHON37/bin/python -c "import gudhi; print(gudhi.__version__)"
          $PYTHON37/bin/python -m pytest -v src/python/test/test_alpha_complex.py
          $PYTHON37/bin/python -m pytest -v src/python/test/test_bottleneck_distance.py
          $PYTHON37/bin/python -m pytest -v src/python/test/test_cubical_complex.py
          $PYTHON37/bin/python -m pytest -v src/python/test/test_rips_complex.py
=======
>>>>>>> fce19176
      - name: Build wheel for Python 3.8
        run: |
          mkdir build_38
          cd build_38
          cmake -DCMAKE_BUILD_TYPE=Release -DPython_EXECUTABLE=$PYTHON38/bin/python ..
          cd src/python
          $PYTHON38/bin/python -m build -n -w
          auditwheel repair dist/*.whl
      - name: Install and test wheel for Python 3.8
        run: |
          $PYTHON38/bin/python -m pip install --user pytest build_38/src/python/dist/*.whl
          $PYTHON38/bin/python -m pip install numpy --upgrade
          $PYTHON38/bin/python -c "import gudhi; print(gudhi.__version__)"
          $PYTHON38/bin/python -m pytest -v src/python/test/test_alpha_complex.py
          $PYTHON38/bin/python -m pytest -v src/python/test/test_bottleneck_distance.py
          $PYTHON38/bin/python -m pytest -v src/python/test/test_cubical_complex.py
          $PYTHON38/bin/python -m pytest -v src/python/test/test_rips_complex.py
      - name: Build wheel for Python 3.9
        run: |
          mkdir build_39
          cd build_39
          cmake -DCMAKE_BUILD_TYPE=Release -DPython_EXECUTABLE=$PYTHON39/bin/python ..
          cd src/python
          $PYTHON39/bin/python -m build -n -w
          auditwheel repair dist/*.whl
      - name: Install and test wheel for Python 3.9
        run: |
          $PYTHON39/bin/python -m pip install --user pytest build_39/src/python/dist/*.whl
          $PYTHON39/bin/python -m pip install numpy --upgrade
          $PYTHON39/bin/python -c "import gudhi; print(gudhi.__version__)"
          $PYTHON39/bin/python -m pytest -v src/python/test/test_alpha_complex.py
          $PYTHON39/bin/python -m pytest -v src/python/test/test_bottleneck_distance.py
          $PYTHON39/bin/python -m pytest -v src/python/test/test_cubical_complex.py
          $PYTHON39/bin/python -m pytest -v src/python/test/test_rips_complex.py
      - name: Build wheel for Python 3.10
        run: |
          mkdir build_310
          cd build_310
          cmake -DCMAKE_BUILD_TYPE=Release -DPython_EXECUTABLE=$PYTHON310/bin/python ..
          cd src/python
          $PYTHON310/bin/python -m build -n -w
          auditwheel repair dist/*.whl
      - name: Install and test wheel for Python 3.10
        run: |
          $PYTHON310/bin/python -m pip install --user pytest build_310/src/python/dist/*.whl
          $PYTHON310/bin/python -m pip install numpy --upgrade
          $PYTHON310/bin/python -c "import gudhi; print(gudhi.__version__)"
          $PYTHON310/bin/python -m pytest -v src/python/test/test_alpha_complex.py
          $PYTHON310/bin/python -m pytest -v src/python/test/test_bottleneck_distance.py
          $PYTHON310/bin/python -m pytest -v src/python/test/test_cubical_complex.py
          $PYTHON310/bin/python -m pytest -v src/python/test/test_rips_complex.py
      - name: Build wheel for Python 3.11
        run: |
          mkdir build_311
          cd build_311
          cmake -DCMAKE_BUILD_TYPE=Release -DPython_EXECUTABLE=$PYTHON311/bin/python ..
          cd src/python
          $PYTHON311/bin/python -m build -n -w
          auditwheel repair dist/*.whl
      - name: Install and test wheel for Python 3.11
        run: |
          $PYTHON311/bin/python -m pip install --user pytest build_311/src/python/dist/*.whl
          $PYTHON311/bin/python -m pip install numpy --upgrade
          $PYTHON311/bin/python -c "import gudhi; print(gudhi.__version__)"
          $PYTHON311/bin/python -m pytest -v src/python/test/test_alpha_complex.py
          $PYTHON311/bin/python -m pytest -v src/python/test/test_bottleneck_distance.py
          $PYTHON311/bin/python -m pytest -v src/python/test/test_cubical_complex.py
          $PYTHON311/bin/python -m pytest -v src/python/test/test_rips_complex.py
      - name: Build wheel for Python 3.12
        run: |
          mkdir build_312
          cd build_312
          cmake -DCMAKE_BUILD_TYPE=Release -DPYTHON_EXECUTABLE=$PYTHON312/bin/python ..
          cd src/python
          $PYTHON312/bin/python -m build -n -w
          auditwheel repair dist/*.whl
      - name: Install and test wheel for Python 3.12
        run: |
          $PYTHON312/bin/python -m pip install --user pytest build_312/src/python/dist/*.whl
          $PYTHON312/bin/python -m pip install numpy --upgrade
          $PYTHON312/bin/python -c "import gudhi; print(gudhi.__version__)"
          $PYTHON312/bin/python -m pytest -v src/python/test/test_alpha_complex.py
          $PYTHON312/bin/python -m pytest -v src/python/test/test_bottleneck_distance.py
          $PYTHON312/bin/python -m pytest -v src/python/test/test_cubical_complex.py
          $PYTHON312/bin/python -m pytest -v src/python/test/test_rips_complex.py
      - name: Publish on PyPi
        env:
          TWINE_USERNAME: __token__
          TWINE_PASSWORD: ${{ secrets.PYPI_PASSWORD }}
        run: |
          $PYTHON38/bin/python -m twine upload build_38/src/python/wheelhouse/*.whl
          $PYTHON38/bin/python -m twine upload build_39/src/python/wheelhouse/*.whl
          $PYTHON38/bin/python -m twine upload build_310/src/python/wheelhouse/*.whl
          $PYTHON38/bin/python -m twine upload build_311/src/python/wheelhouse/*.whl
          $PYTHON38/bin/python -m twine upload build_312/src/python/wheelhouse/*.whl<|MERGE_RESOLUTION|>--- conflicted
+++ resolved
@@ -14,43 +14,6 @@
       - uses: actions/checkout@v3
         with:
           submodules: true
-<<<<<<< HEAD
-      - name: Build wheel for Python 3.6
-        run: |
-          mkdir build_36
-          cd build_36
-          cmake -DCMAKE_BUILD_TYPE=Release -DPython_EXECUTABLE=$PYTHON36/bin/python ..
-          cd src/python
-          $PYTHON36/bin/python -m build -n -w
-          auditwheel repair dist/*.whl
-      - name: Install and test wheel for Python 3.6
-        run: |
-          $PYTHON36/bin/python -m pip install --user pytest build_36/src/python/dist/*.whl
-          $PYTHON36/bin/python -m pip install numpy --upgrade
-          $PYTHON36/bin/python -c "import gudhi; print(gudhi.__version__)"
-          $PYTHON36/bin/python -m pytest -v src/python/test/test_alpha_complex.py
-          $PYTHON36/bin/python -m pytest -v src/python/test/test_bottleneck_distance.py
-          $PYTHON36/bin/python -m pytest -v src/python/test/test_cubical_complex.py
-          $PYTHON36/bin/python -m pytest -v src/python/test/test_rips_complex.py
-      - name: Build wheel for Python 3.7
-        run: |
-          mkdir build_37
-          cd build_37
-          cmake -DCMAKE_BUILD_TYPE=Release -DPython_EXECUTABLE=$PYTHON37/bin/python ..
-          cd src/python
-          $PYTHON37/bin/python -m build -n -w
-          auditwheel repair dist/*.whl
-      - name: Install and test wheel for Python 3.7
-        run: |
-          $PYTHON37/bin/python -m pip install --user pytest build_37/src/python/dist/*.whl
-          $PYTHON37/bin/python -m pip install numpy --upgrade
-          $PYTHON37/bin/python -c "import gudhi; print(gudhi.__version__)"
-          $PYTHON37/bin/python -m pytest -v src/python/test/test_alpha_complex.py
-          $PYTHON37/bin/python -m pytest -v src/python/test/test_bottleneck_distance.py
-          $PYTHON37/bin/python -m pytest -v src/python/test/test_cubical_complex.py
-          $PYTHON37/bin/python -m pytest -v src/python/test/test_rips_complex.py
-=======
->>>>>>> fce19176
       - name: Build wheel for Python 3.8
         run: |
           mkdir build_38
@@ -123,7 +86,7 @@
         run: |
           mkdir build_312
           cd build_312
-          cmake -DCMAKE_BUILD_TYPE=Release -DPYTHON_EXECUTABLE=$PYTHON312/bin/python ..
+          cmake -DCMAKE_BUILD_TYPE=Release -DPython_EXECUTABLE=$PYTHON312/bin/python ..
           cd src/python
           $PYTHON312/bin/python -m build -n -w
           auditwheel repair dist/*.whl
